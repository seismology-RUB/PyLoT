#!/usr/bin/env python
# -*- coding: utf-8 -*-

import argparse

from pylot.core.pick.utils import reassess_pilot_event
from pylot.core.util.version import get_git_version as _getVersionString
<<<<<<< HEAD
from pylot.core.io.phases import reassess_pilot_event
=======
>>>>>>> ae0c08ee

__version__ = _getVersionString()
__author__ = 'sebastianw'

if __name__ == '__main__':
    parser = argparse.ArgumentParser()
    parser.add_argument(
        '--TSNR', type=tuple, help='length of time windows around pick used to determine SNR \
        [s] (Tnoise, Tgap, Tsignal)', action=store_value
    )

    parser.add_argument(
        '--directory', '-d', type=str, help='specifies the root directory (in '
                                            'most cases PILOT database folder)'
    )
    parser.add_argument(
        '--eventid', '-i', type=str, help='PILOT event identifier'
    )

    args = parser.parse_args()
<<<<<<< HEAD
    reassess_pilot_event(args.dir, args.id)
=======
    reassess_pilot_event(args.db, args.id, args.TSNR)
>>>>>>> ae0c08ee
<|MERGE_RESOLUTION|>--- conflicted
+++ resolved
@@ -5,20 +5,13 @@
 
 from pylot.core.pick.utils import reassess_pilot_event
 from pylot.core.util.version import get_git_version as _getVersionString
-<<<<<<< HEAD
 from pylot.core.io.phases import reassess_pilot_event
-=======
->>>>>>> ae0c08ee
 
 __version__ = _getVersionString()
 __author__ = 'sebastianw'
 
 if __name__ == '__main__':
     parser = argparse.ArgumentParser()
-    parser.add_argument(
-        '--TSNR', type=tuple, help='length of time windows around pick used to determine SNR \
-        [s] (Tnoise, Tgap, Tsignal)', action=store_value
-    )
 
     parser.add_argument(
         '--directory', '-d', type=str, help='specifies the root directory (in '
@@ -29,8 +22,4 @@
     )
 
     args = parser.parse_args()
-<<<<<<< HEAD
-    reassess_pilot_event(args.dir, args.id)
-=======
-    reassess_pilot_event(args.db, args.id, args.TSNR)
->>>>>>> ae0c08ee
+    reassess_pilot_event(args.dir, args.id)
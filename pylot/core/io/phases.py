#!/usr/bin/env python
# -*- coding: utf-8 -*-

import os
import glob
import warnings
import scipy.io as sio
import obspy.core.event as ope
from obspy.core import UTCDateTime

from pylot.core.pick.utils import select_for_phase
from pylot.core.util.utils import getOwner, createPick, createArrival, \
    createEvent, createOrigin, createMagnitude, getGlobalTimes

def readPILOTEvent(phasfn=None, locfn=None, authority_id=None, **kwargs):
    """
    readPILOTEvent - function

    Reads Matlab PHASES and LOC files written by Matlab versions of PILOT and
    converts the data into an ObsPy Event object which is returned to the
    calling program.

    :rtype : ~obspy.core.event.Event
    :param eventID:
    :param authority:
    :param kwargs:
    :param phasfn: filename of the old PILOT Matlab PHASES file
    :param locfn: filename of the old PILOT Matlab LOC file
    :return event:  event object containing event and phase information
    """
    sdir = os.path.split(phasfn)[0]
    if phasfn is not None and os.path.isfile(phasfn):
        phases = sio.loadmat(phasfn)
        phasctime = UTCDateTime(os.path.getmtime(phasfn))
        phasauthor = getOwner(phasfn)
    else:
        phases = None
        phasctime = None
        phasauthor = None
    if locfn is not None and os.path.isfile(locfn):
        loc = sio.loadmat(locfn)
        locctime = UTCDateTime(os.path.getmtime(locfn))
        locauthor = getOwner(locfn)
    else:
        loc = None
        locctime = None
        locauthor = None
    pickcinfo = ope.CreationInfo(agency_id=authority_id,
                                 author=phasauthor,
                                 creation_time=phasctime)
    loccinfo = ope.CreationInfo(agency_id=authority_id,
                                author=locauthor,
                                creation_time=locctime)
    np = 0
    try:
        eventNum = loc['ID'][0]

        # retrieve eventID for the actual database
        idsplit = eventNum.split('.')

        # retrieve date information
        julday = int(idsplit[1])
        year = int(idsplit[2])
        hour = int(loc['hh'])
        minute = int(loc['mm'])
        second = int(loc['ss'])

        if year + 2000 < UTCDateTime.utcnow().year:
            year += 2000
        else:
            year += 1900

        eventDate = UTCDateTime(year=year, julday=julday, hour=hour,
                                minute=minute, second=second)

        stations = [stat for stat in phases['stat'][0:-1:3]]

        event = createEvent(eventDate, loccinfo, etype='earthquake', resID=eventNum,
                            authority_id=authority_id)

        lat = float(loc['LAT'])
        lon = float(loc['LON'])
        dep = float(loc['DEP'])

        origin = createOrigin(eventDate, loccinfo, lat, lon, dep)
        for n, pick in enumerate(phases['Ptime']):
            if pick[0] > 0:
                kwargs = {'year': int(pick[0]),
                          'month': int(pick[1]),
                          'day': int(pick[2]),
                          'hour': int(pick[3]),
                          'minute': int(pick[4]),
                          'second': int(str(pick[5]).split('.')[0]),
                          'microsecond': int(str(pick[5]).split('.')[1][0:6])}
            spick = phases['Stime'][n]
            if spick[0] > 0:
                skwargs = {'year': int(spick[0]),
                           'month': int(spick[1]),
                           'day': int(spick[2]),
                           'hour': int(spick[3]),
                           'minute': int(spick[4]),
                           'second': int(str(spick[5]).split('.')[0]),
                           'microsecond': int(str(spick[5]).split('.')[1][0:6])}
                spicktime = UTCDateTime(**skwargs)
            else:
                spicktime = None
            ppicktime = UTCDateTime(**kwargs)

            for picktime, phase in [(ppicktime, 'P'), (spicktime, 'S')]:
                if picktime is not None:
                    if phase == 'P':
                        wffn = os.path.join(sdir, '{0}*{1}*'.format(
                            stations[n].strip(), 'z'))
                    else:
                        wffn = os.path.join(sdir, '{0}*{1}*'.format(
                            stations[n].strip(), '[ne]'))
                print(wffn)
                pick = createPick(eventDate, np, picktime, eventNum, pickcinfo,
                                  phase, stations[n], wffn, authority_id)
                event.picks.append(pick)
                pickID = pick.get('id')
                arrival = createArrival(pickID, pickcinfo, phase)
                origin.arrivals.append(arrival)
                np += 1

        magnitude = createMagnitude(origin.get('id'), loccinfo)
        magnitude.mag = float(loc['Mnet'])
        magnitude.magnitude_type = 'Ml'

        event.picks.append(pick)
        event.origins.append(origin)
        event.magnitudes.append(magnitude)
        return event

    except AttributeError as e:
        raise AttributeError('{0} - Matlab LOC files {1} and {2} contains \
                              insufficient data!'.format(e, phasfn, locfn))


def picks_from_pilot(fn):
    picks = dict()
    phases_pilot = sio.loadmat(fn)
    stations = stations_from_pilot(phases_pilot['stat'])
    for n, station in enumerate(stations):
        phases = dict()
        for onset_name in 'PS':
            onset_label = '{0}time'.format(onset_name)
            pick = phases_pilot[onset_label][n]
            if not pick[0]:
                continue
            pick = convert_pilot_times(pick)
            phases[onset_name] = dict(mpp=pick)
        picks[station] = phases

    return picks


def stations_from_pilot(stat_array):
    stations = list()
    cur_stat = None
    for stat in stat_array:
        if stat == cur_stat:
            continue
        cur_stat = stat
        stations.append(stat.strip())

    return stations


def convert_pilot_times(time_array):
    times = [int(time) for time in time_array]
    microseconds = int((time_array[-1] - times[-1]) * 1e6)
    times.append(microseconds)
    return UTCDateTime(*times)


def picksdict_from_obs(fn):
    picks = dict()
    station_name = str()
    for line in open(fn, 'r'):
        if line.startswith('#'):
            continue
        else:
            phase_line = line.split()
            if not station_name == phase_line[0]:
                phase = dict()
            station_name = phase_line[0]
            phase_name = phase_line[4].upper()
            pick = UTCDateTime(phase_line[6] + phase_line[7] + phase_line[8])
            phase[phase_name] = dict(mpp=pick, fm=phase_line[5])
            picks[station_name] = phase
    return picks


<<<<<<< HEAD
def picksdict_from_picks(evt):
    '''
=======
def picks_to_dict(evt):
    """
>>>>>>> c315b917
    Takes an Event object and return the pick dictionary commonly used within
    PyLoT
    :param evt: Event object contain all available information
    :type evt: `~obspy.core.event.Event`
    :return: pick dictionary
    """
    picks = {}
    for pick in evt.picks:
        phase = {}
        station = pick.waveform_id.station_code
        try:
            onsets = picks[station]
        except KeyError as e:
            print(e)
            onsets = {}
        mpp = pick.time
        lpp = mpp + pick.time_errors.upper_uncertainty
        epp = mpp - pick.time_errors.lower_uncertainty
        spe = pick.time_errors.uncertainty
        phase['mpp'] = mpp
        phase['epp'] = epp
        phase['lpp'] = lpp
        phase['spe'] = spe
        try:
            picker = str(pick.method_id)
            if picker.startswith('smi:local/'):
                picker = picker.split('smi:local/')[1]
            phase['picker'] = picker
        except IndexError:
            pass

        onsets[pick.phase_hint] = phase.copy()
        picks[station] = onsets.copy()
    return picks

<<<<<<< HEAD
def picks_from_picksdict(picks):
    picks_list = list()
=======

def picks_from_dict(picks):
    firstonset = None
>>>>>>> c315b917
    for station, onsets in picks.items():
        print('Reading picks on station %s' % station)
        for label, phase in onsets.items():
            if not isinstance(phase, dict) or len(phase) < 3:
                continue
            onset = phase['mpp']
            epp = phase['epp']
            lpp = phase['lpp']
            error = phase['spe']
            try:
                picker = phase['picker']
            except KeyError as e:
                warnings.warn(str(e), Warning)
                picker = 'Unknown'
            pick = ope.Pick()
            pick.time = onset
            pick.time_errors.lower_uncertainty = onset - epp
            pick.time_errors.upper_uncertainty = lpp - onset
            pick.time_errors.uncertainty = error
            pick.phase_hint = label
            pick.method_id = ope.ResourceIdentifier(id=picker)
            pick.waveform_id = ope.WaveformStreamID(station_code=station)
            try:
                polarity = phase['fm']
                if polarity == 'U' or '+':
                    pick.polarity = 'positive'
                elif polarity == 'D' or '-':
                    pick.polarity = 'negative'
                else:
                    pick.polarity = 'undecidable'
            except KeyError as e:
<<<<<<< HEAD
                print(e.message, 'No polarity information found for %s' % phase)
            picks_list.append(pick)
    return picks_list


def reassess_pilot_db(root_dir, out_dir=None, fn_param=None):
    import glob

    evt_list = glob.glob1(root_dir,'e????.???.??')
=======
                print('No polarity information found for %s' % phase)
            if firstonset is None or firstonset > onset:
                firstonset = onset
    return pick, firstonset
>>>>>>> c315b917

    for evt in evt_list:
        reassess_pilot_event(root_dir, evt, out_dir, fn_param)


def reassess_pilot_event(root_dir, event_id, out_dir=None, fn_param=None, verbosity=0):
    from obspy import read

    from pylot.core.io.inputs import AutoPickParameter
    from pylot.core.pick.utils import earllatepicker

    if fn_param is None:
        import pylot.core.util.defaults as defaults
        fn_param = defaults.AUTOMATIC_DEFAULTS

    default = AutoPickParameter(fn_param)

    search_base = os.path.join(root_dir, event_id)
    phases_file = glob.glob(os.path.join(search_base, 'PHASES.mat'))
    if not phases_file:
        return
    print('Opening PILOT phases file: {fn}'.format(fn=phases_file[0]))
    picks_dict = picks_from_pilot(phases_file[0])
    print('Dictionary read from PHASES.mat:\n{0}'.format(picks_dict))
    for station in picks_dict.keys():
        fn_pattern = os.path.join(search_base, '{0}*'.format(station))
        try:
            st = read(fn_pattern, format='GSE2')
        except TypeError as e:
            print(e.message)
            st = read(fn_pattern)
        for phase in picks_dict[station].keys():
            try:
                mpp = picks_dict[station][phase]['mpp']
            except KeyError as e:
                print(e.message, station)
                continue
            sel_st = select_for_phase(st, phase)
            if not sel_st:
                raise warnings.formatwarning(
                    'no waveform data found for station {station}'.format(
                        station=station), category=RuntimeWarning)
            print(sel_st)
            stime, etime = getGlobalTimes(sel_st)
            rel_pick = mpp - stime
            epp, lpp, spe = earllatepicker(sel_st,
                                           default.get('nfac{0}'.format(phase)),
                                           default.get('tsnrz' if phase == 'P' else 'tsnrh'),
                                           Pick1=rel_pick,
                                           iplot=None,
                                           )
            if epp is None or lpp is None:
                continue
            epp = stime + epp
            lpp = stime + lpp
            min_diff = 3 * st[0].stats.delta
            if lpp - mpp < min_diff:
                lpp = mpp + min_diff
            if mpp - epp < min_diff:
                epp = mpp - min_diff
            picks_dict[station][phase] = dict(epp=epp, mpp=mpp, lpp=lpp, spe=spe)
    # create Event object for export
    evt = ope.Event(resource_id=event_id)
    evt.picks = picks_from_picksdict(picks_dict)
    # write phase information to file
    if not out_dir:
        fnout_prefix = os.path.join(root_dir, event_id, '{0}.'.format(event_id))
    else:
        fnout_prefix = os.path.join(out_dir, '{0}.'.format(event_id))
    evt.write(fnout_prefix + 'xml', format='QUAKEML')
    #evt.write(fnout_prefix + 'cnv', format='VELEST')


def writephases(arrivals, fformat, filename):
    """
    Function of methods to write phases to the following standard file
    formats used for locating earthquakes:

    HYPO71, NLLoc, VELEST, HYPOSAT, and hypoDD

    :param: arrivals
    :type: dictionary containing all phase information including
           station ID, phase, first motion, weight (uncertainty),
           ....

    :param: fformat
    :type:  string, chosen file format (location routine),
            choose between NLLoc, HYPO71, HYPOSAT, VELEST,
            HYPOINVERSE, and hypoDD

    :param: filename, full path and name of phase file
    :type: string
    """

    if fformat == 'NLLoc':
        print ("Writing phases to %s for NLLoc" % filename)
        fid = open("%s" % filename, 'w')
        # write header
        fid.write('# EQEVENT:  Label: EQ001  Loc:  X 0.00  Y 0.00  Z 10.00  OT 0.00 \n')
        for key in arrivals:
            # P onsets
            if arrivals[key]['P']:
                fm = arrivals[key]['P']['fm']
                if fm == None:
                    fm = '?'
                onset = arrivals[key]['P']['mpp']
                year = onset.year
                month = onset.month
                day = onset.day
                hh = onset.hour
                mm = onset.minute
                ss = onset.second
                ms = onset.microsecond
                ss_ms = ss + ms / 1000000.0
                if arrivals[key]['P']['weight'] < 4:
                    pweight = 1  # use pick
                else:
                    pweight = 0  # do not use pick
                fid.write('%s ? ? ? P   %s %d%02d%02d %02d%02d %7.4f GAU 0 0 0 0 %d \n' % (key,
                                                                                           fm,
                                                                                           year,
                                                                                           month,
                                                                                           day,
                                                                                           hh,
                                                                                           mm,
                                                                                           ss_ms,
                                                                                           pweight))
            # S onsets
            if arrivals[key]['S']:
                fm = '?'
                onset = arrivals[key]['S']['mpp']
                year = onset.year
                month = onset.month
                day = onset.day
                hh = onset.hour
                mm = onset.minute
                ss = onset.second
                ms = onset.microsecond
                ss_ms = ss + ms / 1000000.0
                if arrivals[key]['S']['weight'] < 4:
                    sweight = 1  # use pick
                else:
                    sweight = 0  # do not use pick
                fid.write('%s ? ? ? S   %s %d%02d%02d %02d%02d %7.4f GAU 0 0 0 0 %d \n' % (key,
                                                                                           fm,
                                                                                           year,
                                                                                           month,
                                                                                           day,
                                                                                           hh,
                                                                                           mm,
                                                                                           ss_ms,
                                                                                           sweight))

        fid.close()
    elif fformat == 'HYPO71':
        print ("Writing phases to %s for HYPO71" % filename)
        fid = open("%s" % filename, 'w')
        # write header
        fid.write('                                                              EQ001\n')
        for key in arrivals:
            if arrivals[key]['P']['weight'] < 4:
                Ponset = arrivals[key]['P']['mpp']
                Sonset = arrivals[key]['S']['mpp']
                pweight = arrivals[key]['P']['weight']
                sweight = arrivals[key]['S']['weight']
                fm = arrivals[key]['P']['fm']
                if fm is None:
                    fm = '-'
                Ao = arrivals[key]['S']['Ao']
                if Ao is None:
                    Ao = ''
                else:
                    Ao = str('%7.2f' % Ao)
                year = Ponset.year
                if year >= 2000:
                    year = year - 2000
                else:
                    year = year - 1900
                month = Ponset.month
                day = Ponset.day
                hh = Ponset.hour
                mm = Ponset.minute
                ss = Ponset.second
                ms = Ponset.microsecond
                ss_ms = ss + ms / 1000000.0
                if pweight < 2:
                    pstr = 'I'
                elif pweight >= 2:
                    pstr = 'E'
                if arrivals[key]['S']['weight'] < 4:
                    Sss = Sonset.second
                    Sms = Sonset.microsecond
                    Sss_ms = Sss + Sms / 1000000.0
                    Sss_ms = str('%5.02f' % Sss_ms)
                    if sweight < 2:
                        sstr = 'I'
                    elif sweight >= 2:
                        sstr = 'E'
                    fid.write('%s%sP%s%d %02d%02d%02d%02d%02d%5.2f       %s%sS %d   %s\n' % (key,
                                                                                             pstr,
                                                                                             fm,
                                                                                             pweight,
                                                                                             year,
                                                                                             month,
                                                                                             day,
                                                                                             hh,
                                                                                             mm,
                                                                                             ss_ms,
                                                                                             Sss_ms,
                                                                                             sstr,
                                                                                             sweight,
                                                                                             Ao))
                else:
                    fid.write('%s%sP%s%d %02d%02d%02d%02d%02d%5.2f                  %s\n' % (key,
                                                                                             pstr,
                                                                                             fm,
                                                                                             pweight,
                                                                                             year,
                                                                                             month,
                                                                                             day,
                                                                                             hh,
                                                                                             mm,
                                                                                             ss_ms,
                                                                                             Ao))

        fid.close()<|MERGE_RESOLUTION|>--- conflicted
+++ resolved
@@ -192,13 +192,8 @@
     return picks
 
 
-<<<<<<< HEAD
 def picksdict_from_picks(evt):
     '''
-=======
-def picks_to_dict(evt):
-    """
->>>>>>> c315b917
     Takes an Event object and return the pick dictionary commonly used within
     PyLoT
     :param evt: Event object contain all available information
@@ -234,14 +229,8 @@
         picks[station] = onsets.copy()
     return picks
 
-<<<<<<< HEAD
 def picks_from_picksdict(picks):
     picks_list = list()
-=======
-
-def picks_from_dict(picks):
-    firstonset = None
->>>>>>> c315b917
     for station, onsets in picks.items():
         print('Reading picks on station %s' % station)
         for label, phase in onsets.items():
@@ -273,7 +262,6 @@
                 else:
                     pick.polarity = 'undecidable'
             except KeyError as e:
-<<<<<<< HEAD
                 print(e.message, 'No polarity information found for %s' % phase)
             picks_list.append(pick)
     return picks_list
@@ -283,12 +271,6 @@
     import glob
 
     evt_list = glob.glob1(root_dir,'e????.???.??')
-=======
-                print('No polarity information found for %s' % phase)
-            if firstonset is None or firstonset > onset:
-                firstonset = onset
-    return pick, firstonset
->>>>>>> c315b917
 
     for evt in evt_list:
         reassess_pilot_event(root_dir, evt, out_dir, fn_param)

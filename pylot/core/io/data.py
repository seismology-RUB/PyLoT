--- conflicted
+++ resolved
@@ -21,14 +21,11 @@
 from pylot.core.util.utils import fnConstructor, full_range, check4rotated, \
     check4gapsAndMerge, trim_station_components
 
-<<<<<<< HEAD
 try:
     str_TypeLst = [str, unicode]  # if python 2.X
 except NameError:
     str_TypeLst = [str]  # if python 3.*
 
-=======
->>>>>>> 30eb8fbb
 class Data(object):
     """
     Data container with attributes wfdata holding ~obspy.core.stream.

--- conflicted
+++ resolved
@@ -236,13 +236,9 @@
         self.write_section(fid_out, self.get_main_para_names()['smoment'],
                            'parameters for seismic moment estimation', separator)
         self.write_section(fid_out, self.get_main_para_names()['localmag'],
-<<<<<<< HEAD
-                           'settings local magnitude', seperator)
+                           'settings local magnitude', separator)
         self.write_section(fid_out, self.get_main_para_names()['filter'],
                            'filter settings', seperator)
-=======
-                           'settings local magnitude', separator)
->>>>>>> 532a90a6
         self.write_section(fid_out, self.get_main_para_names()['pick'],
                            'common settings picker', separator)
         fid_out.write(('#special settings for calculating CF#\n'+

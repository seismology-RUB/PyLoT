# -*- coding: utf-8 -*-
import sys
import numpy as np
from pylot.core.active import seismicshot

class Survey(object):
    def __init__(self, path, sourcefile, receiverfile, useDefaultParas = False):
        '''
        The Survey Class contains all shots [type: seismicshot] of a survey
        as well as the aquisition geometry and the topography.
        '''
        self.data = {}
        self._topography = None
        self._recfile = receiverfile
        self._sourcefile = sourcefile
        self._obsdir = path
        self._generateSurvey()
        if useDefaultParas == True:
            self.setParametersForShots()
        self._removeAllEmptyTraces()
        self._updateShots()
<<<<<<< HEAD
        self.setArtificialPick(0, 0) # artificial pick at source origin
        
=======

>>>>>>> 0fa701a8
    def _generateSurvey(self):
        from obspy.core import read

        shot_dict = {}
        shotlist = self.getShotlist()
        for shotnumber in shotlist:       # loop over data files
            # generate filenames and read manual picks to a list
            obsfile = self._obsdir + str(shotnumber) + '_pickle.dat'

            if not obsfile in shot_dict.keys():
                shot_dict[shotnumber] = []
            shot_dict[shotnumber] = seismicshot.SeismicShot(obsfile)
            shot_dict[shotnumber].setParameters('shotnumber', shotnumber)

        self.data = shot_dict
        print ("Generated Survey object for %d shots" % len(shotlist))
        print ("Total number of traces: %d \n" %self.countAllTraces())

    def setArtificialPick(self, traceID, pick):
        '''
        Sets an artificial pick for a traceID of all shots in the survey object.
        (This can be used to create a pick with t = 0 at the source origin)
        '''
        for shot in self.data.values():
            shot.setPick(traceID, pick)

    def setParametersForShots(self, cutwindow = (0, 0.2), tmovwind = 0.3, tsignal = 0.03, tgap = 0.0007):
        if (cutwindow == (0, 0.2) and tmovwind == 0.3 and
            tsignal == 0.03 and tgap == 0.0007):
            print ("Warning: Standard values used for "
                   "setParamters. This might not be clever.")
        # CHANGE this later. Parameters only needed for survey, not for each shot.
        for shot in self.data.values():
            shot.setCut(cutwindow)
            shot.setTmovwind(tmovwind)
            shot.setTsignal(tsignal)
            shot.setTgap(tgap)
            shot.setRecfile(self.getPath() + self.getReceiverfile())
            shot.setSourcefile(self.getPath() + self.getSourcefile())
            shot.setOrder(order = 4)
        print ("setParametersForShots: Parameters set to:\n"
               "cutwindow = %s, tMovingWindow = %f, tsignal = %f, tgap = %f"
               %(cutwindow, tmovwind, tsignal, tgap))

    def _removeAllEmptyTraces(self):
        filename = 'removeEmptyTraces.out'
        count = 0
        for shot in self.data.values():
            removed = shot.removeEmptyTraces()
            if removed is not None:
                if count == 0: outfile = open(filename, 'w')
                count += 1
                outfile.writelines('shot: %s, removed empty traces: %s\n'
                                   %(shot.getShotnumber(), removed))
        print ("\nremoveEmptyTraces: Finished! Removed %d traces" %count)
        if count > 0:
            print ("See %s for more information "
                   "on removed traces."%(filename))
            outfile.close()

    def _updateShots(self):
        filename = 'updateShots.out'
        count = 0; countTraces = 0
        for shot in self.data.values():
            del_traceIDs = shot.updateTraceList()
            if len(del_traceIDs) > 0:
                if count == 0: outfile = open(filename, 'w')
                count += 1
                countTraces += len(del_traceIDs)
                outfile.writelines("shot: %s, removed traceID(s) %s because "
                                   "they were not found in the corresponding stream\n"
                                   %(shot.getShotnumber(), del_traceIDs))

        print ("\nupdateShots: Finished! Updated %d shots and removed "
               "%d traces" %(count, countTraces))
        if count > 0:
            print ("See %s for more information "
                   "on removed traces."%(filename))
            outfile.close()

    def pickAllShots(self, windowsize, HosAic = 'hos', vmin = 333, vmax = 5500, folm = 0.6):
        '''
        Automatically pick all traces of all shots of the survey.
        '''
        from datetime import datetime
        starttime = datetime.now()
        count = 0; tpicksum = starttime - starttime

        for shot in self.data.values():
            tstartpick = datetime.now(); count += 1
            for traceID in shot.getTraceIDlist():
                distance = shot.getDistance(traceID) # receive distance

                pickwin_used = shot.getCut()
                cutwindow = shot.getCut()

                # for higher distances use a linear vmin/vmax to cut out late/early regions with high noise
                if distance > 5.:
                    pwleft = distance/vmax ################## TEST
                    pwright = distance/vmin
                    if pwright > cutwindow[1]:
                        pwright = cutwindow[1]
                    pickwin_used = (pwleft, pwright)

                shot.setPickwindow(traceID, pickwin_used)
                shot.pickTraces(traceID, windowsize, folm, HosAic) # picker

<<<<<<< HEAD
                shot.setSNR(traceID)    
=======
                # ++ TEST: set and check SNR before adding to distance bin ############################
                shot.setSNR(traceID)
>>>>>>> 0fa701a8
                #if shot.getSNR(traceID)[0] < snrthreshold:
                if shot.getSNR(traceID)[0] < shot.getSNRthreshold(traceID):
                        shot.removePick(traceID)
                        
                # set epp and lpp if SNR > 1 (else earllatepicker cant set values)
                if shot.getSNR(traceID)[0] > 1:
                    shot.setEarllatepick(traceID)

            tpicksum += (datetime.now() - tstartpick); tpick = tpicksum/count
            tremain = (tpick * (len(self.getShotDict()) - count))
            tend = datetime.now() + tremain
            progress = float(count) / float(len(self.getShotDict())) * 100
            self._update_progress(shot.getShotname(), tend, progress)
        print('\npickAllShots: Finished\n')

    def recover(self):
        '''
        Recovers all (accidently) removed picks. Still regards SNR threshold.
        '''
        print('Recovering survey...')
        numpicks = 0
        for shot in self.data.values():
            for traceID in shot.getTraceIDlist():
                if shot.getFlag(traceID) == 0:
                    shot.setFlag(traceID, 1)
                    if shot.getSNR(traceID)[0] < shot.getSNRthreshold(traceID):
                        shot.removePick(traceID)
                    else:
                        numpicks += 1
        print('Recovered %d picks'%numpicks)

    def setArtificialPick(self, traceID, pick):
        for shot in self.data.values():
            shot.setPick(traceID, pick)
            shot.setPickwindow(traceID, shot.getCut())

    def countAllTraces(self):
        numtraces = 0
        for shot in self.getShotlist():
            for rec in self.getReceiverlist():
                numtraces += 1
        return numtraces

    def getShotlist(self):
        filename = self.getPath() + self.getSourcefile()
        srcfile = open(filename,'r')
        shotlist = []
        for line in srcfile.readlines():
            line = line.split()
            shotlist.append(int(line[0]))

        return shotlist

    def getReceiverlist(self):
        filename = self.getPath() + self.getReceiverfile()
        recfile = open(filename,'r')
        reclist = []
        for line in recfile.readlines():
            line = line.split()
            reclist.append(int(line[0]))

        return reclist

    def getShotDict(self):
        return self.data

    def getShot(self, shotnumber):
        return self.data[shotnumber]

    def getSourcefile(self):
        return self._sourcefile

    def getReceiverfile(self):
        return self._recfile

    def getPath(self):
        return self._obsdir

    def getStats(self):
        info_dict = {}
        for shot in self.data.values():
            pickedTraces = 0
            snrlist = []
            dist = []
            numtraces = len(shot.getTraceIDlist())
            for traceID in shot.getTraceIDlist():
                snrlist.append(shot.getSNR(traceID)[0])
                dist.append(shot.getDistance(traceID))
                if shot.getFlag(traceID) is not 0:
                    pickedTraces += 1
            info_dict[shot.getShotnumber()] = {'numtraces': numtraces,
                                               'picked traces': [pickedTraces,
                                                                 '%2.2f %%'%(float(pickedTraces) /
                                                                             float(numtraces) * 100)],
                                               'mean SNR': np.mean(snrlist),
                                               'mean distance': np.mean(dist)}

        return info_dict

    def getShotForShotnumber(self, shotnumber):
        for shot in self.data.values():
            if shot.getShotnumber() == shotnumber:
                return shot

    def exportFMTOMO(self, directory = 'FMTOMO_export', sourcefile = 'input_sf.in', ttFileExtension = '.tt'):
        def getAngle(distance):
            PI = np.pi
            R = 6371.
            angle = distance * 180 / (PI * R)
            return angle

        count = 0
        fmtomo_factor = 1000 # transforming [m/s] -> [km/s]
        LatAll = []; LonAll = []; DepthAll = []
        srcfile = open(directory + '/' + sourcefile, 'w')
        srcfile.writelines('%10s\n' %len(self.data)) # number of sources
        for shotnumber in self.getShotlist():
            shot = self.getShotForShotnumber(shotnumber)
            ttfilename = str(shotnumber) + ttFileExtension
            (x, y, z) = shot.getSrcLoc() # getSrcLoc returns (x, y, z)
            srcfile.writelines('%10s %10s %10s\n' %(getAngle(y), getAngle(x), (-1)*z)) # lat, lon, depth
            LatAll.append(getAngle(y)); LonAll.append(getAngle(x)); DepthAll.append((-1)*z)
            srcfile.writelines('%10s\n' %1) #
            srcfile.writelines('%10s %10s %10s\n' %(1, 1, ttfilename))
            ttfile = open(directory + '/' + ttfilename, 'w')
            traceIDlist = shot.getTraceIDlist()
            traceIDlist.sort()
            ttfile.writelines(str(self.countPickedTraces(shot)) + '\n')
            for traceID in traceIDlist:
                if shot.getFlag(traceID) is not 0:
                    pick = shot.getPick(traceID) * fmtomo_factor
                    delta = shot.getPickError(traceID) * fmtomo_factor
                    (x, y, z) = shot.getRecLoc(traceID)
                    ttfile.writelines('%20s %20s %20s %10s %10s\n' %(getAngle(y), getAngle(x), (-1)*z, pick, delta))
                    LatAll.append(getAngle(y)); LonAll.append(getAngle(x)); DepthAll.append((-1)*z)
                    count += 1
            ttfile.close()
        srcfile.close()
        print 'Wrote output for %s traces' %count
        print 'WARNING: output generated for FMTOMO-obsdata. Obsdata seems to take Lat, Lon, Depth and creates output for FMTOMO as Depth, Lat, Lon'
        print 'Dimensions of the seismic Array, transformed for FMTOMO, are Depth(%s, %s), Lat(%s, %s), Lon(%s, %s)'%(
            min(DepthAll), max(DepthAll), min(LatAll), max(LatAll), min(LonAll), max(LonAll))

    def countPickedTraces(self, shot):
        count = 0
        for traceID in shot.getTraceIDlist():
            if shot.getFlag(traceID) is not 0:
                count += 1
        return count

    def countAllPickedTraces(self):
        count = 0
        for shot in self.data.values():
            for traceID in shot.getTraceIDlist():
                if shot.getFlag(traceID) is not 0:
                    count += 1
        return count

    def plotAllShots(self, rows = 3, columns = 4):
        '''
        Plots all shots as Matrices with the color corresponding to the traveltime for each receiver.
        IMPORTANT NOTE: Topography (z - coordinate) is not considered in the diagrams!
        '''
        import matplotlib.pyplot as plt
        from mpl_toolkits.mplot3d import Axes3D
        plt.interactive(True)

        fig = plt.figure()
        ax = fig.add_subplot(111)

        figPerSubplot = columns * rows

        index = 1
        #shotnames = []
        #shotnumbers = []

        # for shot in self.data.values():
        #     shotnames.append(shot.getShotname())
        #     shotnumbers.append(shot.getShotnumber())

        # shotnumbers = [shotnumbers for (shotnumbers, shotnames) in sorted(zip(shotnumbers, shotnames))]
        
        for shotnumber in self.getShotlist():
            if index <= figPerSubplot:
                #ax = fig.add_subplot(3,3,i, projection = '3d', title = 'shot:' 
                #+str(shot_dict[shotnumber].getShotnumber()), xlabel = 'X', ylabel = 'Y', zlabel = 'traveltime')
                #shot_dict[shotnumber].plot3dttc(ax = ax, plotpicks = True)
                ax = fig.add_subplot(3, 4, index)
                self.getShot(shotnumber).matshow(ax = ax, colorbar = False, annotations = True)
                index += 1
            if index > figPerSubplot:
                fig.subplots_adjust(left = 0, bottom = 0, right = 1, top = 1, wspace = 0, hspace = 0)
                fig = plt.figure()
                index = 1

        fig.subplots_adjust(left = 0, bottom = 0, right = 1, top = 1, wspace = 0, hspace = 0)

    def plotAllPicks(self, plotRemoved = False, colorByVal = 'log10SNR', ax = None, refreshPlot = False):
        '''
        Plots all picks over the distance between source and receiver. Returns (ax, region).
        Picks can be checked and removed by using region class (pylot.core.active.surveyPlotTools.regions)

        :param: plotRemoved, if True plots traces that were picked but removed from the survey (flag = 0)
        :type: logical

        :param: colorByVal, can be "log10SNR", "pickerror", or "spe"
        :type: str

        Examples:

        regions.chooseRectangles():
         - lets the user choose several rectangular regions in the plot

        regions.plotTracesInRegions():
         - creates plots (shot.plot_traces) for all traces in the active regions (i.e. chosen by e.g. chooseRectangles)

        regions.setActiveRegionsForDeletion():
         - highlights all shots in a the active regions for deletion

        regions.deleteMarkedPicks():
         - deletes the picks (pick flag set to 0) for all shots set for deletion

        regions.deselectSelection(number):
         - deselects the region of number = number

        '''

        import matplotlib.pyplot as plt
        import math
        plt.interactive(True)
        from pylot.core.active.surveyPlotTools import regions

        dist = []
        pick = []
        snrlog = []
        pickerror = []
        spe = []

        for shot in self.data.values():
            for traceID in shot.getTraceIDlist():
<<<<<<< HEAD
                if plotRemoved == False:
                    if shot.getFlag(traceID) is not 0 or plotRemoved == True: 
=======
                if plotDeleted == False:
                    if shot.getPick(traceID) is not None:
>>>>>>> 0fa701a8
                        dist.append(shot.getDistance(traceID))
                        pick.append(shot.getPick(traceID))
                        snrlog.append(math.log10(shot.getSNR(traceID)[0]))
                        pickerror.append(shot.getPickError(traceID))
                        spe.append(shot.getSymmetricPickError(traceID))

        color = {'log10SNR': snrlog,
                 'pickerror': pickerror,
                 'spe': spe}

        if refreshPlot is False:
            ax = self.createPlot(dist, pick, color[colorByVal], label = '%s'%colorByVal)
            region = regions(ax, self)
            ax.legend()
            return ax, region
        elif refreshPlot is True:
            ax = self.createPlot(dist, pick, color[colorByVal], label = '%s'%colorByVal, ax = ax)
            ax.legend()
            return ax

    def createPlot(self, dist, pick, inkByVal, label, ax = None):
        import matplotlib.pyplot as plt
        plt.interactive(True)
        cm = plt.cm.jet
        if ax is None:
            print('Generating new plot...')
            fig = plt.figure()
            ax = fig.add_subplot(111)
            fig = ax.scatter(dist, pick, cmap = cm, c = inkByVal, s = 5, edgecolors = 'none', label = label)
            cbar = plt.colorbar(fig, fraction = 0.05)
            cbar.set_label(label)
            plt.title('Plot of all Picks')
            plt.xlabel('Distance [m]')
            plt.ylabel('Time [s]')
        else:
            ax.scatter(dist, pick, cmap = cm, c = inkByVal, s = 5, edgecolors = 'none', label = label)

        return ax

    def _update_progress(self, shotname, tend, progress):
        sys.stdout.write("Working on shot %s. ETC is %02d:%02d:%02d [%2.2f %%]\r"
                         %(shotname, tend.hour, tend.minute, tend.second, progress))
        sys.stdout.flush()

    def saveSurvey(self, filename = 'survey.pickle'):
        import cPickle
        outfile = open(filename, 'wb')

        cPickle.dump(self, outfile, -1)
        print('saved Survey to file %s'%(filename))

    @staticmethod
    def from_pickle(filename):
        import cPickle
        infile = open(filename, 'rb')
        return cPickle.load(infile)<|MERGE_RESOLUTION|>--- conflicted
+++ resolved
@@ -19,12 +19,8 @@
             self.setParametersForShots()
         self._removeAllEmptyTraces()
         self._updateShots()
-<<<<<<< HEAD
         self.setArtificialPick(0, 0) # artificial pick at source origin
         
-=======
-
->>>>>>> 0fa701a8
     def _generateSurvey(self):
         from obspy.core import read
 
@@ -132,12 +128,7 @@
                 shot.setPickwindow(traceID, pickwin_used)
                 shot.pickTraces(traceID, windowsize, folm, HosAic) # picker
 
-<<<<<<< HEAD
                 shot.setSNR(traceID)    
-=======
-                # ++ TEST: set and check SNR before adding to distance bin ############################
-                shot.setSNR(traceID)
->>>>>>> 0fa701a8
                 #if shot.getSNR(traceID)[0] < snrthreshold:
                 if shot.getSNR(traceID)[0] < shot.getSNRthreshold(traceID):
                         shot.removePick(traceID)
@@ -378,13 +369,8 @@
 
         for shot in self.data.values():
             for traceID in shot.getTraceIDlist():
-<<<<<<< HEAD
                 if plotRemoved == False:
                     if shot.getFlag(traceID) is not 0 or plotRemoved == True: 
-=======
-                if plotDeleted == False:
-                    if shot.getPick(traceID) is not None:
->>>>>>> 0fa701a8
                         dist.append(shot.getDistance(traceID))
                         pick.append(shot.getPick(traceID))
                         snrlog.append(math.log10(shot.getSNR(traceID)[0]))

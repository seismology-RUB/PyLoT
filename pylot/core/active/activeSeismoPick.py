# -*- coding: utf-8 -*-
import sys
import numpy as np
from pylot.core.active import seismicshot
from pylot.core.active.surveyUtils import cleanUp

class Survey(object):
    def __init__(self, path, sourcefile, receiverfile, useDefaultParas = False):
        '''
        The Survey Class contains all shots [type: seismicshot] of a survey
        as well as the aquisition geometry and the topography.

        It contains methods to pick all traces of all shots.

        It contains several methods e.g. for plotting of all picks (and postprocessing),
        creating plots for all shots.
        '''
        self.data = {}
        self._topography = None
        self._recfile = receiverfile
        self._sourcefile = sourcefile
        self._obsdir = path
        self._generateSurvey()
        self._initiateFilenames()
        if useDefaultParas == True:
            self.setParametersForShots()
        self._removeAllEmptyTraces()
        self._updateShots()

    def _initiateFilenames(self):
        for shot in self.data.values():
            shot.setRecfile(self.getPath() + self.getReceiverfile())
            shot.setSourcefile(self.getPath() + self.getSourcefile())

    def _generateSurvey(self):
        from obspy.core import read

        shot_dict = {}
        shotlist = self.getShotlist()
        for shotnumber in shotlist:       # loop over data files
            # generate filenames and read manual picks to a list
            obsfile = self._obsdir + str(shotnumber) + '_pickle.dat'
            if obsfile not in shot_dict.keys():
                shot_dict[shotnumber] = []
            shot_dict[shotnumber] = seismicshot.SeismicShot(obsfile)
            shot_dict[shotnumber].setParameters('shotnumber', shotnumber)

        self.data = shot_dict
        print ("Generated Survey object for %d shots" % len(shotlist))
        print ("Total number of traces: %d \n" %self.countAllTraces())

    def _removeAllEmptyTraces(self):
        filename = 'removeEmptyTraces.out'
        count = 0
        for shot in self.data.values():
            removed = shot.removeEmptyTraces()
            if removed is not None:
                if count == 0: outfile = open(filename, 'w')
                count += 1
                outfile.writelines('shot: %s, removed empty traces: %s\n'
                                   %(shot.getShotnumber(), removed))
        print ("\nremoveEmptyTraces: Finished! Removed %d traces" %count)
        if count > 0:
            print ("See %s for more information "
                   "on removed traces."%(filename))
            outfile.close()

    def _updateShots(self):
        '''
        Removes traces that do not exist in the dataset for any reason.
        '''
        filename = 'updateShots.out'
        count = 0; countTraces = 0
        for shot in self.data.values():
            del_traceIDs = shot.updateTraceList()
            if len(del_traceIDs) > 0:
                if count == 0: outfile = open(filename, 'w')
                count += 1
                countTraces += len(del_traceIDs)
                outfile.writelines("shot: %s, removed traceID(s) %s because "
                                   "they were not found in the corresponding stream\n"
                                   %(shot.getShotnumber(), del_traceIDs))

        print ("\nupdateShots: Finished! Updated %d shots and removed "
               "%d traces" %(count, countTraces))
        if count > 0:
            print ("See %s for more information "
                   "on removed traces."%(filename))
            outfile.close()

    def setArtificialPick(self, traceID, pick):
        '''
        Sets an artificial pick for a traceID of all shots in the survey object.
        (This can be used to create a pick with t = 0 at the source origin)
        '''
        for shot in self.data.values():
            shot.setPick(traceID, pick)

    def setParametersForShots(self, cutwindow = (0, 0.2), tmovwind = 0.3, tsignal = 0.03, tgap = 0.0007):
        if (cutwindow == (0, 0.2) and tmovwind == 0.3 and
            tsignal == 0.03 and tgap == 0.0007):
            print ("Warning: Standard values used for "
                   "setParamters. This might not be clever.")
        # CHANGE this later. Parameters only needed for survey, not for each shot.
        for shot in self.data.values():
            shot.setCut(cutwindow)
            shot.setTmovwind(tmovwind)
            shot.setTsignal(tsignal)
            shot.setTgap(tgap)
            shot.setOrder(order = 4)
        print ("setParametersForShots: Parameters set to:\n"
               "cutwindow = %s, tMovingWindow = %f, tsignal = %f, tgap = %f"
               %(cutwindow, tmovwind, tsignal, tgap))

    def setManualPicksFromFiles(self, directory = 'picks'):
        '''
        Read manual picks from *.pck files in a directory.
        The * must be identical with the shotnumber.
        '''
        for shot in self.data.values():
            shot.setManualPicksFromFile(directory)

    def getDiffsFromManual(self):
        '''
        Returns a dictionary with the differences between manual and automatic pick for all shots.
        '''
        diffs = {}
        for shot in self.data.values():
            if not shot in diffs.keys():
                diffs[shot] = {}
            for traceID in shot.getTraceIDlist():
                if shot.getPickFlag(traceID) == 1 and shot.getManualPickFlag(traceID) == 1:
                    diffs[shot][traceID] = shot.getPick(traceID) - shot.getManualPick(traceID)
        return diffs

    def plotDiffs(self):
        import matplotlib.pyplot as plt
        diffs = []; dists = []; mpicks = []; picks = []
        diffsDic = self.getDiffsFromManual()
        for shot in self.data.values():
            for traceID in shot.getTraceIDlist():
                if shot.getPickFlag(traceID) == 1 and shot.getManualPickFlag(traceID) == 1:
                    dists.append(shot.getDistance(traceID))
                    mpicks.append(shot.getManualPick(traceID))
                    picks.append(shot.getPick(traceID))
                    diffs.append(diffsDic[shot][traceID])
<<<<<<< HEAD
        
        labelm = 'manual picks'
        labela = 'automatic picks'
=======

        label = 'Difference to automatic picks [s]'
>>>>>>> 5f0e59d9
        fig = plt.figure()
        ax = fig.add_subplot(111)

        sc_a = ax.scatter(dists, picks, c = '0.5', s=10, edgecolors='none', label = labela, alpha = 0.3)
        sc = ax.scatter(dists, mpicks, c = diffs, s=5, edgecolors='none', label = labelm)
        cbar = plt.colorbar(sc, fraction=0.05)
        cbar.set_label(labelm)
        ax.set_xlabel('Distance [m]')
        ax.set_ylabel('Time [s]')
        ax.text(0.5, 0.95, 'Plot of all MANUAL picks', transform=ax.transAxes, horizontalalignment='center')

    def plotHist(self, nbins = 20, ax = None):
        import matplotlib.pyplot as plt
        plt.interactive(True)
        diffs = []
        if ax == None:
            fig = plt.figure()
            ax = fig.add_subplot(111)
        for shot in self.data.values():
            for traceID in shot.getTraceIDlist():
                if shot.getPickFlag(traceID) == 1 and shot.getManualPickFlag(traceID) == 1:
                    diffs.append(self.getDiffsFromManual()[shot][traceID])
        plt.hist(diffs, nbins)
        plt.title('Histogram of the differences between automatic and manual pick')
        plt.xlabel('Difference in time (auto - manual) [s]')

    def pickAllShots(self, windowsize, HosAic = 'hos', vmin = 333, vmax = 5500, folm = 0.6):
        '''
        Automatically pick all traces of all shots of the survey.
        '''
        from datetime import datetime
        starttime = datetime.now()
        count = 0; tpicksum = starttime - starttime

        for shot in self.data.values():
            tstartpick = datetime.now(); count += 1
            for traceID in shot.getTraceIDlist():
                distance = shot.getDistance(traceID) # receive distance

                pickwin_used = shot.getCut()
                cutwindow = shot.getCut()

                # for higher distances use a linear vmin/vmax to cut out late/early regions with high noise
                if distance > 5.:
                    pwleft = distance/vmax ################## TEST
                    pwright = distance/vmin
                    if pwright > cutwindow[1]:
                        pwright = cutwindow[1]
                    pickwin_used = (pwleft, pwright)

                shot.setPickwindow(traceID, pickwin_used)
                shot.pickTraces(traceID, windowsize, folm, HosAic) # picker

                shot.setSNR(traceID)
                #if shot.getSNR(traceID)[0] < snrthreshold:
                if shot.getSNR(traceID)[0] < shot.getSNRthreshold(traceID):
                        shot.removePick(traceID)

                # set epp and lpp if SNR > 1 (else earllatepicker cant set values)
                if shot.getSNR(traceID)[0] > 1:
                    shot.setEarllatepick(traceID)

            tpicksum += (datetime.now() - tstartpick); tpick = tpicksum/count
            tremain = (tpick * (len(self.getShotDict()) - count))
            tend = datetime.now() + tremain
            progress = float(count) / float(len(self.getShotDict())) * 100
            self._update_progress(shot.getShotname(), tend, progress)
        print('\npickAllShots: Finished\n')
        ntraces = self.countAllTraces()
        pickedtraces = self.countAllPickedTraces()
        print('Picked %s / %s traces (%d %%)\n'
              %(pickedtraces, ntraces, float(pickedtraces)/float(ntraces)*100.))

    def cleanBySPE(self, maxSPE):
        for shot in self.data.values():
            for traceID in shot.getTraceIDlist():
                if shot.getPickFlag(traceID) == 1:
                    if shot.getSymmetricPickError(traceID) > maxSPE:
                        shot.setPickFlag(traceID, 0)

    def plotSPE(self):
        import matplotlib.pyplot as plt
        spe = []
        for shot in self.data.values():
            for traceID in shot.getTraceIDlist():
                if shot.getPickFlag(traceID) == 1:
                    spe.append(shot.getSymmetricPickError(traceID))
        spe.sort()
        plt.plot(spe, label = 'SPE')
        plt.ylabel('Symmetric Pickerror')
        plt.legend()

    def recover(self):
        '''
        Recovers all (accidently) removed picks. Still regards SNR threshold.
        '''
        print('Recovering survey...')
        numpicks = 0
        for shot in self.data.values():
            for traceID in shot.getTraceIDlist():
                if shot.getPickFlag(traceID) == 0:
                    shot.setPickFlag(traceID, 1)
                    if shot.getSNR(traceID)[0] < shot.getSNRthreshold(traceID):
                        shot.removePick(traceID)
                    else:
                        numpicks += 1
        print('Recovered %d picks'%numpicks)

    def setArtificialPick(self, traceID, pick):
        for shot in self.data.values():
            shot.setPick(traceID, pick)
            shot.setPickwindow(traceID, shot.getCut())

    def countAllTraces(self):
        numtraces = 0
        for shot in self.getShotlist():
            for rec in self.getReceiverlist(): ### shot.getReceiverlist etc.
                numtraces += 1
        return numtraces

    def getShotlist(self):
        filename = self.getPath() + self.getSourcefile()
        srcfile = open(filename,'r')
        shotlist = []
        for line in srcfile.readlines():
            line = line.split()
            shotlist.append(int(line[0]))

        return shotlist

    def getReceiverlist(self):
        filename = self.getPath() + self.getReceiverfile()
        recfile = open(filename,'r')
        reclist = []
        for line in recfile.readlines():
            line = line.split()
            reclist.append(int(line[0]))

        return reclist

    def getShotDict(self):
        return self.data

    def getShot(self, shotnumber):
        return self.data[shotnumber]

    def getSourcefile(self):
        return self._sourcefile

    def getReceiverfile(self):
        return self._recfile

    def getPath(self):
        return self._obsdir

    def getStats(self):
        info_dict = {}
        for shot in self.data.values():
            pickedTraces = 0
            snrlist = []
            dist = []
            numtraces = len(shot.getTraceIDlist())
            for traceID in shot.getTraceIDlist():
                snrlist.append(shot.getSNR(traceID)[0])
                dist.append(shot.getDistance(traceID))
                if shot.getPickFlag(traceID) is not 0:
                    pickedTraces += 1
            info_dict[shot.getShotnumber()] = {'numtraces': numtraces,
                                               'picked traces': [pickedTraces,
                                                                 '%2.2f %%'%(float(pickedTraces) /
                                                                             float(numtraces) * 100)],
                                               'mean SNR': np.mean(snrlist),
                                               'mean distance': np.mean(dist)}

        return info_dict

    def getShotForShotnumber(self, shotnumber):
        for shot in self.data.values():
            if shot.getShotnumber() == shotnumber:
                return shot

    def exportFMTOMO(self, directory = 'FMTOMO_export', sourcefile = 'input_sf.in', ttFileExtension = '.tt'):
        def getAngle(distance):
            PI = np.pi
            R = 6371.
            angle = distance * 180 / (PI * R)
            return angle

        count = 0
        fmtomo_factor = 1000 # transforming [m/s] -> [km/s]
        LatAll = []; LonAll = []; DepthAll = []
        srcfile = open(directory + '/' + sourcefile, 'w')
        srcfile.writelines('%10s\n' %len(self.data)) # number of sources
        for shotnumber in self.getShotlist():
            shot = self.getShotForShotnumber(shotnumber)
            ttfilename = str(shotnumber) + ttFileExtension
            (x, y, z) = shot.getSrcLoc() # getSrcLoc returns (x, y, z)
            srcfile.writelines('%10s %10s %10s\n' %(getAngle(y), getAngle(x), (-1)*z)) # lat, lon, depth
            LatAll.append(getAngle(y)); LonAll.append(getAngle(x)); DepthAll.append((-1)*z)
            srcfile.writelines('%10s\n' %1) #
            srcfile.writelines('%10s %10s %10s\n' %(1, 1, ttfilename))
            ttfile = open(directory + '/' + ttfilename, 'w')
            traceIDlist = shot.getTraceIDlist()
            traceIDlist.sort()
            ttfile.writelines(str(self.countPickedTraces(shot)) + '\n')
            for traceID in traceIDlist:
                if shot.getPickFlag(traceID) is not 0:
                    pick = shot.getPick(traceID) * fmtomo_factor
                    delta = shot.getSymmetricPickError(traceID) * fmtomo_factor
                    (x, y, z) = shot.getRecLoc(traceID)
                    ttfile.writelines('%20s %20s %20s %10s %10s\n' %(getAngle(y), getAngle(x), (-1)*z, pick, delta))
                    LatAll.append(getAngle(y)); LonAll.append(getAngle(x)); DepthAll.append((-1)*z)
                    count += 1
            ttfile.close()
        srcfile.close()
        msg = 'Wrote output for {0} traces\n' \
              'WARNING: output generated for FMTOMO-obsdata. Obsdata seems ' \
              'to take Lat, Lon, Depth and creates output for FMTOMO as ' \
              'Depth, Lat, Lon\nDimensions of the seismic Array, ' \
              'transformed for FMTOMO, are Depth({1}, {2}), Lat({3}, {4}), ' \
              'Lon({5}, {6})'.format(count,
                                     min(DepthAll),
                                     max(DepthAll),
                                     min(LatAll),
                                     max(LatAll),
                                     min(LonAll),
                                     max(LonAll))
        print(msg)

    def countPickedTraces(self, shot):
        count = 0
        for traceID in shot.getTraceIDlist():
            if shot.getPickFlag(traceID) is not 0:
                count += 1
        return count

    def countAllPickedTraces(self):
        count = 0
        for shot in self.data.values():
            for traceID in shot.getTraceIDlist():
                if shot.getPickFlag(traceID) is not 0:
                    count += 1
        return count

    def plotAllShots(self, rows = 3, columns = 4, mode = '3d'):
        '''
        Plots all shots as Matrices with the color corresponding to the traveltime for each receiver.
        IMPORTANT NOTE: Topography (z - coordinate) is not considered in the diagrams!
        '''
        import matplotlib.pyplot as plt
        from mpl_toolkits.mplot3d import Axes3D
        plt.interactive(True)

        fig = plt.figure()
        ax = fig.add_subplot(111)

        figPerSubplot = columns * rows

        index = 1
        #shotnames = []
        #shotnumbers = []

        # for shot in self.data.values():
        #     shotnames.append(shot.getShotname())
        #     shotnumbers.append(shot.getShotnumber())

        # shotnumbers = [shotnumbers for (shotnumbers, shotnames) in sorted(zip(shotnumbers, shotnames))]

        for shotnumber in self.getShotlist():
            if index <= figPerSubplot:
                #ax = fig.add_subplot(3,3,i, projection = '3d', title = 'shot:'
                #+str(shot_dict[shotnumber].getShotnumber()), xlabel = 'X', ylabel = 'Y', zlabel = 'traveltime')
                #shot_dict[shotnumber].plot3dttc(ax = ax, plotpicks = True)
                ax = fig.add_subplot(3, 4, index)
                if mode == '3d':
                    self.getShot(shotnumber).matshow(ax = ax, colorbar = False, annotations = True, legend = False)
                elif mode == '2d':
                    self.getShot(shotnumber).plot2dttc(ax)
                    self.getShot(shotnumber).plotmanual2dttc(ax)
                index += 1
            if index > figPerSubplot:
                fig.subplots_adjust(left = 0, bottom = 0, right = 1, top = 1, wspace = 0, hspace = 0)
                fig = plt.figure()
                index = 1

        fig.subplots_adjust(left = 0, bottom = 0, right = 1, top = 1, wspace = 0, hspace = 0)

    def plotAllPicks(self, plotRemoved = False, colorByVal = 'log10SNR', ax = None, cbar = None, refreshPlot = False):
        '''
        Plots all picks over the distance between source and receiver. Returns (ax, region).
        Picks can be checked and removed by using region class (pylot.core.active.surveyPlotTools.regions)

        :param: plotRemoved, if True plots traces that were picked but removed from the survey (flag = 0)
        :type: logical

        :param: colorByVal, can be "log10SNR", "pickerror", or "spe"
        :type: str

        Examples:

        regions.chooseRectangles():
         - lets the user choose several rectangular regions in the plot

        regions.plotTracesInRegions():
         - creates plots (shot.plot_traces) for all traces in the active regions (i.e. chosen by e.g. chooseRectangles)

        regions.setActiveRegionsForDeletion():
         - highlights all shots in a the active regions for deletion

        regions.deleteMarkedPicks():
         - deletes the picks (pick flag set to 0) for all shots set for deletion

        regions.deselectSelection(number):
         - deselects the region of number = number

        '''

        import matplotlib.pyplot as plt
        import math
        plt.interactive(True)
        from pylot.core.active.surveyPlotTools import regions

        dist = []
        pick = []
        snrlog = []
        pickerror = []
        spe = []

        for shot in self.data.values():
            for traceID in shot.getTraceIDlist():
                if plotRemoved == False:
                    if shot.getPickFlag(traceID) is not 0 or plotRemoved == True:
                        dist.append(shot.getDistance(traceID))
                        pick.append(shot.getPick(traceID))
                        snrlog.append(math.log10(shot.getSNR(traceID)[0]))
                        pickerror.append(shot.getPickError(traceID))
                        spe.append(shot.getSymmetricPickError(traceID))

        color = {'log10SNR': snrlog,
         'pickerror': pickerror,
         'spe': spe}
        self.color = color
        if refreshPlot is False:
            ax, cbar = self.createPlot(dist, pick, color[colorByVal], label='%s' % colorByVal)
            region = regions(ax, cbar, self)
            ax.legend()
            return (ax, region)
        if refreshPlot is True:
            ax, cbar = self.createPlot(dist, pick, color[colorByVal], label='%s' % colorByVal, ax=ax, cbar=cbar)
            ax.legend()
            return ax

    def createPlot(self, dist, pick, inkByVal, label, ax = None, cbar = None):
        import matplotlib.pyplot as plt
        plt.interactive(True)
        cm = plt.cm.jet
        if ax is None:
            print('Generating new plot...')
            fig = plt.figure()
            ax = fig.add_subplot(111)
            sc = ax.scatter(dist, pick, cmap=cm, c=inkByVal, s=5, edgecolors='none', label=label)
            cbar = plt.colorbar(sc, fraction=0.05)
            cbar.set_label(label)
            ax.set_xlabel('Distance [m]')
            ax.set_ylabel('Time [s]')
            ax.text(0.5, 0.95, 'Plot of all picks', transform=ax.transAxes, horizontalalignment='center')
        else:
            sc = ax.scatter(dist, pick, cmap=cm, c=inkByVal, s=5, edgecolors='none', label=label)
            cbar = plt.colorbar(sc, cax=cbar.ax)
            cbar.set_label(label)
            ax.set_xlabel('Distance [m]')
            ax.set_ylabel('Time [s]')
            ax.text(0.5, 0.95, 'Plot of all picks', transform=ax.transAxes, horizontalalignment='center')
        return (ax, cbar)

    def _update_progress(self, shotname, tend, progress):
        sys.stdout.write('Working on shot %s. ETC is %02d:%02d:%02d [%2.2f %%]\r' % (shotname,
         tend.hour,
         tend.minute,
         tend.second,
         progress))
        sys.stdout.flush()

    def saveSurvey(self, filename = 'survey.pickle'):
        import cPickle
        cleanUp(self)
        outfile = open(filename, 'wb')

        cPickle.dump(self, outfile, -1)
        print('saved Survey to file %s'%(filename))

    @staticmethod
    def from_pickle(filename):
        import cPickle
        infile = open(filename, 'rb')
        return cPickle.load(infile)<|MERGE_RESOLUTION|>--- conflicted
+++ resolved
@@ -144,14 +144,10 @@
                     mpicks.append(shot.getManualPick(traceID))
                     picks.append(shot.getPick(traceID))
                     diffs.append(diffsDic[shot][traceID])
-<<<<<<< HEAD
         
         labelm = 'manual picks'
         labela = 'automatic picks'
-=======
-
-        label = 'Difference to automatic picks [s]'
->>>>>>> 5f0e59d9
+
         fig = plt.figure()
         ax = fig.add_subplot(111)
 

--- conflicted
+++ resolved
@@ -320,17 +320,11 @@
         tsignal = self.getTsignal()
         tnoise = self.getPickIncludeRemoved(traceID) - tgap
 
-<<<<<<< HEAD
         (self.pick[traceID]['epp'], self.pick[traceID]['lpp'],
          self.pick[traceID]['spe']) = earllatepicker(self.getSingleStream(traceID),
                                                      nfac, (tnoise, tgap, tsignal), 
                                                      self.getPickIncludeRemoved(traceID),
                                                      stealthMode = True)
-=======
-        (self.earliest[traceID], self.latest[traceID], tmp) = earllatepicker(self.getSingleStream(traceID),
-                                                                             nfac, (tnoise, tgap, tsignal),
-                                                                             self.getPick(traceID))
->>>>>>> 0fa701a8
 
     def threshold(self, hoscf, aiccf, windowsize, pickwindow, folm = 0.6):
         '''
@@ -646,7 +640,6 @@
         stime = getGlobalTimes(stream)[0]
         timeaxis = prepTimeAxis(stime, stream[0])
         timeaxis -= stime
-<<<<<<< HEAD
         
         ax = self.traces4plot[traceID]['ax1']
 
@@ -682,40 +675,13 @@
         ax.plot(hoscf.getTimeArray(), aiccf.getCF(), 'g', label = 'AIC')
         ax.plot([self.getPick(traceID), self.getPick(traceID)], 
                  [min(np.minimum(hoscf.getCF(), aiccf.getCF())), 
-=======
-
-        plt.interactive('True')
-
-        hoscf = self.getHOScf(traceID)
-        aiccf = self.getAICcf(traceID)
-
-        fig = plt.figure()
-        ax1 = plt.subplot(2,1,1)
-        plt.title('Shot: %s, traceID: %s, pick: %s' %(self.getShotnumber(), traceID, self.getPick(traceID)))
-        ax1.plot(timeaxis, stream[0].data, 'k', label = 'trace')
-        ax1.plot([self.getPick(traceID), self.getPick(traceID)],
-                 [min(stream[0].data),
-                  max(stream[0].data)],
-                 'r', label = 'mostlikely')
-        plt.legend()
-        ax2 = plt.subplot(2,1,2, sharex = ax1)
-        ax2.plot(hoscf.getTimeArray(), hoscf.getCF(), 'b', label = 'HOS')
-        ax2.plot(hoscf.getTimeArray(), aiccf.getCF(), 'g', label = 'AIC')
-        ax2.plot([self.getPick(traceID), self.getPick(traceID)],
-                 [min(np.minimum(hoscf.getCF(), aiccf.getCF())),
->>>>>>> 0fa701a8
                   max(np.maximum(hoscf.getCF(), aiccf.getCF()))],
                  'r', label = 'mostlikely')
         ax.plot([0, self.getPick(traceID)],
                  [folm * max(hoscf.getCF()), folm * max(hoscf.getCF())],
                  'm:', label = 'folm = %s' %folm)
-<<<<<<< HEAD
         ax.set_xlabel('Time [s]')
         ax.legend()
-=======
-        plt.xlabel('Time [s]')
-        plt.legend()
->>>>>>> 0fa701a8
 
     def plot3dttc(self, step = 0.5, contour = False, plotpicks = False, method = 'linear', ax = None):
         '''
@@ -771,13 +737,8 @@
         plotmethod = {'2d': self.plot2dttc, '3d': self.plot3dttc}
 
         plotmethod[method](*args)
-<<<<<<< HEAD
         
     def matshow(self, ax = None, step = 0.5, method = 'linear', plotRec = True, annotations = True, colorbar = True):
-=======
-
-    def matshow(self, step = 0.5, method = 'linear', ax = None, plotRec = False, annotations = False):
->>>>>>> 0fa701a8
         '''
         Plots a 2D matrix of the interpolated traveltimes. This needs less performance than plot3dttc
 
@@ -820,7 +781,6 @@
             fig = plt.figure()
             ax = plt.axes()
 
-<<<<<<< HEAD
         ax.matshow(zgrid, extent = [min(x), max(x), min(y), max(y)], origin = 'lower')
         plt.text(0.45, 0.9, 'shot: %s' %self.getShotnumber(), transform = ax.transAxes)
         sc = ax.scatter(x, y, c = z, s = 30, label = 'picked shots', vmin = tmin, vmax = tmax, linewidths = 1.5)
@@ -830,14 +790,6 @@
         ax.set_xlabel('X')
         ax.set_ylabel('Y')
         ax.plot(self.getSrcLoc()[0], self.getSrcLoc()[1],'*k', markersize = 15) # plot source location
-=======
-        ax.imshow(zgrid, interpolation = 'none', extent = [min(x), max(x), min(y), max(y)])
-
-        if annotations == True:
-            for i, traceID in enumerate(self.pick.keys()):
-                if shot.picks[traceID] != None:
-                    ax.annotate('%s' % traceID, xy=(x[i], y[i]), fontsize = 'x-small')
->>>>>>> 0fa701a8
 
         if plotRec == True:
             ax.scatter(x, y, c = z, s = 30)

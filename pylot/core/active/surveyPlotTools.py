--- conflicted
+++ resolved
@@ -41,18 +41,11 @@
         self.shots_for_deletion = {}
         self._generateList()
 
-<<<<<<< HEAD
     def _onselect_clicks(self, eclick, erelease):
         'eclick and erelease are matplotlib events at press and release'
         #print ' startposition : (%f, %f)' % (eclick.xdata, eclick.ydata)     
         #print ' endposition   : (%f, %f)' % (erelease.xdata, erelease.ydata)        
         print 'region selected x0, y0 = (%3s, %3s), x1, y1 = (%3s, %3s)'%(eclick.xdata, eclick.ydata, erelease.xdata, erelease.ydata)      
-=======
-    def _onselect(self, eclick, erelease):
-        'eclick and erelease are matplotlib events at press and release'                                                                                            #print ' startposition : (%f, %f)' % (eclick.xdata, eclick.ydata)
-        #print ' endposition   : (%f, %f)' % (erelease.xdata, erelease.ydata)
-        print 'region selected x0, y0 = (%3s, %3s), x1, y1 = (%3s, %3s)'%(eclick.xdata, eclick.ydata, erelease.xdata, erelease.ydata)
->>>>>>> 0fa701a8
         x0 = min(eclick.xdata, erelease.xdata)
         x1 = max(eclick.xdata, erelease.xdata)
         y0 = min(eclick.ydata, erelease.ydata)
@@ -200,17 +193,9 @@
     def getShotsForDeletion(self):
         return self.shots_for_deletion
 
-<<<<<<< HEAD
     def findTracesInPoly(self, x, y, picks = 'normal', highlight = True):
         def dotproduct(v1, v2):
             return sum((a*b) for a, b in zip(v1, v2))
-=======
-    def findTracesInShotDict(self, picks = 'normal'):
-        '''
-        Returns traces corresponding to a certain area in a plot with all picks over the distances.
-        '''
-        print "findTracesInShotDict: Searching for marked traces in the shot dictionary... "
->>>>>>> 0fa701a8
 
         def getlength(v):
             return math.sqrt(dotproduct(v, v))
@@ -327,7 +312,6 @@
                                     break
                                 shot.plot_traces(traceID)
         else:
-<<<<<<< HEAD
             print('No picks defined in that region(s)')
 
     def setActiveRegionsForDeletion(self):
@@ -335,26 +319,6 @@
         for key in self.shots_found.keys():
             keys.append(key)
         self.setRegionForDeletion(keys)
-=======
-            print 'No picks yet defined in the regions x = (%s, %s), y = (%s, %s)' %(self._x0, self._x1, self._y0, self._y1)
-
-
-    def setCurrentRegionsForDeletion(self):
-        # if len(self.shots_found) == 0:
-        self.findTracesInShotDict()
-
-        for shotnumber in self.shots_found:
-            if not shotnumber in self.shots_for_deletion:
-                self.shots_for_deletion[shotnumber] = []
-            for traceID in self.shots_found[shotnumber]:
-                if not traceID in self.shots_for_deletion[shotnumber]:
-                    self.shots_for_deletion[shotnumber].append(traceID)
-        self.markAllRegions(color = 'red')
-        print 'Marked regions for deletion'
-
-    def markAllRegions(self, color = 'grey'):
-        from matplotlib.patches import Rectangle
->>>>>>> 0fa701a8
 
     def setRegionForDeletion(self, keys):
         if type(keys) == int:

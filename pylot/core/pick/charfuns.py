--- conflicted
+++ resolved
@@ -21,10 +21,7 @@
     from scipy.signal import tukey
 except ImportError:
     from scipy.signal.windows import tukey
-<<<<<<< HEAD
-
-=======
->>>>>>> 2cea1008
+
 from obspy.core import Stream
 
 from pylot.core.pick.utils import PickingFailedException

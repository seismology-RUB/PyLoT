#!/usr/bin/env python
# -*- coding: utf-8 -*-

"""
Function to run automated picking algorithms using AIC,
HOS and AR prediction. Uses objects CharFuns and Picker and
function conglomerate utils.

:author: MAGS2 EP3 working group / Ludger Kueperkoch
"""
import traceback

import matplotlib.pyplot as plt
import numpy as np
from pylot.core.pick.charfuns import CharacteristicFunction
from pylot.core.pick.charfuns import HOScf, AICcf, ARZcf, ARHcf, AR3Ccf
from pylot.core.pick.picker import AICPicker, PragPicker
from pylot.core.pick.utils import checksignallength, checkZ4S, earllatepicker, \
<<<<<<< HEAD
    getSNR, fmpicker, checkPonsets, wadaticheck, get_pickparams, get_quality_class
from pylot.core.util.utils import getPatternLine, gen_Pool,\
    real_Bool, identifyPhaseID, real_None, correct_iplot
=======
    getSNR, fmpicker, checkPonsets, wadaticheck
from pylot.core.util.utils import getPatternLine, gen_Pool, \
    real_Bool, identifyPhaseID
>>>>>>> 5c741607

from obspy.taup import TauPyModel
from obspy import Trace


def autopickevent(data, param, iplot=0, fig_dict=None, fig_dict_wadatijack=None, ncores=0, metadata=None, origin=None):
    """
    :param data: ObsPy stream object containing waveform data of all stations in the event
    :type data: ~obspy.core.stream.Stream
    :param param: PylotParameter object containing parameters used for picking
    :type param: pylot.core.io.inputs.PylotParameter
    :param iplot: logical variable for plotting: 0=none, 1=partial, 2=all
    :type iplot: int, Boolean or String
    :param fig_dict: dictionary containing Matplotlib figures used for plotting picking results during tuning
    :type fig_dict: dict
    :param fig_dict_wadatijack: dictionary containing Matplotlib figures used for plotting jackknife-, wadati- and
    mediantest results
    :type fig_dict_wadatijack: dict
    :param ncores: number of cores used for parallel processing. Default (0) uses all available cores
    :type ncores: int
    :param metadata: tuple containing metadata type string and Parser object read from inventory file
    :type metadata: tuple (str, ~obspy.io.xseed.parser.Parser)
    :param origin: list containing origin objects representing origins for all events
    :type origin: list(~obspy.core.event.origin)
    :return: dictionary containing picked stations and pick information
    :rtype: dictionary
    """
    stations = []
    all_onsets = {}
    input_tuples = []
    try:
        iplot = int(iplot)
    except ValueError:
        if iplot is True or iplot == 'True':
            iplot = 2
        else:
            iplot = 0

    # get some parameters for quality control from
    # parameter input file (usually pylot.in).
    wdttolerance = param.get('wdttolerance')
    mdttolerance = param.get('mdttolerance')
    jackfactor = param.get('jackfactor')
    apverbose = param.get('apverbose')
    for n in range(len(data)):
        station = data[n].stats.station
        if station not in stations:
            stations.append(station)
        else:
            continue

    for station in stations:
        topick = data.select(station=station)
        input_tuples.append((topick, param, apverbose, iplot, fig_dict, metadata, origin))

    if iplot > 0:
        print('iPlot Flag active: NO MULTIPROCESSING possible.')
        ncores = 1

    # rename ncores for string representation in case ncores == 0 (use all cores)
    ncores_str = ncores if ncores != 0 else 'all available'
    print('Autopickstation: Distribute autopicking for {} '
          'stations on {} cores.'.format(len(input_tuples), ncores_str))

    if ncores == 1:
        results = serial_picking(input_tuples)
    else:
        results = parallel_picking(input_tuples, ncores)

    for result, station in results:
        if type(result) == dict:
            all_onsets[station] = result
        else:
            if result is None:
                result = 'Picker exited unexpectedly.'
            print('Could not pick a station: {}\nReason: {}'.format(station, result))

    # no Wadati/JK for single station (also valid for tuning mode)
    if len(stations) == 1:
        return all_onsets

    # quality control
    # median check and jackknife on P-onset times
    jk_checked_onsets = checkPonsets(all_onsets, mdttolerance, jackfactor, iplot, fig_dict_wadatijack)
    # check S-P times (Wadati)
    wadationsets = wadaticheck(jk_checked_onsets, wdttolerance, iplot, fig_dict_wadatijack)
    return wadationsets


def serial_picking(input_tuples):
    result = []
    for input_tuple in input_tuples:
        result.append(call_autopickstation(input_tuple))
    return result


def parallel_picking(input_tuples, ncores):
    pool = gen_Pool(ncores)
    result = pool.imap_unordered(call_autopickstation, input_tuples)
    pool.close()
    return result


def call_autopickstation(input_tuple):
    """
    helper function used for multiprocessing
    :param input_tuple: contains all parameters used for autopicking
    :type input_tuple: tuple
    :return: dictionary containing P pick, S pick and station name
    :rtype: dict
    """
    wfstream, pickparam, verbose, iplot, fig_dict, metadata, origin = input_tuple
    if fig_dict:
        print('Running in interactive mode')
    # multiprocessing not possible with interactive plotting
    try:
<<<<<<< HEAD
        return autopickstation(wfstream, pickparam, verbose, iplot=0, metadata=metadata, origin=origin), wfstream
    except Exception as e:
        return e, wfstream


def get_source_coords(parser, station_id):
    """
    retrieves station coordinates from metadata
    :param parser: Parser object containing metadata read from inventory file
    :type parser: ~obspy.io.xseed.parser.Parser
    :param station_id: station id of which the coordinates should be retrieved, for example 'BW.RJOB..EHZ'. Only
    network and station name is required, channel id (last part) is ignored.
    :type station_id: str
    :return: dictionary containing 'latitude', 'longitude', 'elevation' and 'local_depth' of station
    :rtype: dict
    """
    station_coords = None
    try:
        station_coords = parser.get_coordinates(station_id)
=======
        return autopickstation(wfstream, pickparam, verbose, fig_dict=fig_dict, iplot=iplot, metadata=metadata,
                               origin=origin)
>>>>>>> 5c741607
    except Exception as e:
        tbe = traceback.format_exc()
        return tbe, wfstream[0].stats.station


class PickingParameters(object):
    """
    Stores parameters used for picking a single station.
    @DynamicAttrs (mark class so that PyCharm doesnt warn when accessing dynamically added attributes)
    """

    def __init__(self, *args, **kwargs):
        """
        Add dictionaries given as positional arguments and the keyword argument dictionary to the instance
        as attributes. Positional arguments with types differing from dict are ignored.
        """
        # add entries from dictionaries given as positional arguments
        for arg in args:
            if type(arg) == dict:
                self.add_params_from_dict(arg)
        # add values given as keyword arguments
        self.add_params_from_dict(kwargs)

    def add_params_from_dict(self, d):
        """
        Add all key-value pairs from dictionary d to the class namespace as attributes.
        :param d:
        :type d: dict
        :rtype: None
        """
        for key, value in d.items():
            setattr(self, key, value)


class PickingResults(dict):
    """
    Store picking results
    """

    def __init__(self):
        """
        Inits default values of picking results. Called to generate a clean
        PickingResults instance with sensible defaults.
        :return:
        :rtype:
        """
        # Magnitude parameters
        self.Mo = None
        self.Mw = None

        # TODO What are those?
        self.w0 = None
        self.fc = None
        self.Ao = None          # Wood-Anderson peak-to-peak amplitude

        # Station information
        self.network = None
        self.channel = None

        # pick information
        self.picker = 'auto'    # type of pick
        self.marked = []

        # pick results
        self.epp = None         # earliest possible pick
        self.mpp = None         # most likely onset
        self.lpp = None         # latest possible pick
        self.fm = 'N'           # first motion polarity, can be set to 'U' (Up) or 'D' (Down)
        self.snr = None         # signal-to-noise ratio of onset
        self.snrdb = None       # signal-to-noise ratio of onset [dB]
        self.spe = None         # symmetrized picking error
        self.weight = 4         # weight of onset

    def __setattr__(self, key, value):
        self[key] = value

    def __getattr__(self, key):
        return self[key]


class PickingContainer:
    """
    Keeps intermediary results and values during picking
    """

    def __init__(self):
        # flags for plotting
        self.p_aic_plot_flag = 0
        self.aicSflag = 0
        self.Pflag = 0
        self.Sflag = 0


class MissingTraceException(ValueError):
    """
    Used to indicate missing traces in a obspy.core.stream.Stream object
    """
    pass


class PickingFailedException(Exception):
    """
    Raised when picking fails due to missing values etc.
    """
    pass


class AutopickStation(object):

    def __init__(self, wfstream, pickparam, verbose, iplot=0, fig_dict=None, metadata=None, origin=None):
        """
        :param wfstream: stream object containing waveform of all traces
        :type wfstream: ~obspy.core.stream.Stream
        :param pickparam: container of picking parameters from input file, usually pylot.in
        :type pickparam:  pylot.core.io.inputs.PylotParameter
        :param verbose: used to control output to log during picking. True = more information printed
        :type verbose: bool
        :param iplot: logical variable for plotting: 0=none, 1=partial, 2=all
        :type iplot: int, (Boolean or String)
        :param fig_dict: dictionary containing Matplotlib figures used for plotting picking results during tuning
        :type fig_dict: dict
        :param metadata: tuple containing metadata type string and Parser object read from inventory file
        :type metadata: tuple (str, ~obspy.io.xseed.parser.Parser)
        :param origin: list containing origin objects representing origins for all events
        :type origin: list(~obspy.core.event.origin)
        :return: dictionary-like object containing P pick, S pick and station name
        :rtype:
        """
        # save given parameters
        self.wfstream = wfstream
        self.pickparam = pickparam
        self.verbose = verbose
        self.iplot = correct_iplot(iplot)
        self.fig_dict = real_None(fig_dict)
        self.metadata = metadata
        self.origin = origin

        # initialize picking results
        self.p_results = PickingResults()
        self.s_results = PickingResults()

        # intialize containers that keep intermediary values between picking P- and S phase and plotting
        self.p_data = PickingContainer()
        self.s_data = PickingContainer()

        # extract additional information
        pickparams = self.extract_pickparams(pickparam)
        self.p_params, self.s_params, self.first_motion_params, self.signal_length_params = pickparams
        # TODO get channelorder from the pylot preferences
        self.channelorder = {'Z': 3, 'N': 1, 'E': 2}
        self.station_name = wfstream[0].stats.station
        self.network_name = wfstream[0].stats.network
        self.station_id = '{}.{}'.format(self.network_name, self.station_name)

        # save streams and traces
        self.zstream, self.nstream, self.estream = self.get_components_from_waveformstream()
        self.ztrace, self.ntrace, self.etrace = self.get_traces_from_streams()

        # default values used in old autopickstation function
        # #TODO way for user to set those
        self.detrend_type = 'demean'
        self.filter_type = 'bandpass'
        self.zerophase = False
        self.taper_max_percentage = 0.05
        self.taper_type = 'hann'

        # Used during picking to plot results
        self.current_figure = None
        self.current_linecolor = None

    def horizontal_traces_exist(self):
        """
        Return true when at least one horizontal traces exists
        :rtype: bool
        """
        if len(self.nstream) == len(self.estream) == 0:
            return False
        return True

    def vprint(self, s):
        """Only print statement if verbose picking is set to true."""
        if self.verbose:
            print(s)

    def extract_pickparams(self, pickparam):
        """
        Get parameter names out of pickparam dictionary into PickingParameters objects and return them.
        :return: PickingParameters objects containing 1. p pick parameters, 2. s pick parameters, 3. first motion determinatiion
        parameters, 4. signal length parameters
        :rtype: (PickingParameters, PickingParameters, PickingParameters,  PickingParameters)
        """
        # Define names of all parameters in different groups
        p_parameter_names = 'algoP pstart pstop use_taup taup_model tlta tsnrz hosorder bpz1 bpz2 pickwinP aictsmooth tsmoothP ausP nfacP tpred1z tdet1z Parorder addnoise Precalcwin minAICPslope minAICPSNR timeerrorsP'.split(
            ' ')
        s_parameter_names = 'algoS sstart sstop bph1 bph2 tsnrh pickwinS tpred1h tdet1h tpred2h tdet2h Sarorder aictsmoothS tsmoothS ausS minAICSslope minAICSSNR Srecalcwin nfacS timeerrorsS zfac'.split(
            ' ')
        first_motion_names = 'minFMSNR fmpickwin minfmweight'.split(' ')
        signal_length_names = 'minsiglength minpercent noisefactor'.split(' ')
        # Get list of values from pickparam by name
        p_parameter_values = map(pickparam.get, p_parameter_names)
        s_parameter_values = map(pickparam.get, s_parameter_names)
        fm_parameter_values = map(pickparam.get, first_motion_names)
        sl_parameter_values = map(pickparam.get, signal_length_names)
        # construct dicts from names and values
        p_params = dict(zip(p_parameter_names, p_parameter_values))
        s_params = dict(zip(s_parameter_names, s_parameter_values))
        first_motion_params = dict(zip(first_motion_names, fm_parameter_values))
        signal_length_params = dict(zip(signal_length_names, sl_parameter_values))

        p_params['use_taup'] = real_Bool(p_params['use_taup'])

        return PickingParameters(p_params), PickingParameters(s_params), PickingParameters(first_motion_params), PickingParameters(signal_length_params)

    def get_components_from_waveformstream(self):
        """
        Splits waveformstream into multiple components zdat, ndat, edat. For traditional orientation (ZNE) these contain
        the vertical, north-south or east-west component. Otherwise they contain components numbered 123 with
        orientation diverging from the traditional orientation.
        :param waveformstream: Stream containing all three components for one station either by ZNE or 123 channel code
        (mixture of both options is handled as well)
        :type waveformstream: obspy.core.stream.Stream
        :return: Tuple containing (z waveform, n waveform, e waveform) selected by the given channels. If no waveform
        could be found for a given channel, an empty obspy Stream will be returned for that channel
        :rtype: (obspy.core.stream.Stream, obspy.core.stream.Stream, obspy.core.stream.Stream)
        """
        waveform_data = {}
        for key in self.channelorder:
            waveform_data[key] = self.wfstream.select(component=key) # try ZNE first
            if len(waveform_data[key]) == 0:
                waveform_data[key] = self.wfstream.select(component=str(self.channelorder[key])) # use 123 as second option
        return waveform_data['Z'], waveform_data['N'], waveform_data['E']

    def get_traces_from_streams(self):
        """
        Extract Trace from Stream. If a component has no data, an empty trace will be returned
        :return: Tuple of obspy.Trace instances in order ZNE
        :rtype: (obspy.Trace)
        """
        if len(self.zstream) == 0:
            msg = 'No Z-component found for station {}. STOP'.format(self.wfstream[0].stats.station)
            raise MissingTraceException(msg)
        if not self.horizontal_traces_exist():
            # Both horizontal traces missing, only P pick can be determined
            msg = 'No horizontal traces found for station {}'.format(self.wfstream[0].stats.station)
            self.vprint(msg)
            return self.zstream[0], Trace(), Trace()

        ztrace = self.zstream[0]
        try:
            ntrace = self.nstream[0]
        except IndexError:
            # if N trace is missing, copy E trace
            self.nstream = self.estream
            ntrace = self.nstream[0]
        try:
            # if E trace is missing, copy N trace
            etrace = self.estream[0]
        except IndexError:
            self.estream = self.nstream
            etrace = self.estream[0]
        return ztrace, ntrace, etrace

    def prepare_wfstream(self, wfstream, freqmin=None, freqmax=None):
        """
        Prepare a waveformstream for picking by applying detrending, filtering and tapering. Creates a copy of the
        waveform the leave the original unchanged.
        :param wfstream: waveform stream
        :type wfstream: obspy.core.stream.Stream
        :param freqmin: Lower frequency of bandpass or highpass
        :type freqmin: float
        :param freqmax: Upper frequency of bandpass or lowpass
        :type freqmax: float
        :return: Tuple containing the changed waveform stream and the changed first trace of the stream
        :rtype: (obspy.core.trace.Trace, obspy.core.stream.Stream)
        """
        wfstream_copy = wfstream.copy()
        trace_copy = wfstream[0].copy()
        trace_copy.detrend(type=self.detrend_type)
        trace_copy.filter(self.filter_type, freqmin=freqmin, freqmax=freqmax, zerophase=self.zerophase)
        trace_copy.taper(max_percentage=self.taper_max_percentage, type=self.taper_type)
        wfstream_copy[0].data = trace_copy.data
        return trace_copy, wfstream_copy

    def modify_starttimes_taupy(self):
        """
        Calculate theoretical arrival times for a source at self.origin and a station at self.metadata. Modify
        self.pstart and self.pstop so they are based on a time window around these theoretical arrival times.
        :rtype: None
        """

        def create_arrivals(metadata, origin, station_id, taup_model):
            """
            Create List of arrival times for all phases for a given origin and station
            :param metadata: tuple containing metadata type string and Parser object read from inventory file
            :type metadata: tuple (str, ~obspy.io.xseed.parser.Parser)
            :param origin: list containing origin objects representing origins for all events
            :type origin: list(~obspy.core.event.origin)
            :param station_id: Station id with format NETWORKNAME.STATIONNAME
            :type station_id: str
            :param taup_model: Model name to use. See obspy.taup.tau.TauPyModel for options
            :type taup_model: str
            :return: List of Arrival objects
            :rtype: obspy.taup.tau.Arrivals
            :raises:
                AttributeError when no metadata or source origins is given
            """
            parser = metadata[1]
            station_coords = get_source_coords(parser, station_id)
            source_origin = origin[0]
            model = TauPyModel(taup_model)
            arrivals = model.get_travel_times_geo(source_depth_in_km=source_origin.depth,
                                                  source_latitude_in_deg=source_origin.latitude,
                                                  source_longitude_in_deg=source_origin.longitude,
                                                  receiver_latitude_in_deg=station_coords['latitude'],
                                                  receiver_longitude_in_deg=station_coords['longitude'])
            return arrivals

        def first_PS_onsets(arrivals):
            """
            Get first P and S onsets from arrivals list
            :param arrivals: List of Arrival objects
            :type arrivals: obspy.taup.tau.Arrivals
            :return:
            :rtype:
            """
            phases = {'P': [], 'S': []}
            # sort phases in P and S phases
            for arr in arrivals:
                phases[identifyPhaseID(arr.phase.name)].append(arr)
            # get first P and S onsets from arrivals list
            arrP, estFirstP = min([(arr, arr.time) for arr in phases['P']], key=lambda t: t[1])
            arrS, estFirstS = min([(arr, arr.time) for arr in phases['S']], key=lambda t: t[1])
            print('autopick: estimated first arrivals for P: {} s, S:{} s after event'
                  ' origin time using TauPy'.format(estFirstP, estFirstS))
            return estFirstP, estFirstS

        if (self.p_params.use_taup is False or not self.origin) and self.p_params.pstart < 0:
            # correct user mistake where a relative cuttime is selected (pstart < 0) but use of taupy is disabled/ has
            # not the required parameters
            self.p_params.pstart = 0
            return

        print('autopickstation: use_taup flag active.')
        # catch missing metadata or origin information. Onset calculation is stopped, given cuttimes are then used.
        if not self.metadata[1]:
            raise AttributeError('Warning: Could not use TauPy to estimate onsets as there are no metadata given.')
        if not self.origin:
            raise AttributeError('No source origins given!')

        arrivals = create_arrivals(self.metadata, self.origin, self.station_id, self.p_params.taup_model)
        estFirstP, estFirstS = first_PS_onsets(arrivals)
        # modifiy pstart and pstop relative to estimated first P arrival (relative to station time axis)
        self.p_params.pstart += (self.origin[0].time + estFirstP) - self.ztrace.stats.starttime
        self.p_params.pstop += (self.origin[0].time + estFirstP) - self.ztrace.stats.starttime
        print('autopick: CF calculation times respectively:'
              ' pstart: {} s, pstop: {} s'.format(self.p_params.pstart, self.p_params.pstop))
        # make sure pstart and pstop are inside the starttime/endtime of vertical trace
        self.p_params.pstart = max(self.p_params.pstart, 0)
        self.p_params.pstop = min(self.p_params.pstop, len(self.ztrace) * self.ztrace.stats.delta)

    def autopickstation(self):
        """
        Main function of autopickstation, which calculates P and S picks and returns them in a dictionary.
        :return: dict with keys 'P', 'S', and 'station'.
        P's value is a PickingResults instance containing P results.
        S's value is a PickingResults instance containing S results.
        station's value is the station name on which the picks were calculated.
        :rtype: dict
        """
        try:
            self.pick_p_phase()
        except MissingTraceException as mte:
            print(mte)
        except PickingFailedException as pfe:
            print(pfe)

        if self.horizontal_traces_exist() and self.p_results.weight is not None and self.p_results.weight < 4:
            try:
                self.pick_s_phase()
            except MissingTraceException as mte:
                print(mte)
            except PickingFailedException as pfe:
                print(pfe)

        self.plot_pick_results()
        self.finish_picking()
        return {'P': self.p_results, 'S':self.s_results, 'station':self.ztrace.stats.station}

    def finish_picking(self):

        # calculate "real" onset times, save them in PickingResults
        if self.p_results.lpp is not None and self.p_results.lpp == self.p_results.mpp:
            self.p_results.lpp += self.ztrace.stats.delta
        if self.p_results.epp is not None and self.p_results.epp == self.p_results.mpp:
            self.p_results.epp -= self.ztrace.stats.delta
        if self.p_results.mpp is not None and self.p_results.epp is not None and self.p_results.lpp is not None:
            self.p_results.lpp = self.ztrace.stats.starttime + self.p_results.lpp
            self.p_results.epp = self.ztrace.stats.starttime + self.p_results.epp
            self.p_results.mpp = self.ztrace.stats.starttime + self.p_results.mpp
        else:
            # dummy values (start of seismic trace) in order to derive
            # theoretical onset times for iterative picking
            self.p_results.lpp = self.ztrace.stats.starttime + self.p_params.timeerrorsP[3]
            self.p_results.epp = self.ztrace.stats.starttime - self.p_params.timeerrorsP[3]
            self.p_results.mpp = self.ztrace.stats.starttime

        self.p_results.channel = self.ztrace.stats.channel
        self.p_results.network = self.ztrace.stats.network
        #
        #   S results
        #
        if not self.horizontal_traces_exist():
            # no horizontal components means there is no S pick to be finished
            return
        if self.etrace:
            hdat = self.etrace
        elif self.ntrace:
            hdat = self.ntrace

        if self.s_results.lpp is not None and self.s_results.lpp == self.s_results.mpp:
            self.s_results.lpp += hdat.stats.delta
        if self.s_results.epp is not None and self.s_results.epp == self.s_results.mpp:
            self.s_results.epp -= hdat.stats.delta
        if self.s_results.mpp is not None and self.s_results.epp is not None and self.s_results.lpp is not None:
            self.s_results.lpp = hdat.stats.starttime + self.s_results.lpp
            self.s_results.epp = hdat.stats.starttime + self.s_results.epp
            self.s_results.mpp = hdat.stats.starttime + self.s_results.mpp
        else:
            # dummy values (start of seismic trace) in order to derive
            # theoretical onset times for iteratve picking
            self.s_results.lpp = hdat.stats.starttime + self.s_params.timeerrorsS[3]
            self.s_results.epp = hdat.stats.starttime - self.s_params.timeerrorsS[3]
            self.s_results.mpp = hdat.stats.starttime

        self.s_results.channel = self.etrace.stats.channel
        self.s_results.network = self.etrace.stats.network
        self.s_results.fm = None    # override default value 'N'

    def plot_pick_results(self):
        if self.iplot > 0:
            # plot vertical trace
            if self.fig_dict is None:
                fig = plt.figure()
                plt_flag = 1
                linecolor = 'k'
            else:
                fig = self.fig_dict['mainFig']
                linecolor = self.fig_dict['plot_style']['linecolor']['rgba_mpl']
                plt_flag = 0
            fig._tight = True
            ax1 = fig.add_subplot(311)
            tdata = np.linspace(start=0, stop=self.ztrace.stats.npts*self.ztrace.stats.delta, num=self.ztrace.stats.npts)
            # plot tapered trace filtered with bpz2 filter settings
            ax1.plot(tdata, self.tr_filt_z_bpz2.data/max(self.tr_filt_z_bpz2.data), color=linecolor, linewidth=0.7, label='Data')
            if self.p_results.weight < 4:
                # plot CF of initial onset (HOScf or ARZcf)
                ax1.plot(self.cf1.getTimeArray(), self.cf1.getCF()/max(self.cf1.getCF()), 'b', label='CF1')
            if self.p_data.p_aic_plot_flag == 1:
                aicpick = self.p_data.aicpick
                refPpick = self.p_data.refPpick
                # plot CF of precise pick (HOScf or ARZcf)
                ax1.plot(self.cf2.getTimeArray(), self.cf2.getCF() / max(self.cf2.getCF()), 'm', label='CF2')
                # plot inital P pick
                ax1.plot([aicpick.getpick(), aicpick.getpick()], [-1, 1], 'r', label='Initial P Onset')
                ax1.plot([aicpick.getpick() - 0.5, aicpick.getpick() + 0.5], [1, 1], 'r')
                ax1.plot([aicpick.getpick() - 0.5, aicpick.getpick() + 0.5], [-1, -1], 'r')
                # plot precise P pick
                ax1.plot([refPpick.getpick(), refPpick.getpick()], [-1.3, 1.3], 'r', linewidth=2, label='Final P Pick')
                ax1.plot([refPpick.getpick() - 0.5, refPpick.getpick() + 0.5], [1.3, 1.3], 'r', linewidth=2)
                ax1.plot([refPpick.getpick() - 0.5, refPpick.getpick() + 0.5], [-1.3, -1.3], 'r', linewidth=2)
                # plot latest possible P pick
                ax1.plot([self.p_results.lpp, self.p_results.lpp], [-1.1, 1.1], 'r--', label='lpp')
                # plot earliest possible P pick
                ax1.plot([self.p_results.epp, self.p_results.epp], [-1.1, 1.1], 'r--', label='epp')
                # add title to plot
                title = '{station}, {channel}, P weight={pweight:d}, SNR={snr:7.2}, SNR[dB]={snrdb:7.2}, Polarity: {polarity}'
                ax1.set_title(title.format(station=self.ztrace.stats.station,
                                           channel=self.ztrace.stats.channel,
                                           pweight=self.p_results.weight,
                                           snr=self.p_results.snr,
                                           snrdb=self.p_results.snrdb,
                                           polarity=self.p_results.fm))
            else:
                title = '{channel}, P weight={pweight}, SNR=None, SNR[dB]=None'
                ax1.set_title(title.format(channel=self.ztrace.stats.channel, pweight=self.p_results.weight))

            ax1.legend(loc=1)
            ax1.set_yticks([])
            ax1.set_ylim([-1.5, 1.5])
            ax1.set_ylabel('Normalized Counts')

            if self.horizontal_traces_exist() and self.s_data.Sflag == 1:
                # plot E trace
                ax2 = fig.add_subplot(3, 1, 2, sharex=ax1)
                th1data = np.linspace(0, self.etrace.stats.npts*self.etrace.stats.delta, self.etrace.stats.npts)
                # plot filtered and tapered waveform
                ax2.plot(th1data, self.etrace.data / max(self.etrace.data), color=linecolor, linewidth=0.7, label='Data')
                if self.p_results.weight < 4:
                    # plot initial CF (ARHcf or AR3Ccf)
                    ax2.plot(self.arhcf1.getTimeArray(), self.arhcf1.getCF() / max(self.arhcf1.getCF()), 'b', label='CF1')
                    if self.s_data.aicSflag == 1 and self.s_results.weight <= 4:
                        aicarhpick = self.aicarhpick
                        refSpick = self.refSpick
                        # plot second cf, used for determing precise onset (ARHcf or AR3Ccf)
                        ax2.plot(self.arhcf2.getTimeArray(), self.arhcf2.getCF() / max(self.arhcf2.getCF()), 'm', label='CF2')
                        # plot preliminary onset time, calculated from CF1
                        ax2.plot([aicarhpick.getpick(), aicarhpick.getpick()], [-1, 1], 'g', label='Initial S Onset')
                        ax2.plot([aicarhpick.getpick() - 0.5, aicarhpick.getpick() + 0.5], [1, 1], 'g')
                        ax2.plot([aicarhpick.getpick() - 0.5, aicarhpick.getpick() + 0.5], [-1, -1], 'g')
                        # plot precise onset time, calculated from CF2
                        ax2.plot([refSpick.getpick(), refSpick.getpick()], [-1.3, 1.3], 'g', linewidth=2, label='Final S Pick')
                        ax2.plot([refSpick.getpick() - 0.5, refSpick.getpick() + 0.5], [1.3, 1.3], 'g', linewidth=2)
                        ax2.plot([refSpick.getpick() - 0.5, refSpick.getpick() + 0.5], [-1.3, -1.3], 'g', linewidth=2)
                        ax2.plot([self.s_results.lpp, self.s_results.lpp], [-1.1, 1.1], 'g--', label='lpp')
                        ax2.plot([self.s_results.epp, self.s_results.epp], [-1.1, 1.1], 'g--', label='epp')
                        title = '{channel}, S weight={sweight}, SNR={snr:7.2}, SNR[dB]={snrdb:7.2}'
                        ax2.set_title(title.format(channel=self.etrace.stats.channel,
                                                   sweight=self.s_results.weight,
                                                   snr=self.s_results.snr,
                                                   snrdb=self.s_results.snrdb))
                    else:
                        title = '{channel}, S weight={sweight}, SNR=None, SNR[dB]=None'
                        ax2.set_title(title.format(channel=self.etrace.stats.channel, sweight=self.s_results.weight))
                ax2.legend(loc=1)
                ax2.set_yticks([])
                ax2.set_ylim([-1.5, 1.5])
                ax2.set_ylabel('Normalized Counts')

                # plot N trace
                ax3 = fig.add_subplot(3, 1, 3, sharex=ax1)
                th2data= np.linspace(0, self.ntrace.stats.npts*self.ntrace.stats.delta, self.ntrace.stats.npts)
                # plot trace
                ax3.plot(th2data, self.ntrace.data / max(self.ntrace.data), color=linecolor, linewidth=0.7, label='Data')
                if self.p_results.weight < 4:
                    p22, = ax3.plot(self.arhcf1.getTimeArray(), self.arhcf1.getCF() / max(self.arhcf1.getCF()), 'b', label='CF1')
                    if self.s_data.aicSflag == 1:
                        aicarhpick = self.aicarhpick
                        refSpick = self.refSpick
                        ax3.plot(self.arhcf2.getTimeArray(), self.arhcf2.getCF() / max(self.arhcf2.getCF()), 'm', label='CF2')
                        ax3.plot([aicarhpick.getpick(), aicarhpick.getpick()], [-1, 1], 'g', label='Initial S Onset')
                        ax3.plot([aicarhpick.getpick() - 0.5, aicarhpick.getpick() + 0.5], [1, 1], 'g')
                        ax3.plot([aicarhpick.getpick() - 0.5, aicarhpick.getpick() + 0.5], [-1, -1], 'g')
                        ax3.plot([refSpick.getpick(), refSpick.getpick()], [-1.3, 1.3], 'g', linewidth=2,
                                 label='Final S Pick')
                        ax3.plot([refSpick.getpick() - 0.5, refSpick.getpick() + 0.5], [1.3, 1.3], 'g', linewidth=2)
                        ax3.plot([refSpick.getpick() - 0.5, refSpick.getpick() + 0.5], [-1.3, -1.3], 'g', linewidth=2)
                        ax3.plot([self.s_results.lpp, self.s_results.lpp], [-1.1, 1.1], 'g--', label='lpp')
                        ax3.plot([self.s_results.epp, self.s_results.epp], [-1.1, 1.1], 'g--', label='epp')
                ax3.legend(loc=1)
                ax3.set_yticks([])
                ax3.set_ylim([-1.5, 1.5])
                ax3.set_xlabel('Time [s] after %s' % self.ntrace.stats.starttime)
                ax3.set_ylabel('Normalized Counts')
                ax3.set_title(self.ntrace.stats.channel)
                if plt_flag == 1:
                    fig.show()
                    try:
                        input()
                    except SyntaxError:
                        pass
                    plt.close(fig)

    def _pick_p_qality_control(self, aicpick, z_copy, tr_filt):
        """
        Quality control of first pick using minseglength and checkZ4S.
        :param aicpick: Instance of AICPicker to run quality control on
        :type aicpick: AICPicker
        :param z_copy: Stream if vertical trace, data replaced with values from from initial CF (HOScf or ARHcf)
        :type z_copy: obspy.core.stream.Stream
        :param tr_filt: Filtered and tapered trace of vertical component
        :type tr_filt: obspy.core.trace.trace
        :return: Flag if P onset passed quality control, 1 if passed, 0 if failed.
        :rtype: int
        """

        self.set_current_figure('slength')
        if aicpick.getpick() is None:
            msg = "Bad initial (AIC) P-pick, skipping this onset!\nAIC-SNR={0}, AIC-Slope={1}counts/s\n " \
                  "(min. AIC-SNR={2}, min. AIC-Slope={3}counts/s)"
            msg = msg.format(aicpick.getSNR(), aicpick.getSlope(), self.p_params.minAICPSNR, self.p_params.minAICPslope)
            self.vprint(msg)
            return 0
        # Quality check initial pick with minimum signal length
        z_copy[0].data = tr_filt.data  # save filtered, tapered trace in z_copy stream object
        zne = z_copy
        if len(self.nstream) == 0 or len(self.estream) == 0:
            msg = 'One or more horizontal component(s) missing!\n' \
                  'Signal length only checked on vertical component!\n' \
                  'Decreasing minsiglengh from {0} to {1}'\
                  .format(self.signal_length_params.minsiglength, self.signal_length_params.minsiglength / 2)
            self.vprint(msg)
            minsiglength = self.signal_length_params.minsiglength / 2
        else:
            # filter, taper other traces as well since signal length is compared on all traces
            trH1_filt, _ = self.prepare_wfstream(self.estream, freqmin=self.s_params.bph1[0], freqmax=self.s_params.bph1[1])
            trH2_filt, _ = self.prepare_wfstream(self.nstream, freqmin=self.s_params.bph1[0], freqmax=self.s_params.bph1[1])
            zne += trH1_filt
            zne += trH2_filt
            minsiglength = self.signal_length_params.minsiglength
        Pflag = checksignallength(zne, aicpick.getpick(), self.p_params.tsnrz, minsiglength,
                                  self.signal_length_params.noisefactor, self.signal_length_params.minpercent,
                                  self.iplot, self.current_figure, self.current_linecolor)
        if Pflag == 0:
            self.p_results.marked = 'shortsignallength'
            self.p_results.weight = 9
            return 0

        if self.nstream == self.estream:
            # todo: old implementation skipped this test if one component was missing, why not use one component?
            msg = 'One or more horizontal components missing!\n Skipping control function checkZ4S.'
            self.vprint(msg)
            return 1

        if self.iplot > 1: self.set_current_figure('checkZ4s')
        Pflag = checkZ4S(zne, aicpick.getpick(), self.s_params.zfac, self.p_params.tsnrz[2], self.iplot,
                         self.current_figure, self.current_linecolor)
        if Pflag == 0:
            self.p_results.marked = 'SinsteadP'
            self.p_results.weight = 9
            return 0
        return 1

    def pick_p_phase(self):
        """
        Pick p phase, store results in self.p_results
        :return: None
        :raises:
            MissingTraceException: If vertical trace is missing.
        """
        msg = '##################################################\nautopickstation:' \
              ' Working on P onset of station {station}\nFiltering vertical ' \
              'trace ...\n{data}'.format(station=self.station_name, data=str(self.zstream))
        self.vprint(msg)

        tr_filt, z_copy = self.prepare_wfstream(self.zstream, self.p_params.bpz1[0], self.p_params.bpz1[1])
        # save filtered trace in instance for later plotting
        self.tr_filt_z_bpz2 = tr_filt
        try:
            # modify pstart, pstop to be around theoretical onset if taupy should be used, else does nothing
            self.modify_starttimes_taupy()
        except AttributeError as ae:
            print(ae)
        except MissingTraceException as mte:
            print(mte)
        cuttimes = self._calculate_cuttimes('P', 1)

        # calculate first CF
        if self.p_params.algoP == 'HOS':
            self.cf1 = HOScf(z_copy, cuttimes, self.p_params.tlta, self.p_params.hosorder)
        elif self.p_params.algoP == 'ARZ':
            self.cf1 = ARZcf(z_copy, cuttimes, self.p_params.tpred1z, self.p_params.Parorder, self.p_params.tdet1z,
                        self.p_params.addnoise)
        else:
            self.cf1 = None
        assert isinstance(self.cf1, CharacteristicFunction), 'cf1 is not set correctly: maybe the algorithm name ({})' \
                                                             ' is corrupted'.format(self.p_params.algoP)
        # calculate AIC cf from first cf (either HOS or ARZ)
        z_copy[0].data =  self.cf1.getCF()
        aiccf = AICcf(z_copy, cuttimes)
        # get preliminary onset time from AIC-CF
        self.set_current_figure('aicFig')
        aicpick = AICPicker(aiccf, self.p_params.tsnrz, self.p_params.pickwinP, self.iplot,
                            Tsmooth=self.p_params.aictsmooth, fig=self.current_figure, linecolor=self.current_linecolor)
        # save aicpick for plotting later
        self.p_data.aicpick = aicpick
        # add pstart and pstop to aic plot
        if self.current_figure:
            # TODO remove plotting from picking, make own plot function
            for ax in self.current_figure.axes:
                ax.vlines(self.p_params.pstart, ax.get_ylim()[0], ax.get_ylim()[1], color='c', linestyles='dashed', label='P start')
                ax.vlines(self.p_params.pstop, ax.get_ylim()[0], ax.get_ylim()[1], color='c', linestyles='dashed', label='P stop')
                ax.legend(loc=1)

        Pflag = self._pick_p_qality_control(aicpick, z_copy, tr_filt)
        # go on with processing if AIC onset passes quality control
        slope = aicpick.getSlope()
        if not slope: slope = 0
        # todo why did picking fail was saved in the pick dictionary, should this be reimplemented?
        if Pflag != 1:
            raise PickingFailedException('AIC P onset quality control failed')
        if slope <= self.p_params.minAICPslope:
            error_msg = 'AIC P onset slope to small: got {}, min {}'.format(slope, self.p_params.minAICPslope)
            raise PickingFailedException(error_msg)
        if aicpick.getSNR() < self.p_params.minAICPSNR:
            error_msg = 'AIC P onset SNR to small: got {}, min {}'.format(aicpick.getSNR(), self.p_params.minAICPSNR)
            raise PickingFailedException(error_msg)

        self.p_data.p_aic_plot_flag = 1
        msg = 'AIC P-pick passes quality control: Slope: {0} counts/s, SNR: {1}\nGo on with refined picking ...\n' \
              'autopickstation: re-filtering vertical trace...'.format(aicpick.getSlope(), aicpick.getSNR())
        self.vprint(msg)
        # refilter waveform with larger bandpass
        tr_filt, z_copy = self.prepare_wfstream(self.zstream, freqmin=self.p_params.bpz2[0], freqmax=self.p_params.bpz2[1])
        # save filtered trace in instance for later plotting
        self.tr_filt_z_bpz2 = tr_filt
        # determine new times around initial onset
        cuttimes2 = self._calculate_cuttimes('P', 2)
        if self.p_params.algoP == 'HOS':
            self.cf2 = HOScf(z_copy, cuttimes2, self.p_params.tlta, self.p_params.hosorder)
        elif self.p_params.algoP == 'ARZ':
            self.cf2 = ARZcf(z_copy, cuttimes2, self.p_params.tpred2z, self.p_params.Parorder, self.p_params.tdet2z, self.p_params.addnoise)
        else:
            self.cf2 = None
        assert isinstance(self.cf2, CharacteristicFunction), 'cf2 is not set correctly: maybe the algorithm name () is ' \
                                                        'corrupted'.format(self.p_params.algoP)
        self.set_current_figure('refPpick')
        # get refined onset time from CF2
        refPpick = PragPicker(self.cf2, self.p_params.tsnrz, self.p_params.pickwinP, self.iplot, self.p_params.ausP,
                              self.p_params.tsmoothP, aicpick.getpick(), self.current_figure, self.current_linecolor)
        # save PragPicker result for plotting
        self.p_data.refPpick = refPpick
        self.p_results.mpp = refPpick.getpick()
        if self.p_results.mpp is None:
            msg = 'Bad initial (AIC) P-pick, skipping this onset!\n AIC-SNR={}, AIC-Slope={}counts/s\n' \
                  '(min. AIC-SNR={}, min. AIC-Slope={}counts/s)'
            msg.format(aicpick.getSNR(), aicpick.getSlope(), self.p_params.minAICPSNR, self.p_params.minAICPslope)
            self.vprint(msg)
            self.s_data.Sflag = 0
            raise PickingFailedException(msg)
        # quality assessment, get earliest/latest pick and symmetrized uncertainty
        #todo quality assessment in own function
        self.set_current_figure('el_Ppick')
        elpicker_results = earllatepicker(z_copy, self.p_params.nfacP, self.p_params.tsnrz, self.p_results.mpp,
                                          self.iplot, fig=self.current_figure, linecolor=self.current_linecolor)
        self.p_results.epp, self.p_results.lpp, self.p_results.spe = elpicker_results
        snr_results = getSNR(z_copy, self.p_params.tsnrz, self.p_results.mpp)
        self.p_results.snr, self.p_results.snrdb, _ = snr_results

        # weight P-onset using symmetric error
        self.p_results.weight = get_quality_class(self.p_results.spe, self.p_params.timeerrorsP)
        if self.p_results.weight <= self.first_motion_params.minfmweight and self.p_results.snr >= self.first_motion_params.minFMSNR:
            # if SNR is low enough, try to determine first motion of onset
            self.set_current_figure('fm_picker')
            self.p_results.fm = fmpicker(self.zstream, z_copy, self.first_motion_params.fmpickwin,
                                         self.p_results.mpp, self.iplot, self.current_figure, self.current_linecolor)
        msg = "autopickstation: P-weight: {}, SNR: {}, SNR[dB]: {}, Polarity: {}"
        msg = msg.format(self.p_results.weight, self.p_results.snr, self.p_results.snrdb, self.p_results.fm)
        print(msg)
        msg = 'autopickstation: Refined P-Pick: {} s | P-Error: {} s'
        msg = msg.format(self.p_results.mpp, self.p_results.spe)
        print(msg)
        self.s_data.Sflag = 1

    def _calculate_cuttimes(self, type, iteration):
        """
        Calculate cuttimes for a trace
        :param type: 'P' or 'S', denoting the pick for which cuttime should be calculated
        :type type: str
        :param iteration: Calculate cut times for initial pick or for the smaller window of the precise pick around
        the initial pick
        :type iteration: int
        :return: tuple of (starttime, endtime) in seconds
        :rtype: (int, int)
        """
        if type.upper() == 'P':
            if iteration == 1:
                return [self.p_params.pstart, self.p_params.pstop]
            if iteration == 2:
                starttime2 = round(max(self.p_data.aicpick.getpick() - self.p_params.Precalcwin, 0))
                endtime2 = round(
                    min(len(self.ztrace.data) * self.ztrace.stats.delta, self.p_data.aicpick.getpick() + self.p_params.Precalcwin))
                return [starttime2, endtime2]
        elif type.upper() == 'S':
            if iteration == 1:
                # Calculate start times for preliminary S onset
                start = round(max(self.p_results.mpp + self.s_params.sstart, 0))  # limit start time to >0 seconds
                stop = round(min([
                    self.p_results.mpp + self.s_params.sstop,
                    self.etrace.stats.endtime - self.etrace.stats.starttime,
                    self.ntrace.stats.endtime - self.ntrace.stats.starttime
                ]))
                cuttimesh = (start, stop)
                if cuttimesh[1] <= cuttimesh[0]:
                    raise PickingFailedException('Cut window for horizontal phases too small! Will not pick S onsets.')
                return cuttimesh
            if iteration == 2:
                # recalculate cf from refiltered trace in vicinity of initial onset
                start = round(self.aicarhpick.getpick() - self.s_params.Srecalcwin)
                stop = round(self.aicarhpick.getpick() + self.s_params.Srecalcwin)
                return (start, stop)
        else:
            raise ValueError('Wrong type given, can only be P or S')

    def _calculate_autoregressive_cf_s_pick(self, cuttimesh):
        # prepare traces for picking by filtering, taper
        if self.s_params.algoS == 'ARH':
            self.hdat = self.nstream.copy() + self.estream.copy()
            trH1_filt, _ = self.prepare_wfstream(self.estream, freqmin=self.s_params.bph1[0], freqmax=self.s_params.bph1[1])
            trH2_filt, _ = self.prepare_wfstream(self.nstream, freqmin=self.s_params.bph1[0], freqmax=self.s_params.bph1[1])
            h_copy = self.hdat.copy()
            h_copy[0].data = trH1_filt.data
            h_copy[1].data = trH2_filt.data
        if self.s_params.algoS == 'AR3':
            self.hdat = self.zstream.copy() + self.estream.copy() + self.nstream.copy()
            trH1_filt, _ = self.prepare_wfstream(self.zstream, freqmin=self.s_params.bph1[0], freqmax=self.s_params.bph1[1])
            trH2_filt, _ = self.prepare_wfstream(self.estream, freqmin=self.s_params.bph1[0], freqmax=self.s_params.bph1[1])
            trH3_filt, _ = self.prepare_wfstream(self.nstream, freqmin=self.s_params.bph1[0], freqmax=self.s_params.bph1[1])
            h_copy =self. hdat.copy()
            h_copy[0].data = trH1_filt.data
            h_copy[1].data = trH2_filt.data
            h_copy[2].data = trH3_filt.data

        self.trH1_filt = trH1_filt
        self.h_copy = h_copy

        # calculate initial CF based on autoregression
        if self.s_params.algoS == 'ARH':
            arhcf1 = ARHcf(h_copy, cuttimesh, self.s_params.tpred1h, self.s_params.Sarorder, self.s_params.tdet1h, self.p_params.addnoise)
        elif self.s_params.algoS == 'AR3':
            arhcf1 = AR3Ccf(h_copy, cuttimesh, self.s_params.tpred1h, self.s_params.Sarorder, self.s_params.tdet1h, self.p_params.addnoise)
        return arhcf1

    def _calculate_aic_cf_s_pick(self, cuttimesh):
        stream = self.estream.copy()
        stream[0].data = self.arhcf1.getCF()
        haiccf = AICcf(stream, cuttimesh)
        return haiccf

    def _pick_s_quality_control(self):
        """
        Check quality of pick. Function will raise a PickingFailedException if the S pick does not fullfill all quality
        criteria. Else nothing happens and picking can continue.
        """
        # go on with processing if AIC onset passes quality control
        slope = self.aicarhpick.getSlope()

        if not slope:
            slope = 0

        if slope < self.s_params.minAICSslope:
            error_msg = error_msg = 'AIC S onset slope to small: got {}, min {}'.format(slope,
                                                                                        self.s_params.minAICSslope)
            raise PickingFailedException(error_msg)
        if self.aicarhpick.getSNR() < self.s_params.minAICSSNR:
            error_msg = 'AIC S onset SNR to small: got {}, min {}'.format(self.aicarhpick.getSNR(), self.s_params.minAICSSNR)
            raise PickingFailedException(error_msg)
        if self.aicarhpick.getpick() is None:
            error_msg = 'Invalid AIC S pick!'
            raise PickingFailedException(error_msg)
        self.s_data.aicSflag = 1
        msg = 'AIC S-pick passes quality control: Slope: {0} counts/s, ' \
              'SNR: {1}\nGo on with refined picking ...\n' \
              'autopickstation: re-filtering horizontal traces ' \
              '...'.format(self.aicarhpick.getSlope(), self.aicarhpick.getSNR())
        self.vprint(msg)

    def _pick_s_calculate_ar_cf_2(self):
        cuttimesh2 = self._calculate_cuttimes('S', 2)
        # refilter waveform with larger bandpass
        trH1_filt, _ = self.prepare_wfstream(self.estream, freqmin=self.s_params.bph2[0], freqmax=self.s_params.bph2[1])
        trH2_filt, _ = self.prepare_wfstream(self.nstream, freqmin=self.s_params.bph2[0], freqmax=self.s_params.bph2[1])
        if self.s_params.algoS == 'ARH':
            h_copy = self.hdat.copy()
            h_copy[0].data = trH1_filt.data
            h_copy[1].data = trH2_filt.data
        elif self.s_params.algoS == 'AR3':
            trH3_filt, _ = self.prepare_wfstream(self.zstream, freqmin=self.s_params.bph2[0], freqmax=self.s_params.bph2[1])
            h_copy = self.hdat.copy()
            h_copy[0].data = trH3_filt.data
            h_copy[1].data = trH1_filt.data
            h_copy[2].data = trH2_filt.data

        # save filtered traces for plotting
        self.estream_bph2 = trH1_filt
        self.nstream_bph2 = trH2_filt

        # calculate second cf
        if self.s_params.algoS == 'ARH':
            arhcf2 = ARHcf(h_copy, cuttimesh2, self.s_params.tpred2h, self.s_params.Sarorder, self.s_params.tdet2h, self.p_params.addnoise)
        elif self.s_params.algoS == 'AR3':
            arhcf2 = AR3Ccf(h_copy, cuttimesh2, self.s_params.tpred2h, self.s_params.Sarorder, self.s_params.tdet2h, self.p_params.addnoise)
        # save cf for later plotting
        self.arhcf2 = arhcf2

        self.h_copy = h_copy
        return arhcf2

    def _pick_s_quality_assessment(self, h_copy):
        """
        quality assessment: get earliest/latest possible pick and symmetrized uncertainty
        """
        h_copy[0].data = self.estream_bph2.data
        if self.iplot:
            self.set_current_figure('el_S1pick')
        epickS1, lpickS1, Serror1 = earllatepicker(h_copy, self.s_params.nfacS, self.s_params.tsnrh,
                                                   self.s_results.mpp, self.iplot, fig=self.current_figure,
                                                   linecolor=self.current_linecolor)

        h_copy[0].data = self.nstream_bph2.data
        if self.iplot:
            self.set_current_figure('el_S2pick')
        else:
            # why is it set to empty here? DA
            linecolor = ''
        epickS2, lpickS2, Serror2 = earllatepicker(h_copy, self.s_params.nfacS, self.s_params.tsnrh,
                                                   self.s_results.mpp, self.iplot, fig=self.current_figure,
                                                   linecolor=self.current_linecolor)

        if epickS1 is not None and epickS2 is not None:
            if self.s_params.algoS == 'ARH':
                # get earliest pick of both earliest possible picks
                epick = [epickS1, epickS2]
                lpick = [lpickS1, lpickS2]
                pickerr = [Serror1, Serror2]
                ipick = np.argmin(epick)
            if self.s_params.algoS == 'AR3':
                epickS3, lpickS3, Serror3 = earllatepicker(h_copy, self.s_params.nfacS, self.s_params.tsnrh,
                                                           self.s_results.mpp, self.iplot)
                # get earliest of all three picks
                epick = [epickS1, epickS2, epickS3]
                lpick = [lpickS1, lpickS2, lpickS3]
                pickerr = [Serror1, Serror2, Serror3]

                if epickS3 is not None:
                    ipick = np.argmin(epick)
                else:
                    ipick = np.argmin([epickS1, epickS2])
            self.s_results.epp = epick[ipick]
            self.s_results.lpp = lpick[ipick]
            self.s_results.spe = pickerr[ipick]

            msg = 'autopickstation: Refined S-Pick: {} s | S-Error: {} s'.format(self.s_results.mpp,
                                                                                 self.s_results.spe)
            print(msg)

            # get SNR
            self.s_results.snr, self.s_results.snrdb, _ = getSNR(h_copy, self.s_params.tsnrh, self.s_results.mpp)

            self.s_results.weight = get_quality_class(self.s_results.spe, self.s_params.timeerrorsS)

            print('autopickstation: S-weight: {0}, SNR: {1}, '
                  'SNR[dB]: {2}\n'
                  '##################################################'
                  ''.format(self.s_results.weight, self.s_results.snr, self.s_results.snrdb))

    def pick_s_phase(self):

        # determine time window for calculating CF after P onset
        cuttimesh = self._calculate_cuttimes(type='S', iteration=1)

        # calculate autoregressive CF
        self.arhcf1 = self._calculate_autoregressive_cf_s_pick(cuttimesh)

        # calculate AIC cf
        haiccf = self._calculate_aic_cf_s_pick(cuttimesh)

        # get preliminary onset time from AIC cf
        self.set_current_figure('aicARHfig')
        aicarhpick = AICPicker(haiccf, self.s_params.tsnrh, self.s_params.pickwinS, self.iplot,
                               Tsmooth=self.s_params.aictsmoothS, fig=self.current_figure, linecolor=self.current_linecolor)
        # save pick for later plotting
        self.aicarhpick = aicarhpick

        # check quality of pick
        self._pick_s_quality_control()

        arhcf2 = self._pick_s_calculate_ar_cf_2()

        # get refined onset time from CF2
        self.set_current_figure('refSpick')
        refSpick = PragPicker(arhcf2, self.s_params.tsnrh, self.s_params.pickwinS, self.iplot, self.s_params.ausS,
                              self.s_params.tsmoothS, aicarhpick.getpick(), self.current_figure, self.current_linecolor)
        # save refSpick for later plotitng
        self.refSpick = refSpick
        self.s_results.mpp = refSpick.getpick()

        if self.s_results.mpp is not None:
            self._pick_s_quality_assessment(self.h_copy)

    def set_current_figure(self, figkey):
        """
        Extracts a figure by name from dictionary and set it as the currently active figure.
        All functions that create plots during picking will use the currently active figure to plot them.
        :param figkey:
        :type figkey:
        :return:
        :rtype:
        """
        if self.fig_dict is None:
            return None, None
        self.current_figure = self.fig_dict.get(figkey, None)
        plot_style = self.fig_dict.get('plot_style', 'k')
        self.current_linecolor = plot_style['linecolor']['rgba_mpl']



def autopickstation(wfstream, pickparam, verbose=False, iplot=0, fig_dict=None, metadata=None, origin=None):
    """
    Main function to calculate picks for the station.
    :return:
    :rtype: dict
    """
    try:
        station = AutopickStation(wfstream, pickparam, verbose, iplot, fig_dict, metadata, origin)
        return station.autopickstation()
    except MissingTraceException as e:
        # Either vertical or both horizontal traces are missing
        print(e)
        return None


def nautopickstation(wfstream, pickparam, verbose=False,
                    iplot=0, fig_dict=None, metadata=None, origin=None):
    """
    picks a single station
    :param wfstream: stream object containing waveform of all traces
    :type wfstream: ~obspy.core.stream.Stream
    :param pickparam: container of picking parameters from input file, usually pylot.in
    :type pickparam:  pylot.core.io.inputs.PylotParameter
    :param verbose: used to control output to log during picking. True = more information printed
    :type verbose: bool
    :param iplot: logical variable for plotting: 0=none, 1=partial, 2=all
    :type iplot: int, (Boolean or String)
    :param fig_dict: dictionary containing Matplotlib figures used for plotting picking results during tuning
    :type fig_dict: dict
    :param metadata: tuple containing metadata type string and Parser object read from inventory file
    :type metadata: tuple (str, ~obspy.io.xseed.parser.Parser)
    :param origin: list containing origin objects representing origins for all events
    :type origin: list(~obspy.core.event.origin)
    :return: dictionary containing P pick, S pick and station name
    :rtype: dict
    """

    # declaring pickparam variables (only for convenience)
    # read your pylot.in for details!
    plt_flag = 0

    # special parameters for P picking
    algoP = pickparam.get('algoP')
    pstart = pickparam.get('pstart')
    pstop = pickparam.get('pstop')
    thosmw = pickparam.get('tlta')
    tsnrz = pickparam.get('tsnrz')
    hosorder = pickparam.get('hosorder')
    bpz1 = pickparam.get('bpz1')
    bpz2 = pickparam.get('bpz2')
    pickwinP = pickparam.get('pickwinP')
    aictsmoothP = pickparam.get('aictsmooth')
    tsmoothP = pickparam.get('tsmoothP')
    ausP = pickparam.get('ausP')
    nfacP = pickparam.get('nfacP')
    tpred1z = pickparam.get('tpred1z')
    tdet1z = pickparam.get('tdet1z')
    tpred2z = pickparam.get('tpred2z')
    tdet2z = pickparam.get('tdet2z')
    Parorder = pickparam.get('Parorder')
    addnoise = pickparam.get('addnoise')
    Precalcwin = pickparam.get('Precalcwin')
    minAICPslope = pickparam.get('minAICPslope')
    minAICPSNR = pickparam.get('minAICPSNR')
    timeerrorsP = pickparam.get('timeerrorsP')
    # special parameters for S picking
    algoS = pickparam.get('algoS')
    sstart = pickparam.get('sstart')
    sstop = pickparam.get('sstop')
    use_taup = real_Bool(pickparam.get('use_taup'))
    taup_model = pickparam.get('taup_model')
    bph1 = pickparam.get('bph1')
    bph2 = pickparam.get('bph2')
    tsnrh = pickparam.get('tsnrh')
    pickwinS = pickparam.get('pickwinS')
    tpred1h = pickparam.get('tpred1h')
    tdet1h = pickparam.get('tdet1h')
    tpred2h = pickparam.get('tpred2h')
    tdet2h = pickparam.get('tdet2h')
    Sarorder = pickparam.get('Sarorder')
    aictsmoothS = pickparam.get('aictsmoothS')
    tsmoothS = pickparam.get('tsmoothS')
    ausS = pickparam.get('ausS')
    minAICSslope = pickparam.get('minAICSslope')
    minAICSSNR = pickparam.get('minAICSSNR')
    Srecalcwin = pickparam.get('Srecalcwin')
    nfacS = pickparam.get('nfacS')
    timeerrorsS = pickparam.get('timeerrorsS')
    # parameters for first-motion determination
    minFMSNR = pickparam.get('minFMSNR')
    fmpickwin = pickparam.get('fmpickwin')
    minfmweight = pickparam.get('minfmweight')
    # parameters for checking signal length
    minsiglength = pickparam.get('minsiglength')
    minpercent = pickparam.get('minpercent')
    nfacsl = pickparam.get('noisefactor')
    # parameter to check for spuriously picked S onset
    zfac = pickparam.get('zfac')
    # path to inventory-, dataless- or resp-files

    # initialize output
    Pweight = 4  # weight for P onset
    Sweight = 4  # weight for S onset
    FM = 'N'  # first motion (polarity)
    SNRP = None  # signal-to-noise ratio of P onset
    SNRPdB = None  # signal-to-noise ratio of P onset [dB]
    SNRS = None  # signal-to-noise ratio of S onset
    SNRSdB = None  # signal-to-noise ratio of S onset [dB]
    mpickP = None  # most likely P onset
    lpickP = None  # latest possible P onset
    epickP = None  # earliest possible P onset
    mpickS = None  # most likely S onset
    lpickS = None  # latest possible S onset
    epickS = None  # earliest possible S onset
    Perror = None  # symmetrized picking error P onset
    Serror = None  # symmetrized picking error S onset

    aicSflag = 0
    aicPflag = 0
    Pflag = 0
    Sflag = 0
    Pmarker = []
    Ao = None  # Wood-Anderson peak-to-peak amplitude
    picker = 'auto'  # type of picks

    def get_components_from_waveformstream(waveformstream):
        """
        Splits waveformstream into multiple components zdat, ndat, edat. For traditional orientation (ZNE) these contain
        the vertical, north-south or east-west component. Otherwise they contain components numbered 123 with
        orientation diverging from the traditional orientation.
        :param waveformstream: Stream containing all three components for one station either by ZNE or 123 channel code
        (mixture of both options is handled as well)
        :type waveformstream: obspy.core.stream.Stream
        :return: Tuple containing (z waveform, n waveform, e waveform) selected by the given channels
        :rtype: (obspy.core.stream.Stream, obspy.core.stream.Stream, obspy.core.stream.Stream)
        """

        #TODO: get this order from the pylot preferences
        channelorder_default = {'Z': 3, 'N': 1, 'E': 2}
        waveform_data = {}
        for key in channelorder_default:
            waveform_data[key] = waveformstream.select(component=key) # try ZNE first
            if len(waveform_data[key]) == 0:
                waveform_data[key] = waveformstream.select(component=str(channelorder_default[key])) # use 123 as second option
        return waveform_data['Z'], waveform_data['N'], waveform_data['E']


    def prepare_wfstream_component(wfstream, detrend_type='demean', filter_type='bandpass', freqmin=None, freqmax=None, zerophase=False, taper_max_percentage=0.05, taper_type='hann'):
        """
        Prepare a waveformstream for picking by applying detrending, filtering and tapering. Creates a copy of the
        waveform the leave the original unchanged.
        :param wfstream:
        :type wfstream:
        :param detrend_type:
        :type detrend_type:
        :param filter_type:
        :type filter_type:
        :param freqmin:
        :type freqmin:
        :param freqmax:
        :type freqmax:
        :param zerophase:
        :type zerophase:
        :param taper_max_percentage:
        :type taper_max_percentage:
        :param taper_type:
        :type taper_type:
        :return: Tuple containing the changed waveform stream and the first trace of the stream
        :rtype: (obspy.core.stream.Stream, obspy.core.trace.Trace)
        """
        wfstream_copy = wfstream.copy()
        trace_copy = wfstream[0].copy()
        trace_copy.detrend(type=detrend_type)
        trace_copy.filter(filter_type, freqmin=freqmin, freqmax=freqmax, zerophase=zerophase)
        trace_copy.taper(max_percentage=taper_max_percentage, type=taper_type)
        wfstream_copy[0].data = trace_copy.data
        return wfstream_copy, trace_copy

    # split components
<<<<<<< HEAD
    zdat, ndat, edat = get_components_from_waveformstream(wfstream)
=======
    zdat = wfstream.select(component="Z")
    if len(zdat) == 0:  # check for other components
        print('HIT: 3')
        zdat = wfstream.select(component="3")
    edat = wfstream.select(component="E")
    if len(edat) == 0:  # check for other components
        edat = wfstream.select(component="2")
        print('HIT: 2')
    ndat = wfstream.select(component="N")
    if len(ndat) == 0:  # check for other components
        ndat = wfstream.select(component="1")
        print('HIT: 1')

    picks = {}
    station = wfstream[0].stats.station
>>>>>>> 5c741607

    if not zdat:
        print('No z-component found for station {}. STOP'.format(station))
        return picks, station

    if p_params['algoP'] == 'HOS' or p_params['algoP'] == 'ARZ' and zdat is not None:
        msg = '##################################################\nautopickstation:' \
              ' Working on P onset of station {station}\nFiltering vertical ' \
              'trace ...\n{data}'.format(station=wfstream[0].stats.station, data=str(zdat))
        if verbose: print(msg)
        z_copy, tr_filt = prepare_wfstream_component(zdat, freqmin=p_params['bpz1'][0], freqmax=p_params['bpz1'][1])
        ##############################################################
        # check length of waveform and compare with cut times

        # for global seismology: use tau-p method for estimating travel times (needs source and station coords.)
        # if not given: sets Lc to infinity to use full stream
        if p_params['use_taup'] is True:
            Lc = np.inf
            print('autopickstation: use_taup flag active.')
            if not metadata:
                print('Warning: Could not use TauPy to estimate onsets as there are no metadata given.')
            else:
                station_id = wfstream[0].get_id()
                station_coords = metadata.get_coordinates(station_id, time=wfstream[0].stats.starttime)
                if station_coords and origin:
                    source_origin = origin[0]
                    model = TauPyModel(p_params['taup_model'])
                    arrivals = model.get_travel_times_geo(
                        source_origin.depth,
                        source_origin.latitude,
                        source_origin.longitude,
                        station_coords['latitude'],
                        station_coords['longitude']
                    )
                    phases = {'P': [],
                              'S': []}
                    for arr in arrivals:
                        phases[identifyPhaseID(arr.phase.name)].append(arr)

                    # get first P and S onsets from arrivals list
                    arrP, estFirstP = min([(arr, arr.time) for arr in phases['P']], key=lambda t: t[1])
                    arrS, estFirstS = min([(arr, arr.time) for arr in phases['S']], key=lambda t: t[1])
                    print('autopick: estimated first arrivals for P: {} s, S:{} s after event'
                          ' origin time using TauPy'.format(estFirstP, estFirstS))

                    # modifiy pstart and pstop relative to estimated first P arrival (relative to station time axis)
                    p_params['pstart'] += (source_origin.time + estFirstP) - zdat[0].stats.starttime
                    p_params['pstop']+= (source_origin.time + estFirstP) - zdat[0].stats.starttime
                    print('autopick: CF calculation times respectively:'
                          ' pstart: {} s, pstop: {} s'.format(p_params['pstart'], p_params['pstop']))
                elif not origin:
                    print('No source origins given!')

        # make sure pstart and pstop are inside zdat[0]
<<<<<<< HEAD
        pstart = max(p_params['pstart'], 0)
        pstop = min(p_params['pstop'], len(zdat[0])*zdat[0].stats.delta)
=======
        pstart = max(pstart, 0)
        pstop = min(pstop, len(zdat[0]) * zdat[0].stats.delta)
>>>>>>> 5c741607

        if p_params['use_taup'] is False or origin:
            Lc = p_params['pstop'] - p_params['pstart']

        Lwf = zdat[0].stats.endtime - zdat[0].stats.starttime
        if not Lwf > 0:
            print('autopickstation: empty trace! Return!')
            return picks, station

        Ldiff = Lwf - abs(Lc)
        if Ldiff <= 0 or pstop <= pstart or pstop - pstart <= thosmw:
            msg = 'autopickstation: Cutting times are too large for actual ' \
                  'waveform!\nUsing entire waveform instead!'
            if verbose: print(msg)
            pstart = 0
            pstop = len(zdat[0].data) * zdat[0].stats.delta
        cuttimes = [pstart, pstop]
        cf1 = None
        if p_params['algoP'] == 'HOS':
            # calculate HOS-CF using subclass HOScf of class
            # CharacteristicFunction
            cf1 = HOScf(z_copy, cuttimes, p_params['tlta'], p_params['hosorder'])  # instance of HOScf
        elif p_params['algoP'] == 'ARZ':
            # calculate ARZ-CF using subclass ARZcf of class
            # CharcteristicFunction
            cf1 = ARZcf(z_copy, cuttimes, p_params['tpred1z'], p_params['Parorder'], p_params['tdet1z'],
                        p_params['addnoise'])  # instance of ARZcf
        ##############################################################
        # calculate AIC-HOS-CF using subclass AICcf of class
        # CharacteristicFunction
        # class needs stream object => build it
        assert isinstance(cf1, CharacteristicFunction), 'cf2 is not set ' \
                                                        'correctly: maybe the algorithm name ({algoP}) is ' \
                                                        'corrupted'.format(algoP=p_params['algoP'])
        tr_aic = tr_filt.copy()
        tr_aic.data = cf1.getCF()
        z_copy[0].data = tr_aic.data
        aiccf = AICcf(z_copy, cuttimes)  # instance of AICcf
        ##############################################################
        # get preliminary onset time from AIC-HOS-CF using subclass AICPicker
        # of class AutoPicking
        key = 'aicFig'
        if fig_dict:
            fig = fig_dict[key]
            linecolor = fig_dict['plot_style']['linecolor']['rgba_mpl']
        else:
            fig = None
            linecolor = 'k'
        aicpick = AICPicker(aiccf, p_params['tsnrz'], p_params['pickwinP'], iplot, Tsmooth=p_params['aictsmooth'],
                            fig=fig, linecolor=linecolor)
        # add pstart and pstop to aic plot
        if fig:
            for ax in fig.axes:
                ax.vlines(pstart, ax.get_ylim()[0], ax.get_ylim()[1], color='c', linestyles='dashed', label='P start')
                ax.vlines(pstop, ax.get_ylim()[0], ax.get_ylim()[1], color='c', linestyles='dashed', label='P stop')
                ax.legend(loc=1)
        ##############################################################
        if aicpick.getpick() is not None:
            # check signal length to detect spuriously picked noise peaks
            # use all available components to avoid skipping correct picks
            # on vertical traces with weak P coda
            z_copy[0].data = tr_filt.data
            zne = z_copy
            if len(ndat) == 0 or len(edat) == 0:
                msg = 'One or more horizontal component(s) missing!\n' \
                      'Signal length only checked on vertical component!\n' \
                      'Decreasing minsiglengh from {0} to {1}' \
                      .format(signal_length_params['minsiglength'], signal_length_params['minsiglength'] / 2)
                if verbose: print(msg)
                key = 'slength'
                if fig_dict:
                    fig = fig_dict[key]
                    linecolor = fig_dict['plot_style']['linecolor']['rgba_mpl']
                else:
                    fig = None
                    linecolor = 'k'
                Pflag = checksignallength(zne, aicpick.getpick(), p_params['tsnrz'],
                                          signal_length_params['minsiglength'] / 2,
                                          signal_length_params['noisefactor'], signal_length_params['minpercent'], iplot,
                                          fig, linecolor)
            else:
                trH1_filt, _ = prepare_wfstream_component(edat, freqmin=s_params['bph1'][0], freqmax=s_params['bph1'][1])
                trH2_filt, _ = prepare_wfstream_component(ndat, freqmin=s_params['bph1'][0], freqmax=s_params['bph1'][1])
                zne += trH1_filt
                zne += trH2_filt
                if fig_dict:
                    fig = fig_dict['slength']
                    linecolor = fig_dict['plot_style']['linecolor']['rgba_mpl']
                else:
                    fig = None
                    linecolor = 'k'
                Pflag = checksignallength(zne, aicpick.getpick(), p_params['tsnrz'],
                                          signal_length_params['minsiglength'],
                                          signal_length_params['noisefactor'], signal_length_params['minpercent'], iplot,
                                          fig, linecolor)

            if Pflag == 1:
                # check for spuriously picked S onset
                # both horizontal traces needed
                if len(ndat) == 0 or len(edat) == 0:
                    msg = 'One or more horizontal components missing!\n' \
                          'Skipping control function checkZ4S.'
                    if verbose: print(msg)
                else:
                    if iplot > 1:
                        if fig_dict:
                            fig = fig_dict['checkZ4s']
                            linecolor = fig_dict['plot_style']['linecolor']['rgba_mpl']
                        else:
                            fig = None
                            linecolor = 'k'
                    Pflag = checkZ4S(zne, aicpick.getpick(), s_params['zfac'],
                                     p_params['tsnrz'][2], iplot, fig, linecolor)
                    if Pflag == 0:
                        Pmarker = 'SinsteadP'
                        Pweight = 9
            else:
                Pmarker = 'shortsignallength'
                Pweight = 9
        ##############################################################
        # go on with processing if AIC onset passes quality control
        slope = aicpick.getSlope()
        if not slope:
            slope = 0
        if slope >= p_params['minAICPslope'] and aicpick.getSNR() >= p_params['minAICPSNR'] and Pflag == 1:
            aicPflag = 1
            msg = 'AIC P-pick passes quality control: Slope: {0} counts/s, ' \
                  'SNR: {1}\nGo on with refined picking ...\n' \
                  'autopickstation: re-filtering vertical trace ' \
                  '...'.format(aicpick.getSlope(), aicpick.getSNR())
            if verbose: print(msg)
            # re-filter waveform with larger bandpass
            z_copy, tr_filt = prepare_wfstream_component(zdat, freqmin=p_params['bpz2'][0], freqmax=p_params['bpz2'][1])
            #############################################################
            # re-calculate CF from re-filtered trace in vicinity of initial
            # onset
            cuttimes2 = [round(max([aicpick.getpick() - p_params['Precalcwin'], 0])),
                         round(min([len(zdat[0].data) * zdat[0].stats.delta,
                                    aicpick.getpick() + p_params['Precalcwin']]))]
            cf2 = None
            if p_params['algoP'] == 'HOS':
                # calculate HOS-CF using subclass HOScf of class
                # CharacteristicFunction
                cf2 = HOScf(z_copy, cuttimes2, p_params['tlta'],
                            p_params['hosorder'])  # instance of HOScf
            elif p_params['algoP'] == 'ARZ':
                # calculate ARZ-CF using subclass ARZcf of class
                # CharcteristicFunction
                cf2 = ARZcf(z_copy, cuttimes2, tpred2z, Parorder, tdet2z,
                            addnoise)  # instance of ARZcf
            ##############################################################
            # get refined onset time from CF2 using class Picker
            assert isinstance(cf2, CharacteristicFunction), 'cf2 is not set ' \
                                                            'correctly: maybe the algorithm name ({algoP}) is ' \
                                                            'corrupted'.format(algoP=p_params['algoP'])
            if fig_dict:
                fig = fig_dict['refPpick']
                linecolor = fig_dict['plot_style']['linecolor']['rgba_mpl']
            else:
                fig = None
                linecolor = 'k'
            refPpick = PragPicker(cf2, p_params['tsnrz'], p_params['pickwinP'], iplot, p_params['ausP'],
                                  p_params['tsmoothP'], aicpick.getpick(), fig, linecolor)
            mpickP = refPpick.getpick()
            #############################################################
            if mpickP is not None:
                # quality assessment
                # get earliest/latest possible pick and symmetrized uncertainty
                if iplot:
                    if fig_dict:
                        fig = fig_dict['el_Ppick']
                        linecolor = fig_dict['plot_style']['linecolor']['rgba_mpl']
                    else:
                        fig = None
                        linecolor = 'k'
                epickP, lpickP, Perror = earllatepicker(z_copy, p_params['nfacP'], p_params['tsnrz'],
                                                        mpickP, iplot, fig=fig,
                                                        linecolor=linecolor)

                # get SNR
                SNRP, SNRPdB, Pnoiselevel = getSNR(z_copy, p_params['tsnrz'], mpickP)

                # weight P-onset using symmetric error
                Pweight = get_quality_class(Perror, p_params['timeerrorsP'])

                ##############################################################
                # get first motion of P onset
                # certain quality required
                if Pweight <= first_motion_params['minfmweight'] and SNRP >= first_motion_params['minFMSNR']:
                    if iplot:
                        if fig_dict:
                            fig = fig_dict['fm_picker']
                            linecolor = fig_dict['plot_style']['linecolor']['rgba_mpl']
                        else:
                            fig = None
                        FM = fmpicker(zdat, z_copy, first_motion_params['fmpickwin'], mpickP, iplot, fig, linecolor)
                    else:
                        FM = fmpicker(zdat, z_copy, first_motion_params['fmpickwin'], mpickP, iplot)
                else:
                    FM = 'N'

                msg = "autopickstation: P-weight: {0}, " \
                      "SNR: {1}, SNR[dB]: {2}, Polarity: {3}".format(Pweight, SNRP, SNRPdB, FM)
                print(msg)
                msg = 'autopickstation: Refined P-Pick: {} s | P-Error: {} s'.format(zdat[0].stats.starttime \
                                                                                     + mpickP, Perror)
                print(msg)
                Sflag = 1

        else:
            msg = 'Bad initial (AIC) P-pick, skipping this onset!\n' \
                  'AIC-SNR={0}, AIC-Slope={1}counts/s\n' \
                  '(min. AIC-SNR={2}, ' \
                  'min. AIC-Slope={3}counts/s)'.format(aicpick.getSNR(),
                                                       aicpick.getSlope(),
                                                       p_params['minAICPSNR'],
                                                       p_params['minAICPslope'])
            if verbose: print(msg)
            Sflag = 0

    else:
        print('autopickstation: No vertical component data available!, '
              'Skipping station!')

    if ((len(edat) > 0 and len(ndat) == 0) or (len(ndat) > 0 and len(edat) == 0)) and Pweight < 4:
        msg = 'Go on picking S onset ...\n' \
              '##################################################\n' \
              'Only one horizontal component available!\n' \
              'ARH prediction requires at least 2 components!\n' \
              'Copying existing horizontal component ...'
        if verbose: print(msg)

        # check which component is missing
        if len(edat) == 0:
            edat = ndat
        else:
            ndat = edat

    pickSonset = (edat is not None and ndat is not None and len(edat) > 0 and len(
        ndat) > 0 and Pweight < 4)

    if pickSonset:
        # determine time window for calculating CF after P onset
        cuttimesh = [
            round(max([mpickP + s_params['sstart'], 0])),  # MP MP relative time axis
            round(min([
<<<<<<< HEAD
                mpickP + s_params['sstop'],
                edat[0].stats.endtime-edat[0].stats.starttime,
                ndat[0].stats.endtime-ndat[0].stats.starttime
=======
                mpickP + sstop,
                edat[0].stats.endtime - edat[0].stats.starttime,
                ndat[0].stats.endtime - ndat[0].stats.starttime
>>>>>>> 5c741607
            ]))
        ]

        if not cuttimesh[1] >= cuttimesh[0]:
            print('Cut window for horizontal phases too small! Will not pick S onsets.')
            pickSonset = False

    if pickSonset:
        msg = 'Go on picking S onset ...\n' \
              '##################################################\n' \
              'Working on S onset of station {0}\nFiltering horizontal ' \
              'traces ...'.format(edat[0].stats.station)
        if verbose: print(msg)

        if s_params['algoS'] == 'ARH':
            # re-create stream object including both horizontal components
            hdat = edat.copy()
            hdat += ndat
            h_copy = hdat.copy()
            # filter and taper data
            trH1_filt = hdat[0].copy()
            trH2_filt = hdat[1].copy()
            trH1_filt.detrend(type='demean')
            trH2_filt.detrend(type='demean')
            trH1_filt.filter('bandpass', freqmin=s_params['bph1'][0], freqmax=s_params['bph1'][1],
                             zerophase=False)
            trH2_filt.filter('bandpass', freqmin=s_params['bph1'][0], freqmax=s_params['bph1'][1],
                             zerophase=False)
            trH1_filt.taper(max_percentage=0.05, type='hann')
            trH2_filt.taper(max_percentage=0.05, type='hann')
            h_copy[0].data = trH1_filt.data
            h_copy[1].data = trH2_filt.data
        elif s_params['algoS'] == 'AR3':
            # re-create stream object including all components
            hdat = zdat.copy()
            hdat += edat
            hdat += ndat
            h_copy = hdat.copy()
            # filter and taper data
            trH1_filt = hdat[0].copy()
            trH2_filt = hdat[1].copy()
            trH3_filt = hdat[2].copy()
            trH1_filt.detrend(type='demean')
            trH2_filt.detrend(type='demean')
            trH3_filt.detrend(type='demean')
            trH1_filt.filter('bandpass', freqmin=s_params['bph1'][0], freqmax=s_params['bph1'][1],
                             zerophase=False)
            trH2_filt.filter('bandpass', freqmin=s_params['bph1'][0], freqmax=s_params['bph1'][1],
                             zerophase=False)
            trH3_filt.filter('bandpass', freqmin=s_params['bph1'][0], freqmax=s_params['bph1'][1],
                             zerophase=False)
            trH1_filt.taper(max_percentage=0.05, type='hann')
            trH2_filt.taper(max_percentage=0.05, type='hann')
            trH3_filt.taper(max_percentage=0.05, type='hann')
            h_copy[0].data = trH1_filt.data
            h_copy[1].data = trH2_filt.data
            h_copy[2].data = trH3_filt.data
        ##############################################################
        if s_params['algoS'] == 'ARH':
            # calculate ARH-CF using subclass ARHcf of class
            # CharcteristicFunction
            arhcf1 = ARHcf(h_copy, cuttimesh, s_params['tpred1h'], s_params['Sarorder'], s_params['tdet1h'],
                           p_params['addnoise'])  # instance of ARHcf
        elif s_params['algoS'] == 'AR3':
            # calculate ARH-CF using subclass AR3cf of class
            # CharcteristicFunction
            arhcf1 = AR3Ccf(h_copy, cuttimesh, s_params['tpred1h'], s_params['Sarorder'], s_params['tdet1h'],
                            p_params['addnoise'])  # instance of ARHcf
        ##############################################################
        # calculate AIC-ARH-CF using subclass AICcf of class
        # CharacteristicFunction
        # class needs stream object => build it
        tr_arhaic = trH1_filt.copy()
        tr_arhaic.data = arhcf1.getCF()
        h_copy[0].data = tr_arhaic.data
        # calculate ARH-AIC-CF
        haiccf = AICcf(h_copy, cuttimesh)  # instance of AICcf
        ##############################################################
        # get prelimenary onset time from AIC-HOS-CF using subclass AICPicker
        # of class AutoPicking
        if fig_dict:
            fig = fig_dict['aicARHfig']
            linecolor = fig_dict['plot_style']['linecolor']['rgba_mpl']
        else:
            fig = None
            linecolor = 'k'
        aicarhpick = AICPicker(haiccf, s_params['tsnrh'], s_params['pickwinS'], iplot, None,
                               s_params['aictsmoothS'], fig=fig, linecolor=linecolor)
        ###############################################################
        # go on with processing if AIC onset passes quality control
        slope = aicarhpick.getSlope()
        if not slope:
            slope = 0
<<<<<<< HEAD
        if (slope >= s_params['minAICSslope'] and
            aicarhpick.getSNR() >= s_params['minAICSSNR'] and aicarhpick.getpick() is not None):
=======
        if (slope >= minAICSslope and
                aicarhpick.getSNR() >= minAICSSNR and aicarhpick.getpick() is not None):
>>>>>>> 5c741607
            aicSflag = 1
            msg = 'AIC S-pick passes quality control: Slope: {0} counts/s, ' \
                  'SNR: {1}\nGo on with refined picking ...\n' \
                  'autopickstation: re-filtering horizontal traces ' \
                  '...'.format(aicarhpick.getSlope(), aicarhpick.getSNR())
            if verbose: print(msg)
            # re-calculate CF from re-filtered trace in vicinity of initial
            # onset
            cuttimesh2 = [round(aicarhpick.getpick() - s_params['Srecalcwin']),
                          round(aicarhpick.getpick() + s_params['Srecalcwin'])]
            # re-filter waveform with larger bandpass
            h_copy = hdat.copy()
            # filter and taper data
            if s_params['algoS']== 'ARH':
                trH1_filt = hdat[0].copy()
                trH2_filt = hdat[1].copy()
                trH1_filt.detrend(type='demean')
                trH2_filt.detrend(type='demean')
                trH1_filt.filter('bandpass', freqmin=s_params['bph2'][0], freqmax=s_params['bph2'][1],
                                 zerophase=False)
                trH2_filt.filter('bandpass', freqmin=s_params['bph2'][0], freqmax=s_params['bph2'][1],
                                 zerophase=False)
                trH1_filt.taper(max_percentage=0.05, type='hann')
                trH2_filt.taper(max_percentage=0.05, type='hann')
                h_copy[0].data = trH1_filt.data
                h_copy[1].data = trH2_filt.data
                #############################################################
                arhcf2 = ARHcf(h_copy, cuttimesh2, s_params['tpred2h'], s_params['Sarorder'], s_params['tdet2h'],
                               p_params['addnoise'])  # instance of ARHcf
            elif s_params['algoS'] == 'AR3':
                trH1_filt = hdat[0].copy()
                trH2_filt = hdat[1].copy()
                trH3_filt = hdat[2].copy()
                trH1_filt.detrend(type='demean')
                trH2_filt.detrend(type='demean')
                trH3_filt.detrend(type='demean')
                trH1_filt.filter('bandpass', freqmin=s_params['bph2'][0], freqmax=s_params['bph2'][1],
                                 zerophase=False)
                trH2_filt.filter('bandpass', freqmin=s_params['bph2'][0], freqmax=s_params['bph2'][1],
                                 zerophase=False)
                trH3_filt.filter('bandpass', freqmin=s_params['bph2'][0], freqmax=s_params['bph2'][1],
                                 zerophase=False)
                trH1_filt.taper(max_percentage=0.05, type='hann')
                trH2_filt.taper(max_percentage=0.05, type='hann')
                trH3_filt.taper(max_percentage=0.05, type='hann')
                h_copy[0].data = trH1_filt.data
                h_copy[1].data = trH2_filt.data
                h_copy[2].data = trH3_filt.data
                #############################################################
                arhcf2 = AR3Ccf(h_copy, cuttimesh2, s_params['tpred2h'], s_params['Sarorder'], s_params['tdet2h'],
                                p_params['addnoise'])  # instance of ARHcf

            # get refined onset time from CF2 using class Picker
            if fig_dict:
                fig = fig_dict['refSpick']
                linecolor = fig_dict['plot_style']['linecolor']['rgba_mpl']
            else:
                fig = None
                linecolor = 'k'
            refSpick = PragPicker(arhcf2, s_params['tsnrh'], s_params['pickwinS'], iplot, s_params['ausS'],
                                  s_params['tsmoothS'], aicarhpick.getpick(), fig, linecolor)
            mpickS = refSpick.getpick()
            #############################################################
            if mpickS is not None:
                # quality assessment
                # get earliest/latest possible pick and symmetrized uncertainty
                h_copy[0].data = trH1_filt.data
                if iplot:
                    if fig_dict:
                        fig = fig_dict['el_S1pick']
                        linecolor = fig_dict['plot_style']['linecolor']['rgba_mpl']
                    else:
                        fig = None
                        linecolor = 'k'
                    epickS1, lpickS1, Serror1 = earllatepicker(h_copy, s_params['nfacS'], s_params['tsnrh'], mpickS,
                                                               iplot, fig=fig, linecolor=linecolor)
                else:
                    epickS1, lpickS1, Serror1 = earllatepicker(h_copy, s_params['nfacS'], s_params['tsnrh'], mpickS, iplot)

                h_copy[0].data = trH2_filt.data
                if iplot:
                    if fig_dict:
                        fig = fig_dict['el_S2pick']
                        linecolor = fig_dict['plot_style']['linecolor']['rgba_mpl']
                    else:
                        fig = None
                        linecolor = ''
                    epickS2, lpickS2, Serror2 = earllatepicker(h_copy, s_params['nfacS'], s_params['tsnrh'],  mpickS,
                                                               iplot, fig=fig, linecolor=linecolor)
                else:
                    epickS2, lpickS2, Serror2 = earllatepicker(h_copy, s_params['nfacS'], s_params['tsnrh'], mpickS, iplot)
                if epickS1 is not None and epickS2 is not None:
                    if s_params['algoS'] == 'ARH':
                        # get earliest pick of both earliest possible picks
                        epick = [epickS1, epickS2]
                        lpick = [lpickS1, lpickS2]
                        pickerr = [Serror1, Serror2]
                        if epickS1 is None and epickS2 is not None:
                            ipick = 1
                        elif epickS1 is not None and epickS2 is None:
                            ipick = 0
                        elif epickS1 is not None and epickS2 is not None:
                            ipick = np.argmin([epickS1, epickS2])
                    elif s_params['algoS'] == 'AR3':
                        [epickS3, lpickS3, Serror3] = earllatepicker(h_copy, s_params['nfacS'], s_params['tsnrh'],
                                                                     mpickS, iplot)
                        # get earliest pick of all three picks
                        epick = [epickS1, epickS2, epickS3]
                        lpick = [lpickS1, lpickS2, lpickS3]
                        pickerr = [Serror1, Serror2, Serror3]
                        if epickS1 is None and epickS2 is not None \
                                and epickS3 is not None:
                            ipick = np.argmin([epickS2, epickS3])
                        elif epickS1 is not None and epickS2 is None \
                                and epickS3 is not None:
                            ipick = np.argmin([epickS2, epickS3])
                        elif epickS1 is not None and epickS2 is not None \
                                and epickS3 is None:
                            ipick = np.argmin([epickS1, epickS2])
                        elif epickS1 is not None and epickS2 is not None \
                                and epickS3 is not None:
                            ipick = np.argmin([epickS1, epickS2, epickS3])

                    epickS = epick[ipick]
                    lpickS = lpick[ipick]
                    Serror = pickerr[ipick]

                    msg = 'autopickstation: Refined S-Pick: {} s | S-Error: {} s'.format(hdat[0].stats.starttime \
                                                                                         + mpickS, Serror)
                    print(msg)

                    # get SNR
                    [SNRS, SNRSdB, Snoiselevel] = getSNR(h_copy, s_params['tsnrh'], mpickS)

                    # weight S-onset using symmetric error
                    if Serror <= s_params['timeerrorsS'][0]:
                        Sweight = 0
                    elif s_params['timeerrorsS'][0] < Serror <= s_params['timeerrorsS'][1]:
                        Sweight = 1
<<<<<<< HEAD
                    elif Perror > s_params['timeerrorsS'][1] and Serror <= s_params['timeerrorsS'][2]:
=======
                    elif timeerrorsS[1] < Serror <= timeerrorsS[2]:
>>>>>>> 5c741607
                        Sweight = 2
                    elif s_params['timeerrorsS'][2] < Serror <= s_params['timeerrorsS'][3]:
                        Sweight = 3
                    elif Serror > s_params['timeerrorsS'][3]:
                        Sweight = 4

                    print('autopickstation: S-weight: {0}, SNR: {1}, '
                          'SNR[dB]: {2}\n'
                          '##################################################'
                          ''.format(Sweight, SNRS, SNRSdB))
                ################################################################
                # get Wood-Anderson peak-to-peak amplitude
                # initialize Data object
                # re-create stream object including both horizontal components
                hdat = edat.copy()
                hdat += ndat
        else:
            msg = 'Bad initial (AIC) S-pick, skipping this onset!\n' \
                  'AIC-SNR={0}, AIC-Slope={1}counts/s\n' \
                  '(min. AIC-SNR={2}, ' \
                  'min. AIC-Slope={3}counts/s)\n' \
                  '##################################################' \
                  ''.format(aicarhpick.getSNR(), aicarhpick.getSlope(), s_params['minAICSSNR'], s_params['minAICSslope'])
            if verbose: print(msg)

            ############################################################
            # get Wood-Anderson peak-to-peak amplitude
            # initialize Data object
            # re-create stream object including both horizontal components
            hdat = edat.copy()
            hdat += ndat

    else:
        print('autopickstation: No horizontal component data available or '
              'bad P onset, skipping S picking!')

    ##############################################################
    try:
        iplot = int(iplot)
    except ValueError:
        if iplot is True or iplot == 'True':
            iplot = 2
        else:
            iplot = 0

    if iplot > 0:
        # plot vertical trace
        if fig_dict is None or fig_dict == 'None':
            fig = plt.figure()
            plt_flag = 1
            linecolor = 'k'
        else:
            fig = fig_dict['mainFig']
            linecolor = fig_dict['plot_style']['linecolor']['rgba_mpl']
        fig._tight = True
        ax1 = fig.add_subplot(311)
        tdata = np.arange(0, zdat[0].stats.npts / tr_filt.stats.sampling_rate,
                          tr_filt.stats.delta)
        # check equal length of arrays, sometimes they are different!?
        wfldiff = len(tr_filt.data) - len(tdata)
        if wfldiff < 0:
            tdata = tdata[0:len(tdata) - abs(wfldiff)]
        ax1.plot(tdata, tr_filt.data / max(tr_filt.data), color=linecolor, linewidth=0.7, label='Data')
        if Pweight < 4:
            ax1.plot(cf1.getTimeArray(), cf1.getCF() / max(cf1.getCF()),
                     'b', label='CF1')
            if aicPflag == 1:
                ax1.plot(cf2.getTimeArray(),
                         cf2.getCF() / max(cf2.getCF()), 'm', label='CF2')
                ax1.plot([aicpick.getpick(), aicpick.getpick()], [-1, 1],
                         'r', label='Initial P Onset')
                ax1.plot([aicpick.getpick() - 0.5, aicpick.getpick() + 0.5],
                         [1, 1], 'r')
                ax1.plot([aicpick.getpick() - 0.5, aicpick.getpick() + 0.5],
                         [-1, -1], 'r')
                ax1.plot([refPpick.getpick(), refPpick.getpick()],
                         [-1.3, 1.3], 'r', linewidth=2, label='Final P Pick')
                ax1.plot([refPpick.getpick() - 0.5, refPpick.getpick() + 0.5],
                         [1.3, 1.3], 'r', linewidth=2)
                ax1.plot([refPpick.getpick() - 0.5, refPpick.getpick() + 0.5],
                         [-1.3, -1.3], 'r', linewidth=2)
                ax1.plot([lpickP, lpickP], [-1.1, 1.1], 'r--', label='lpp')
                ax1.plot([epickP, epickP], [-1.1, 1.1], 'r--', label='epp')
                ax1.set_title('%s, %s, P Weight=%d, SNR=%7.2f, SNR[dB]=%7.2f '
                              'Polarity: %s' % (tr_filt.stats.station,
                                                tr_filt.stats.channel,
                                                Pweight,
                                                SNRP,
                                                SNRPdB,
                                                FM))
            else:
                ax1.set_title('%s, P Weight=%d, SNR=None, '
                              'SNRdB=None' % (tr_filt.stats.channel, Pweight))
        else:
            ax1.set_title('%s, %s, P Weight=%d' % (tr_filt.stats.station,
                                                   tr_filt.stats.channel,
                                                   Pweight))
        ax1.legend(loc=1)
        ax1.set_yticks([])
        ax1.set_ylim([-1.5, 1.5])
        ax1.set_ylabel('Normalized Counts')
        # fig.suptitle(tr_filt.stats.starttime)
        # only continue if one horizontal stream exists
        if (ndat or edat) and Sflag == 1:
            # mirror components in case one does not exist
            if not edat:
                edat = ndat
            if not ndat:
                ndat = edat
            if len(edat[0]) > 1 and len(ndat[0]) > 1:
                # plot horizontal traces
                ax2 = fig.add_subplot(3, 1, 2, sharex=ax1)
                th1data = np.arange(0,
                                    trH1_filt.stats.npts /
                                    trH1_filt.stats.sampling_rate,
                                    trH1_filt.stats.delta)
                # check equal length of arrays, sometimes they are different!?
                wfldiff = len(trH1_filt.data) - len(th1data)
                if wfldiff < 0:
                    th1data = th1data[0:len(th1data) - abs(wfldiff)]
                ax2.plot(th1data, trH1_filt.data / max(trH1_filt.data), color=linecolor, linewidth=0.7, label='Data')
                if Pweight < 4:
                    ax2.plot(arhcf1.getTimeArray(),
                             arhcf1.getCF() / max(arhcf1.getCF()), 'b', label='CF1')
                    if aicSflag == 1 and Sweight < 4:
                        ax2.plot(arhcf2.getTimeArray(),
                                 arhcf2.getCF() / max(arhcf2.getCF()), 'm', label='CF2')
                        ax2.plot(
                            [aicarhpick.getpick(), aicarhpick.getpick()],
                            [-1, 1], 'g', label='Initial S Onset')
                        ax2.plot(
                            [aicarhpick.getpick() - 0.5,
                             aicarhpick.getpick() + 0.5],
                            [1, 1], 'g')
                        ax2.plot(
                            [aicarhpick.getpick() - 0.5,
                             aicarhpick.getpick() + 0.5],
                            [-1, -1], 'g')
                        ax2.plot([refSpick.getpick(), refSpick.getpick()],
                                 [-1.3, 1.3], 'g', linewidth=2, label='Final S Pick')
                        ax2.plot(
                            [refSpick.getpick() - 0.5, refSpick.getpick() + 0.5],
                            [1.3, 1.3], 'g', linewidth=2)
                        ax2.plot(
                            [refSpick.getpick() - 0.5, refSpick.getpick() + 0.5],
                            [-1.3, -1.3], 'g', linewidth=2)
                        ax2.plot([lpickS, lpickS], [-1.1, 1.1], 'g--', label='lpp')
                        ax2.plot([epickS, epickS], [-1.1, 1.1], 'g--', label='epp')
                        ax2.set_title('%s, S Weight=%d, SNR=%7.2f, SNR[dB]=%7.2f' % (
                            trH1_filt.stats.channel,
                            Sweight, SNRS, SNRSdB))
                    else:
                        ax2.set_title('%s, S Weight=%d, SNR=None, SNRdB=None' % (
                            trH1_filt.stats.channel, Sweight))
                ax2.legend(loc=1)
                ax2.set_yticks([])
                ax2.set_ylim([-1.5, 1.5])
                ax2.set_ylabel('Normalized Counts')
                # fig.suptitle(trH1_filt.stats.starttime)

                ax3 = fig.add_subplot(3, 1, 3, sharex=ax1)
                th2data = np.arange(0,
                                    trH2_filt.stats.npts /
                                    trH2_filt.stats.sampling_rate,
                                    trH2_filt.stats.delta)
                # check equal length of arrays, sometimes they are different!?
                wfldiff = len(trH2_filt.data) - len(th2data)
                if wfldiff < 0:
                    th2data = th2data[0:len(th2data) - abs(wfldiff)]
                ax3.plot(th2data, trH2_filt.data / max(trH2_filt.data), color=linecolor, linewidth=0.7, label='Data')
                if Pweight < 4:
                    p22, = ax3.plot(arhcf1.getTimeArray(),
                                    arhcf1.getCF() / max(arhcf1.getCF()), 'b', label='CF1')
                    if aicSflag == 1:
                        ax3.plot(arhcf2.getTimeArray(),
                                 arhcf2.getCF() / max(arhcf2.getCF()), 'm', label='CF2')
                        ax3.plot(
                            [aicarhpick.getpick(), aicarhpick.getpick()],
                            [-1, 1], 'g', label='Initial S Onset')
                        ax3.plot(
                            [aicarhpick.getpick() - 0.5,
                             aicarhpick.getpick() + 0.5],
                            [1, 1], 'g')
                        ax3.plot(
                            [aicarhpick.getpick() - 0.5,
                             aicarhpick.getpick() + 0.5],
                            [-1, -1], 'g')
                        ax3.plot([refSpick.getpick(), refSpick.getpick()],
                                 [-1.3, 1.3], 'g', linewidth=2, label='Final S Pick')
                        ax3.plot(
                            [refSpick.getpick() - 0.5, refSpick.getpick() + 0.5],
                            [1.3, 1.3], 'g', linewidth=2)
                        ax3.plot(
                            [refSpick.getpick() - 0.5, refSpick.getpick() + 0.5],
                            [-1.3, -1.3], 'g', linewidth=2)
                        ax3.plot([lpickS, lpickS], [-1.1, 1.1], 'g--', label='lpp')
                        ax3.plot([epickS, epickS], [-1.1, 1.1], 'g--', label='epp')
                ax3.legend(loc=1)
                ax3.set_yticks([])
                ax3.set_ylim([-1.5, 1.5])
                ax3.set_xlabel('Time [s] after %s' % tr_filt.stats.starttime)
                ax3.set_ylabel('Normalized Counts')
                ax3.set_title(trH2_filt.stats.channel)
                if plt_flag == 1:
                    fig.show()
                    try:
                        input()
                    except SyntaxError:
                        pass
                    plt.close(fig)
    ##########################################################################
    # calculate "real" onset times
    if lpickP is not None and lpickP == mpickP:
        lpickP += zdat[0].stats.delta
    if epickP is not None and epickP == mpickP:
        epickP -= zdat[0].stats.delta
    if mpickP is not None and epickP is not None and lpickP is not None:
        lpickP = zdat[0].stats.starttime + lpickP
        epickP = zdat[0].stats.starttime + epickP
        mpickP = zdat[0].stats.starttime + mpickP
    else:
        # dummy values (start of seismic trace) in order to derive
        # theoretical onset times for iteratve picking
        lpickP = zdat[0].stats.starttime + p_params['timeerrorsP'][3]
        epickP = zdat[0].stats.starttime - p_params['timeerrorsP'][3]
        mpickP = zdat[0].stats.starttime

    # create dictionary
    # for P phase
    ccode = zdat[0].stats.channel
    ncode = zdat[0].stats.network
    ppick = dict(channel=ccode, network=ncode, lpp=lpickP, epp=epickP, mpp=mpickP, spe=Perror, snr=SNRP,
                 snrdb=SNRPdB, weight=Pweight, fm=FM, w0=None, fc=None, Mo=None,
                 Mw=None, picker=picker, marked=Pmarker)

    if edat:
        hdat = edat[0]
    elif ndat:
        hdat = ndat[0]
    else:
        # no horizontal components given
        picks = dict(P=ppick)
        return picks, station

    if lpickS is not None and lpickS == mpickS:
        lpickS += hdat.stats.delta
    if epickS is not None and epickS == mpickS:
        epickS -= hdat.stats.delta
    if mpickS is not None and epickS is not None and lpickS is not None:
        lpickS = hdat.stats.starttime + lpickS
        epickS = hdat.stats.starttime + epickS
        mpickS = hdat.stats.starttime + mpickS
    else:
        # dummy values (start of seismic trace) in order to derive
        # theoretical onset times for iteratve picking
        lpickS = hdat.stats.starttime + s_params['timeerrorsS'][3]
        epickS = hdat.stats.starttime - s_params['timeerrorsS'][3]
        mpickS = hdat.stats.starttime

    # add S phase
    ccode = hdat.stats.channel
    ncode = hdat.stats.network
    spick = dict(channel=ccode, network=ncode, lpp=lpickS, epp=epickS, mpp=mpickS, spe=Serror, snr=SNRS,
                 snrdb=SNRSdB, weight=Sweight, fm=None, picker=picker, Ao=Ao)
    # merge picks into returning dictionary
    picks = dict(P=ppick, S=spick)
    return picks, station


def iteratepicker(wf, NLLocfile, picks, badpicks, pickparameter, fig_dict=None):
    """
    Repicking of bad onsets. Uses theoretical onset times from NLLoc-location file.
    :param wf: waveform, obspy stream object
    :type wf: ~obspy.core.stream.Stream
    :param NLLocfile: path/name of NLLoc-location file
    :type NLLocfile: str
    :param picks: dictionary of available onset times
    :type picks: dict
    :param badpicks: picks to be repicked
    :type badpicks:
    :param pickparameter: picking parameters from autoPyLoT-input file
    :type pickparameter: pylot.core.io.inputs.PylotParameter
    :param fig_dict: dictionary containing Matplotlib figures used for plotting results
    :type fig_dict: dict
    :return: dictionary containing iterative picks
    :rtype: dict
    """

    msg = '##################################################\n' \
          'autoPyLoT: Found {0} bad onsets at station(s) {1}, ' \
          'starting re-picking them ...'.format(len(badpicks), badpicks)
    print(msg)

    newpicks = {}
    for i in range(0, len(badpicks)):
        if len(badpicks[i][0]) > 4:
            Ppattern = '%s  ?    ?    ? P' % badpicks[i][0]
        elif len(badpicks[i][0]) == 4:
            Ppattern = '%s   ?    ?    ? P' % badpicks[i][0]
        elif len(badpicks[i][0]) < 4:
            Ppattern = '%s    ?    ?    ? P' % badpicks[i][0]
        nllocline = getPatternLine(NLLocfile, Ppattern)
        res = nllocline.split(None)[16]
        # get theoretical P-onset time from residuum
        badpicks[i][1] = picks[badpicks[i][0]]['P']['mpp'] - float(res)

        # get corresponding waveform stream
        msg = '##################################################\n' \
              'iteratepicker: Re-picking station {0}'.format(badpicks[i][0])
        print(msg)
        wf2pick = wf.select(station=badpicks[i][0])

        # modify some picking parameters
        pstart_old = pickparameter.get('pstart')
        pstop_old = pickparameter.get('pstop')
        sstop_old = pickparameter.get('sstop')
        pickwinP_old = pickparameter.get('pickwinP')
        Precalcwin_old = pickparameter.get('Precalcwin')
        noisefactor_old = pickparameter.get('noisefactor')
        zfac_old = pickparameter.get('zfac')
        twindows = pickparameter.get('tsnrz')
        tsafety = twindows[1]
        pstart = max([0, badpicks[i][1] - wf2pick[0].stats.starttime - pickparameter.get('tlta')])
        if abs(float(res)) <= tsafety / 2 or pstart == 0:
            print("iteratepicker: Small residuum, leave parameters unchanged for this phase!")
        else:
            pickparameter.setParam(pstart=pstart)
            pickparameter.setParam(pstop=pickparameter.get('pstart') + (pickparameter.get('Precalcwin')))
            pickparameter.setParam(sstop=pickparameter.get('sstop') / 2)
            pickparameter.setParam(pickwinP=pickparameter.get('pickwinP') / 2)
            pickparameter.setParam(Precalcwin=pickparameter.get('Precalcwin') / 2)
            pickparameter.setParam(noisefactor=1.0)
            pickparameter.setParam(zfac=1.0)

        print(
            "iteratepicker: The following picking parameters have been modified for iterative picking:")
        print(
                "pstart: %fs => %fs" % (pstart_old, pickparameter.get('pstart')))
        print(
                "pstop: %fs => %fs" % (pstop_old, pickparameter.get('pstop')))
        print(
                "sstop: %fs => %fs" % (sstop_old, pickparameter.get('sstop')))
        print("pickwinP: %fs => %fs" % (
            pickwinP_old, pickparameter.get('pickwinP')))
        print("Precalcwin: %fs => %fs" % (
            Precalcwin_old, pickparameter.get('Precalcwin')))
        print("noisefactor: %f => %f" % (
            noisefactor_old, pickparameter.get('noisefactor')))
        print("zfac: %f => %f" % (zfac_old, pickparameter.get('zfac')))

        # repick station
        newpicks, _ = autopickstation(wf2pick, pickparameter, fig_dict=fig_dict)

        # replace old dictionary with new one
        picks[badpicks[i][0]] = newpicks

        # reset temporary change of picking parameters
        print("iteratepicker: Resetting picking parameters ...")
        pickparameter.setParam(pstart=pstart_old)
        pickparameter.setParam(pstop=pstop_old)
        pickparameter.setParam(sstop=sstop_old)
        pickparameter.setParam(pickwinP=pickwinP_old)
        pickparameter.setParam(Precalcwin=Precalcwin_old)
        pickparameter.setParam(noisefactor=noisefactor_old)
        pickparameter.setParam(zfac=zfac_old)

    return picks<|MERGE_RESOLUTION|>--- conflicted
+++ resolved
@@ -16,15 +16,9 @@
 from pylot.core.pick.charfuns import HOScf, AICcf, ARZcf, ARHcf, AR3Ccf
 from pylot.core.pick.picker import AICPicker, PragPicker
 from pylot.core.pick.utils import checksignallength, checkZ4S, earllatepicker, \
-<<<<<<< HEAD
     getSNR, fmpicker, checkPonsets, wadaticheck, get_pickparams, get_quality_class
 from pylot.core.util.utils import getPatternLine, gen_Pool,\
     real_Bool, identifyPhaseID, real_None, correct_iplot
-=======
-    getSNR, fmpicker, checkPonsets, wadaticheck
-from pylot.core.util.utils import getPatternLine, gen_Pool, \
-    real_Bool, identifyPhaseID
->>>>>>> 5c741607
 
 from obspy.taup import TauPyModel
 from obspy import Trace
@@ -141,10 +135,11 @@
         print('Running in interactive mode')
     # multiprocessing not possible with interactive plotting
     try:
-<<<<<<< HEAD
-        return autopickstation(wfstream, pickparam, verbose, iplot=0, metadata=metadata, origin=origin), wfstream
+        return autopickstation(wfstream, pickparam, verbose, fig_dict=fig_dict, iplot=iplot, metadata=metadata,
+                               origin=origin)
     except Exception as e:
-        return e, wfstream
+        tbe = traceback.format_exc()
+        return tbe, wfstream[0].stats.station
 
 
 def get_source_coords(parser, station_id):
@@ -161,13 +156,9 @@
     station_coords = None
     try:
         station_coords = parser.get_coordinates(station_id)
-=======
-        return autopickstation(wfstream, pickparam, verbose, fig_dict=fig_dict, iplot=iplot, metadata=metadata,
-                               origin=origin)
->>>>>>> 5c741607
     except Exception as e:
-        tbe = traceback.format_exc()
-        return tbe, wfstream[0].stats.station
+        print('Could not get source coordinates for station {}: {}'.format(station_id, e))
+    return station_coords
 
 
 class PickingParameters(object):
@@ -1330,25 +1321,10 @@
         return wfstream_copy, trace_copy
 
     # split components
-<<<<<<< HEAD
     zdat, ndat, edat = get_components_from_waveformstream(wfstream)
-=======
-    zdat = wfstream.select(component="Z")
-    if len(zdat) == 0:  # check for other components
-        print('HIT: 3')
-        zdat = wfstream.select(component="3")
-    edat = wfstream.select(component="E")
-    if len(edat) == 0:  # check for other components
-        edat = wfstream.select(component="2")
-        print('HIT: 2')
-    ndat = wfstream.select(component="N")
-    if len(ndat) == 0:  # check for other components
-        ndat = wfstream.select(component="1")
-        print('HIT: 1')
 
     picks = {}
     station = wfstream[0].stats.station
->>>>>>> 5c741607
 
     if not zdat:
         print('No z-component found for station {}. STOP'.format(station))
@@ -1403,13 +1379,8 @@
                     print('No source origins given!')
 
         # make sure pstart and pstop are inside zdat[0]
-<<<<<<< HEAD
         pstart = max(p_params['pstart'], 0)
         pstop = min(p_params['pstop'], len(zdat[0])*zdat[0].stats.delta)
-=======
-        pstart = max(pstart, 0)
-        pstop = min(pstop, len(zdat[0]) * zdat[0].stats.delta)
->>>>>>> 5c741607
 
         if p_params['use_taup'] is False or origin:
             Lc = p_params['pstop'] - p_params['pstart']
@@ -1656,15 +1627,9 @@
         cuttimesh = [
             round(max([mpickP + s_params['sstart'], 0])),  # MP MP relative time axis
             round(min([
-<<<<<<< HEAD
                 mpickP + s_params['sstop'],
-                edat[0].stats.endtime-edat[0].stats.starttime,
-                ndat[0].stats.endtime-ndat[0].stats.starttime
-=======
-                mpickP + sstop,
                 edat[0].stats.endtime - edat[0].stats.starttime,
                 ndat[0].stats.endtime - ndat[0].stats.starttime
->>>>>>> 5c741607
             ]))
         ]
 
@@ -1758,13 +1723,8 @@
         slope = aicarhpick.getSlope()
         if not slope:
             slope = 0
-<<<<<<< HEAD
         if (slope >= s_params['minAICSslope'] and
             aicarhpick.getSNR() >= s_params['minAICSSNR'] and aicarhpick.getpick() is not None):
-=======
-        if (slope >= minAICSslope and
-                aicarhpick.getSNR() >= minAICSSNR and aicarhpick.getpick() is not None):
->>>>>>> 5c741607
             aicSflag = 1
             msg = 'AIC S-pick passes quality control: Slope: {0} counts/s, ' \
                   'SNR: {1}\nGo on with refined picking ...\n' \
@@ -1904,11 +1864,7 @@
                         Sweight = 0
                     elif s_params['timeerrorsS'][0] < Serror <= s_params['timeerrorsS'][1]:
                         Sweight = 1
-<<<<<<< HEAD
                     elif Perror > s_params['timeerrorsS'][1] and Serror <= s_params['timeerrorsS'][2]:
-=======
-                    elif timeerrorsS[1] < Serror <= timeerrorsS[2]:
->>>>>>> 5c741607
                         Sweight = 2
                     elif s_params['timeerrorsS'][2] < Serror <= s_params['timeerrorsS'][3]:
                         Sweight = 3

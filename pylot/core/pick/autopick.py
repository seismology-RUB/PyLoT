--- conflicted
+++ resolved
@@ -1057,10 +1057,6 @@
     # read your pylot.in for details!
     plt_flag = 0
 
-<<<<<<< HEAD
-    # get picking parameter dictionaries
-    p_params, s_params, first_motion_params, signal_length_params = get_pickparams(pickparam)
-=======
     # special parameters for P picking
     algoP = pickparam.get('algoP')
     pstart = pickparam.get('pstart')
@@ -1119,7 +1115,6 @@
     # parameter to check for spuriously picked S onset
     zfac = pickparam.get('zfac')
     # path to inventory-, dataless- or resp-files
->>>>>>> df0f059f
 
     # initialize output
     Pweight = 4  # weight for P onset
@@ -1408,13 +1403,8 @@
             elif p_params['algoP'] == 'ARZ':
                 # calculate ARZ-CF using subclass ARZcf of class
                 # CharcteristicFunction
-<<<<<<< HEAD
-                cf2 = ARZcf(z_copy, cuttimes2, p_params['tpred1z'], p_params['Parorder'], p_params['tdet1z'],
-                            p_params['addnoise'])  # instance of ARZcf
-=======
                 cf2 = ARZcf(z_copy, cuttimes2, tpred2z, Parorder, tdet2z,
                             addnoise)  # instance of ARZcf
->>>>>>> df0f059f
             ##############################################################
             # get refined onset time from CF2 using class Picker
             assert isinstance(cf2, CharacteristicFunction), 'cf2 is not set ' \

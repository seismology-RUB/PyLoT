#!/usr/bin/env python
# -*- coding: utf-8 -*-

"""
Function to run automated picking algorithms using AIC,
HOS and AR prediction. Uses objects CharFuns and Picker and
function conglomerate utils.

:author: MAGS2 EP3 working group / Ludger Kueperkoch
"""

import matplotlib.pyplot as plt
import numpy as np
from pylot.core.io.inputs import AutoPickParameter
from pylot.core.pick.picker import AICPicker, PragPicker
from pylot.core.pick.charfuns import CharacteristicFunction
from pylot.core.pick.charfuns import HOScf, AICcf, ARZcf, ARHcf, AR3Ccf
from pylot.core.pick.utils import checksignallength, checkZ4S, earllatepicker, \
    getSNR, fmpicker, checkPonsets, wadaticheck
from pylot.core.util.dataprocessing import restitute_data
from pylot.core.util.utils import getPatternLine
from pylot.core.io.data import Data


def autopickevent(data, param):
    stations = []
    all_onsets = {}

    # get some parameters for quality control from
    # parameter input file (usually autoPyLoT.in).
    wdttolerance = param.get('wdttolerance')
    mdttolerance = param.get('mdttolerance')
    iplot = param.get('iplot')
    apverbose = param.get('apverbose')
    for n in range(len(data)):
        station = data[n].stats.station
        if station not in stations:
            stations.append(station)
        else:
            continue

    for station in stations:
        topick = data.select(station=station)
        all_onsets[station] = autopickstation(topick, param, verbose=apverbose)

    # quality control
    # median check and jackknife on P-onset times
    jk_checked_onsets = checkPonsets(all_onsets, mdttolerance, iplot)
    # check S-P times (Wadati)
    return wadaticheck(jk_checked_onsets, wdttolerance, iplot)


def autopickstation(wfstream, pickparam, verbose=False):
    """
    :param wfstream: `~obspy.core.stream.Stream`  containing waveform
    :type wfstream: obspy.core.stream.Stream

    :param pickparam: container of picking parameters from input file,
           usually autoPyLoT.in
    :type pickparam: AutoPickParameter
    :param verbose:
    :type verbose: bool

    """

    # declaring pickparam variables (only for convenience)
    # read your autoPyLoT.in for details!

    # special parameters for P picking
    algoP = pickparam.get('algoP')
    iplot = pickparam.get('iplot')
    pstart = pickparam.get('pstart')
    pstop = pickparam.get('pstop')
    thosmw = pickparam.get('tlta')
    tsnrz = pickparam.get('tsnrz')
    hosorder = pickparam.get('hosorder')
    bpz1 = pickparam.get('bpz1')
    bpz2 = pickparam.get('bpz2')
    pickwinP = pickparam.get('pickwinP')
    tsmoothP = pickparam.get('tsmoothP')
    ausP = pickparam.get('ausP')
    nfacP = pickparam.get('nfacP')
    tpred1z = pickparam.get('tpred1z')
    tdet1z = pickparam.get('tdet1z')
    Parorder = pickparam.get('Parorder')
    addnoise = pickparam.get('addnoise')
    Precalcwin = pickparam.get('Precalcwin')
    minAICPslope = pickparam.get('minAICPslope')
    minAICPSNR = pickparam.get('minAICPSNR')
    timeerrorsP = pickparam.get('timeerrorsP')
    # special parameters for S picking
    algoS = pickparam.get('algoS')
    sstart = pickparam.get('sstart')
    sstop = pickparam.get('sstop')
    bph1 = pickparam.get('bph1')
    bph2 = pickparam.get('bph2')
    tsnrh = pickparam.get('tsnrh')
    pickwinS = pickparam.get('pickwinS')
    tpred1h = pickparam.get('tpred1h')
    tdet1h = pickparam.get('tdet1h')
    tpred2h = pickparam.get('tpred2h')
    tdet2h = pickparam.get('tdet2h')
    Sarorder = pickparam.get('Sarorder')
    aictsmoothS = pickparam.get('aictsmoothS')
    tsmoothS = pickparam.get('tsmoothS')
    ausS = pickparam.get('ausS')
    minAICSslope = pickparam.get('minAICSslope')
    minAICSSNR = pickparam.get('minAICSSNR')
    Srecalcwin = pickparam.get('Srecalcwin')
    nfacS = pickparam.get('nfacS')
    timeerrorsS = pickparam.get('timeerrorsS')
    # parameters for first-motion determination
    minFMSNR = pickparam.get('minFMSNR')
    fmpickwin = pickparam.get('fmpickwin')
    minfmweight = pickparam.get('minfmweight')
    # parameters for checking signal length
    minsiglength = pickparam.get('minsiglength')
    minpercent = pickparam.get('minpercent')
    nfacsl = pickparam.get('noisefactor')
    # parameter to check for spuriously picked S onset
    zfac = pickparam.get('zfac')
    # path to inventory-, dataless- or resp-files

    # initialize output
    Pweight = 4  # weight for P onset
    Sweight = 4  # weight for S onset
    FM = 'N'  # first motion (polarity)
    SNRP = None  # signal-to-noise ratio of P onset
    SNRPdB = None  # signal-to-noise ratio of P onset [dB]
    SNRS = None  # signal-to-noise ratio of S onset
    SNRSdB = None  # signal-to-noise ratio of S onset [dB]
    mpickP = None  # most likely P onset
    lpickP = None  # latest possible P onset
    epickP = None  # earliest possible P onset
    mpickS = None  # most likely S onset
    lpickS = None  # latest possible S onset
    epickS = None  # earliest possible S onset
    Perror = None  # symmetrized picking error P onset
    Serror = None  # symmetrized picking error S onset

    aicSflag = 0
    aicPflag = 0
    Pflag = 0
    Sflag = 0
    Pmarker = []
    Ao = None  # Wood-Anderson peak-to-peak amplitude
    picker = 'autoPyLoT'  # name of the picking programm

    # split components
    zdat = wfstream.select(component="Z")
    if len(zdat) == 0:  # check for other components
        zdat = wfstream.select(component="3")
    edat = wfstream.select(component="E")
    if len(edat) == 0:  # check for other components
        edat = wfstream.select(component="2")
    ndat = wfstream.select(component="N")
    if len(ndat) == 0:  # check for other components
        ndat = wfstream.select(component="1")

    if algoP == 'HOS' or algoP == 'ARZ' and zdat is not None:
        msg = '##########################################\nautopickstation:' \
              ' Working on P onset of station {station}\nFiltering vertical ' \
              'trace ...\n{data}'.format(station=zdat[0].stats.station,
                                         data=str(zdat))
        if verbose: print(msg)
        z_copy = zdat.copy()
        # filter and taper data
        tr_filt = zdat[0].copy()
        tr_filt.filter('bandpass', freqmin=bpz1[0], freqmax=bpz1[1],
                       zerophase=False)
        tr_filt.taper(max_percentage=0.05, type='hann')
        z_copy[0].data = tr_filt.data
        ##############################################################
        # check length of waveform and compare with cut times
        Lc = pstop - pstart
        Lwf = zdat[0].stats.endtime - zdat[0].stats.starttime
        Ldiff = Lwf - Lc
        if Ldiff < 0:
            msg = 'autopickstation: Cutting times are too large for actual ' \
                  'waveform!\nUsing entire waveform instead!'
            if verbose: print(msg)
            pstart = 0
            pstop = len(zdat[0].data) * zdat[0].stats.delta
        cuttimes = [pstart, pstop]
        cf1 = None
        if algoP == 'HOS':
            # calculate HOS-CF using subclass HOScf of class
            # CharacteristicFunction
            cf1 = HOScf(z_copy, cuttimes, thosmw, hosorder)  # instance of HOScf
        elif algoP == 'ARZ':
            # calculate ARZ-CF using subclass ARZcf of class
            # CharcteristicFunction
            cf1 = ARZcf(z_copy, cuttimes, tpred1z, Parorder, tdet1z,
                        addnoise)  # instance of ARZcf
        ##############################################################
        # calculate AIC-HOS-CF using subclass AICcf of class
        # CharacteristicFunction
        # class needs stream object => build it
        assert isinstance(cf1, CharacteristicFunction), 'cf2 is not set ' \
                                                        'correctly: maybe the algorithm name ({algoP}) is ' \
                                                        'corrupted'.format(
            algoP=algoP)
        tr_aic = tr_filt.copy()
        tr_aic.data = cf1.getCF()
        z_copy[0].data = tr_aic.data
        aiccf = AICcf(z_copy, cuttimes)  # instance of AICcf
        ##############################################################
        # get prelimenary onset time from AIC-HOS-CF using subclass AICPicker
        # of class AutoPicking
        aicpick = AICPicker(aiccf, tsnrz, pickwinP, iplot, None, tsmoothP)
        ##############################################################
        if aicpick.getpick() is not None:
            # check signal length to detect spuriously picked noise peaks
            # use all available components to avoid skipping correct picks
            # on vertical traces with weak P coda
            z_copy[0].data = tr_filt.data
            zne = z_copy
            if len(ndat) == 0 or len(edat) == 0:
                msg = 'One or more horizontal component(s) missing!\nSignal ' \
                      'length only checked on vertical component!\n' \
                      'Decreasing minsiglengh from {0} to ' \
                      '{1}'.format(minsiglength, minsiglength / 2)
                if verbose: print(msg)
                Pflag = checksignallength(zne, aicpick.getpick(), tsnrz,
                                          minsiglength / 2,
                                          nfacsl, minpercent, iplot)
            else:
                # filter and taper horizontal traces
                trH1_filt = edat.copy()
                trH2_filt = ndat.copy()
                trH1_filt.filter('bandpass', freqmin=bph1[0],
                                 freqmax=bph1[1],
                                 zerophase=False)
                trH2_filt.filter('bandpass', freqmin=bph1[0],
                                 freqmax=bph1[1],
                                 zerophase=False)
                trH1_filt.taper(max_percentage=0.05, type='hann')
                trH2_filt.taper(max_percentage=0.05, type='hann')
                zne += trH1_filt
                zne += trH2_filt
                Pflag = checksignallength(zne, aicpick.getpick(), tsnrz,
                                          minsiglength,
                                          nfacsl, minpercent, iplot)

            if Pflag == 1:
                # check for spuriously picked S onset
                # both horizontal traces needed
                if len(ndat) == 0 or len(edat) == 0:
                    msg = 'One or more horizontal components missing!\n' \
                          'Skipping control function checkZ4S.'
                    if verbose: print(msg)
                else:
                    Pflag = checkZ4S(zne, aicpick.getpick(), zfac,
                                     tsnrz[3], iplot)
                    if Pflag == 0:
                        Pmarker = 'SinsteadP'
                        Pweight = 9
            else:
                Pmarker = 'shortsignallength'
                Pweight = 9
        ##############################################################
        # go on with processing if AIC onset passes quality control
        if (aicpick.getSlope() >= minAICPslope and
                    aicpick.getSNR() >= minAICPSNR and Pflag == 1):
            aicPflag = 1
            msg = 'AIC P-pick passes quality control: Slope: {0} counts/s, ' \
                  'SNR: {1}\nGo on with refined picking ...\n' \
                  'autopickstation: re-filtering vertical trace ' \
                  '...'.format(aicpick.getSlope(), aicpick.getSNR())
            if verbose: print(msg)
            # re-filter waveform with larger bandpass
            z_copy = zdat.copy()
            tr_filt = zdat[0].copy()
            tr_filt.filter('bandpass', freqmin=bpz2[0], freqmax=bpz2[1],
                           zerophase=False)
            tr_filt.taper(max_percentage=0.05, type='hann')
            z_copy[0].data = tr_filt.data
            #############################################################
            # re-calculate CF from re-filtered trace in vicinity of initial
            # onset
            cuttimes2 = [round(max([aicpick.getpick() - Precalcwin, 0])),
                         round(min([len(zdat[0].data) * zdat[0].stats.delta,
                                    aicpick.getpick() + Precalcwin]))]
            cf2 = None
            if algoP == 'HOS':
                # calculate HOS-CF using subclass HOScf of class
                # CharacteristicFunction
                cf2 = HOScf(z_copy, cuttimes2, thosmw,
                            hosorder)  # instance of HOScf
            elif algoP == 'ARZ':
                # calculate ARZ-CF using subclass ARZcf of class
                # CharcteristicFunction
                cf2 = ARZcf(z_copy, cuttimes2, tpred1z, Parorder, tdet1z,
                            addnoise)  # instance of ARZcf
            ##############################################################
            # get refined onset time from CF2 using class Picker
            assert isinstance(cf2, CharacteristicFunction), 'cf2 is not set ' \
                                                            'correctly: maybe the algorithm name ({algoP}) is ' \
                                                            'corrupted'.format(
                algoP=algoP)
            refPpick = PragPicker(cf2, tsnrz, pickwinP, iplot, ausP, tsmoothP,
                                  aicpick.getpick())
            mpickP = refPpick.getpick()
            #############################################################
            if mpickP is not None:
                # quality assessment
                # get earliest/latest possible pick and symmetrized uncertainty
                [epickP, lpickP, Perror] = earllatepicker(z_copy, nfacP, tsnrz,
                                                          mpickP, iplot)

                # get SNR
                [SNRP, SNRPdB, Pnoiselevel] = getSNR(z_copy, tsnrz, mpickP)

                # weight P-onset using symmetric error
                if Perror <= timeerrorsP[0]:
                    Pweight = 0
                elif timeerrorsP[0] < Perror <= timeerrorsP[1]:
                    Pweight = 1
                elif timeerrorsP[1] < Perror <= timeerrorsP[2]:
                    Pweight = 2
                elif timeerrorsP[2] < Perror <= timeerrorsP[3]:
                    Pweight = 3
                elif Perror > timeerrorsP[3]:
                    Pweight = 4

                ##############################################################
                # get first motion of P onset
                # certain quality required
                if Pweight <= minfmweight and SNRP >= minFMSNR:
                    FM = fmpicker(zdat, z_copy, fmpickwin, mpickP, iplot)
                else:
                    FM = 'N'

                msg = "autopickstation: P-weight: {0}, " \
                      "SNR: {1}, SNR[dB]: {2}, Polarity: {3}".format(Pweight,
                                                                     SNRP,
                                                                     SNRPdB,
                                                                     FM)
                print(msg)
                Sflag = 1

        else:
            msg = 'Bad initial (AIC) P-pick, skipping this onset!\n' \
                  'AIC-SNR={0}, AIC-Slope={1}counts/s\n' \
                  '(min. AIC-SNR={2}, ' \
                  'min. AIC-Slope={3}counts/s)'.format(aicpick.getSNR(),
                                                       aicpick.getSlope(),
                                                       minAICPSNR,
                                                       minAICPslope)
            if verbose: print(msg)
            Sflag = 0

    else:
        print('autopickstation: No vertical component data available!, '
              'Skipping station!')

    if edat is not None and ndat is not None and len(edat) > 0 and len(
            ndat) > 0 and Pweight < 4:
        msg = 'Go on picking S onset ...\n' \
              '##################################################\n' \
              'Working on S onset of station {0}\nFiltering horizontal ' \
              'traces ...'.format(edat[0].stats.station)
        if verbose: print(msg)
        # determine time window for calculating CF after P onset
        cuttimesh = [round(max([mpickP + sstart, 0])),
                     round(min([mpickP + sstop, Lwf]))]

        if algoS == 'ARH':
            # re-create stream object including both horizontal components
            hdat = edat.copy()
            hdat += ndat
            h_copy = hdat.copy()
            # filter and taper data
            trH1_filt = hdat[0].copy()
            trH2_filt = hdat[1].copy()
            trH1_filt.filter('bandpass', freqmin=bph1[0], freqmax=bph1[1],
                             zerophase=False)
            trH2_filt.filter('bandpass', freqmin=bph1[0], freqmax=bph1[1],
                             zerophase=False)
            trH1_filt.taper(max_percentage=0.05, type='hann')
            trH2_filt.taper(max_percentage=0.05, type='hann')
            h_copy[0].data = trH1_filt.data
            h_copy[1].data = trH2_filt.data
        elif algoS == 'AR3':
            # re-create stream object including all components
            hdat = zdat.copy()
            hdat += edat
            hdat += ndat
            h_copy = hdat.copy()
            # filter and taper data
            trH1_filt = hdat[0].copy()
            trH2_filt = hdat[1].copy()
            trH3_filt = hdat[2].copy()
            trH1_filt.filter('bandpass', freqmin=bph1[0], freqmax=bph1[1],
                             zerophase=False)
            trH2_filt.filter('bandpass', freqmin=bph1[0], freqmax=bph1[1],
                             zerophase=False)
            trH3_filt.filter('bandpass', freqmin=bph1[0], freqmax=bph1[1],
                             zerophase=False)
            trH1_filt.taper(max_percentage=0.05, type='hann')
            trH2_filt.taper(max_percentage=0.05, type='hann')
            trH3_filt.taper(max_percentage=0.05, type='hann')
            h_copy[0].data = trH1_filt.data
            h_copy[1].data = trH2_filt.data
            h_copy[2].data = trH3_filt.data
        ##############################################################
        if algoS == 'ARH':
            # calculate ARH-CF using subclass ARHcf of class
            # CharcteristicFunction
            arhcf1 = ARHcf(h_copy, cuttimesh, tpred1h, Sarorder, tdet1h,
                           addnoise)  # instance of ARHcf
        elif algoS == 'AR3':
            # calculate ARH-CF using subclass AR3cf of class
            # CharcteristicFunction
            arhcf1 = AR3Ccf(h_copy, cuttimesh, tpred1h, Sarorder, tdet1h,
                            addnoise)  # instance of ARHcf
        ##############################################################
        # calculate AIC-ARH-CF using subclass AICcf of class
        # CharacteristicFunction
        # class needs stream object => build it
        tr_arhaic = trH1_filt.copy()
        tr_arhaic.data = arhcf1.getCF()
        h_copy[0].data = tr_arhaic.data
        # calculate ARH-AIC-CF
        haiccf = AICcf(h_copy, cuttimesh)  # instance of AICcf
        ##############################################################
        # get prelimenary onset time from AIC-HOS-CF using subclass AICPicker
        # of class AutoPicking
        aicarhpick = AICPicker(haiccf, tsnrh, pickwinS, iplot, None,
                               aictsmoothS)
        ###############################################################
        # go on with processing if AIC onset passes quality control
        if (aicarhpick.getSlope() >= minAICSslope and
                    aicarhpick.getSNR() >= minAICSSNR and
                    aicarhpick.getpick() is not None):
            aicSflag = 1
            msg = 'AIC S-pick passes quality control: Slope: {0} counts/s, ' \
                  'SNR: {1}\nGo on with refined picking ...\n' \
                  'autopickstation: re-filtering horizontal traces ' \
                  '...'.format(aicarhpick.getSlope(), aicarhpick.getSNR())
            if verbose: print(msg)
            # re-calculate CF from re-filtered trace in vicinity of initial
            # onset
            cuttimesh2 = [round(aicarhpick.getpick() - Srecalcwin),
                          round(aicarhpick.getpick() + Srecalcwin)]
            # re-filter waveform with larger bandpass
            h_copy = hdat.copy()
            # filter and taper data
            if algoS == 'ARH':
                trH1_filt = hdat[0].copy()
                trH2_filt = hdat[1].copy()
                trH1_filt.filter('bandpass', freqmin=bph2[0], freqmax=bph2[1],
                                 zerophase=False)
                trH2_filt.filter('bandpass', freqmin=bph2[0], freqmax=bph2[1],
                                 zerophase=False)
                trH1_filt.taper(max_percentage=0.05, type='hann')
                trH2_filt.taper(max_percentage=0.05, type='hann')
                h_copy[0].data = trH1_filt.data
                h_copy[1].data = trH2_filt.data
                #############################################################
                arhcf2 = ARHcf(h_copy, cuttimesh2, tpred2h, Sarorder, tdet2h,
                               addnoise)  # instance of ARHcf
            elif algoS == 'AR3':
                trH1_filt = hdat[0].copy()
                trH2_filt = hdat[1].copy()
                trH3_filt = hdat[2].copy()
                trH1_filt.filter('bandpass', freqmin=bph2[0], freqmax=bph2[1],
                                 zerophase=False)
                trH2_filt.filter('bandpass', freqmin=bph2[0], freqmax=bph2[1],
                                 zerophase=False)
                trH3_filt.filter('bandpass', freqmin=bph2[0], freqmax=bph2[1],
                                 zerophase=False)
                trH1_filt.taper(max_percentage=0.05, type='hann')
                trH2_filt.taper(max_percentage=0.05, type='hann')
                trH3_filt.taper(max_percentage=0.05, type='hann')
                h_copy[0].data = trH1_filt.data
                h_copy[1].data = trH2_filt.data
                h_copy[2].data = trH3_filt.data
                #############################################################
                arhcf2 = AR3Ccf(h_copy, cuttimesh2, tpred2h, Sarorder, tdet2h,
                                addnoise)  # instance of ARHcf

            # get refined onset time from CF2 using class Picker
            refSpick = PragPicker(arhcf2, tsnrh, pickwinS, iplot, ausS,
                                  tsmoothS, aicarhpick.getpick())
            mpickS = refSpick.getpick()
            #############################################################
            if mpickS is not None:
                # quality assessment
                # get earliest/latest possible pick and symmetrized uncertainty
                h_copy[0].data = trH1_filt.data
                [epickS1, lpickS1, Serror1] = earllatepicker(h_copy, nfacS,
                                                             tsnrh,
                                                             mpickS, iplot)

                h_copy[0].data = trH2_filt.data
                [epickS2, lpickS2, Serror2] = earllatepicker(h_copy, nfacS,
                                                             tsnrh,
                                                             mpickS, iplot)
                if epickS1 is not None and epickS2 is not None:
                    if algoS == 'ARH':
                        # get earliest pick of both earliest possible picks
                        epick = [epickS1, epickS2]
                        lpick = [lpickS1, lpickS2]
                        pickerr = [Serror1, Serror2]
                        if epickS1 is None and epickS2 is not None:
                            ipick = 1
                        elif epickS1 is not None and epickS2 is None:
                            ipick = 0
                        elif epickS1 is not None and epickS2 is not None:
                            ipick = np.argmin([epickS1, epickS2])
                    elif algoS == 'AR3':
                        [epickS3, lpickS3, Serror3] = earllatepicker(h_copy,
                                                                     nfacS,
                                                                     tsnrh,
                                                                     mpickS,
                                                                     iplot)
                        # get earliest pick of all three picks
                        epick = [epickS1, epickS2, epickS3]
                        lpick = [lpickS1, lpickS2, lpickS3]
                        pickerr = [Serror1, Serror2, Serror3]
                        if epickS1 is None and epickS2 is not None \
                                and epickS3 is not None:
                            ipick = np.argmin([epickS2, epickS3])
                        elif epickS1 is not None and epickS2 is None \
                                and epickS3 is not None:
                            ipick = np.argmin([epickS2, epickS3])
                        elif epickS1 is not None and epickS2 is not None \
                                and epickS3 is None:
                            ipick = np.argmin([epickS1, epickS2])
                        elif epickS1 is not None and epickS2 is not None \
                                and epickS3 is not None:
                            ipick = np.argmin([epickS1, epickS2, epickS3])

                    epickS = epick[ipick]
                    lpickS = lpick[ipick]
                    Serror = pickerr[ipick]

                    # get SNR
                    [SNRS, SNRSdB, Snoiselevel] = getSNR(h_copy, tsnrh, mpickS)

                    # weight S-onset using symmetric error
                    if Serror <= timeerrorsS[0]:
                        Sweight = 0
                    elif timeerrorsS[0] < Serror <= timeerrorsS[1]:
                        Sweight = 1
                    elif Perror > timeerrorsS[1] and Serror <= timeerrorsS[2]:
                        Sweight = 2
                    elif timeerrorsS[2] < Serror <= timeerrorsS[3]:
                        Sweight = 3
                    elif Serror > timeerrorsS[3]:
                        Sweight = 4

                    print('autopickstation: S-weight: {0}, SNR: {1}, '
                          'SNR[dB]: {2}\n'
                          '################################################'
                          ''.format(Sweight, SNRS, SNRSdB))
                ################################################################
                # get Wood-Anderson peak-to-peak amplitude
                # initialize Data object
                data = Data()
                # re-create stream object including both horizontal components
                hdat = edat.copy()
                hdat += ndat
<<<<<<< HEAD
=======
                h_copy = hdat.copy()
                [cordat, restflag] = restitute_data(h_copy, invdir)
                # calculate WA-peak-to-peak amplitude
                # using subclass WApp of superclass Magnitude
                if restflag == 1:
                    if Sweight < 4:
                        wapp = WApp(cordat, mpickS, mpickP + sstop, iplot)
                    else:
                        # use larger window for getting peak-to-peak amplitude
                        # as the S pick is quite unsure
                        wapp = WApp(cordat, mpickP, mpickP + sstop +
                                    (0.5 * (mpickP + sstop)), iplot)

                    Ao = wapp.getwapp()

>>>>>>> 8a5fcf05
        else:
            msg = 'Bad initial (AIC) S-pick, skipping this onset!\n' \
                  'AIC-SNR={0}, AIC-Slope={1}counts/s\n' \
                  '(min. AIC-SNR={2}, ' \
                  'min. AIC-Slope={3}counts/s)\n' \
                  '################################################' \
                  ''.format(aicarhpick.getSNR(),
                            aicarhpick.getSlope(),
                            minAICSSNR,
                            minAICSslope)
            if verbose: print(msg)

            ############################################################
            # get Wood-Anderson peak-to-peak amplitude
            # initialize Data object
            data = Data()
            # re-create stream object including both horizontal components
            hdat = edat.copy()
            hdat += ndat
<<<<<<< HEAD
=======
            h_copy = hdat.copy()
            [cordat, restflag] = restitute_data(h_copy, invdir)
            if restflag == 1:
                # calculate WA-peak-to-peak amplitude
                # using subclass WApp of superclass Magnitude
                wapp = WApp(cordat, mpickP, mpickP + sstop + (0.5 * (mpickP
                                                                     + sstop)),
                            iplot)
                Ao = wapp.getwapp()

>>>>>>> 8a5fcf05
    else:
        print('autopickstation: No horizontal component data available or ' \
              'bad P onset, skipping S picking!')

    ##############################################################
    if iplot > 0:
        # plot vertical trace
        plt.figure()
        plt.subplot(3, 1, 1)
        tdata = np.arange(0, zdat[0].stats.npts / tr_filt.stats.sampling_rate,
                          tr_filt.stats.delta)
        # check equal length of arrays, sometimes they are different!?
        wfldiff = len(tr_filt.data) - len(tdata)
        if wfldiff < 0:
            tdata = tdata[0:len(tdata) - abs(wfldiff)]
        p1, = plt.plot(tdata, tr_filt.data / max(tr_filt.data), 'k')
        if Pweight < 4:
            p2, = plt.plot(cf1.getTimeArray(), cf1.getCF() / max(cf1.getCF()),
                           'b')
            if aicPflag == 1:
                p3, = plt.plot(cf2.getTimeArray(),
                               cf2.getCF() / max(cf2.getCF()), 'm')
                p4, = plt.plot([aicpick.getpick(), aicpick.getpick()], [-1, 1],
                               'r')
                plt.plot([aicpick.getpick() - 0.5, aicpick.getpick() + 0.5],
                         [1, 1], 'r')
                plt.plot([aicpick.getpick() - 0.5, aicpick.getpick() + 0.5],
                         [-1, -1], 'r')
                p5, = plt.plot([refPpick.getpick(), refPpick.getpick()],
                               [-1.3, 1.3], 'r', linewidth=2)
                plt.plot([refPpick.getpick() - 0.5, refPpick.getpick() + 0.5],
                         [1.3, 1.3], 'r', linewidth=2)
                plt.plot([refPpick.getpick() - 0.5, refPpick.getpick() + 0.5],
                         [-1.3, -1.3], 'r', linewidth=2)
                plt.plot([lpickP, lpickP], [-1.1, 1.1], 'r--')
                plt.plot([epickP, epickP], [-1.1, 1.1], 'r--')
                plt.legend([p1, p2, p3, p4, p5],
                           ['Data', 'CF1', 'CF2', 'Initial P Onset',
                            'Final P Pick'])
                plt.title('%s, %s, P Weight=%d, SNR=%7.2f, SNR[dB]=%7.2f '
                          'Polarity: %s' % (tr_filt.stats.station,
                                            tr_filt.stats.channel,
                                            Pweight,
                                            SNRP,
                                            SNRPdB,
                                            FM))
            else:
                plt.legend([p1, p2], ['Data', 'CF1'])
                plt.title('%s, P Weight=%d, SNR=None, '
                          'SNRdB=None' % (tr_filt.stats.channel, Pweight))
        else:
            plt.title('%s, %s, P Weight=%d' % (tr_filt.stats.station,
                                               tr_filt.stats.channel,
                                               Pweight))

        plt.yticks([])
        plt.ylim([-1.5, 1.5])
        plt.ylabel('Normalized Counts')
        plt.suptitle(tr_filt.stats.starttime)

        if len(edat[0]) > 1 and len(ndat[0]) > 1 and Sflag == 1:
            # plot horizontal traces
            plt.subplot(3, 1, 2)
            th1data = np.arange(0,
                                trH1_filt.stats.npts /
                                trH1_filt.stats.sampling_rate,
                                trH1_filt.stats.delta)
            # check equal length of arrays, sometimes they are different!?
            wfldiff = len(trH1_filt.data) - len(th1data)
            if wfldiff < 0:
                th1data = th1data[0:len(th1data) - abs(wfldiff)]
            p21, = plt.plot(th1data, trH1_filt.data / max(trH1_filt.data), 'k')
            if Pweight < 4:
                p22, = plt.plot(arhcf1.getTimeArray(),
                                arhcf1.getCF() / max(arhcf1.getCF()), 'b')
                if aicSflag == 1:
                    p23, = plt.plot(arhcf2.getTimeArray(),
                                    arhcf2.getCF() / max(arhcf2.getCF()), 'm')
                    p24, = plt.plot(
                        [aicarhpick.getpick(), aicarhpick.getpick()],
                        [-1, 1], 'g')
                    plt.plot(
                        [aicarhpick.getpick() - 0.5,
                         aicarhpick.getpick() + 0.5],
                        [1, 1], 'g')
                    plt.plot(
                        [aicarhpick.getpick() - 0.5,
                         aicarhpick.getpick() + 0.5],
                        [-1, -1], 'g')
                    p25, = plt.plot([refSpick.getpick(), refSpick.getpick()],
                                    [-1.3, 1.3], 'g', linewidth=2)
                    plt.plot(
                        [refSpick.getpick() - 0.5, refSpick.getpick() + 0.5],
                        [1.3, 1.3], 'g', linewidth=2)
                    plt.plot(
                        [refSpick.getpick() - 0.5, refSpick.getpick() + 0.5],
                        [-1.3, -1.3], 'g', linewidth=2)
                    plt.plot([lpickS, lpickS], [-1.1, 1.1], 'g--')
                    plt.plot([epickS, epickS], [-1.1, 1.1], 'g--')
                    plt.legend([p21, p22, p23, p24, p25],
                               ['Data', 'CF1', 'CF2', 'Initial S Onset',
                                'Final S Pick'])
                    plt.title('%s, S Weight=%d, SNR=%7.2f, SNR[dB]=%7.2f' % (
                        trH1_filt.stats.channel,
                        Sweight, SNRS, SNRSdB))
                else:
                    plt.legend([p21, p22], ['Data', 'CF1'])
                    plt.title('%s, S Weight=%d, SNR=None, SNRdB=None' % (
                        trH1_filt.stats.channel, Sweight))
            plt.yticks([])
            plt.ylim([-1.5, 1.5])
            plt.ylabel('Normalized Counts')
            plt.suptitle(trH1_filt.stats.starttime)

            plt.subplot(3, 1, 3)
            th2data = np.arange(0,
                                trH2_filt.stats.npts /
                                trH2_filt.stats.sampling_rate,
                                trH2_filt.stats.delta)
            # check equal length of arrays, sometimes they are different!?
            wfldiff = len(trH2_filt.data) - len(th2data)
            if wfldiff < 0:
                th2data = th2data[0:len(th2data) - abs(wfldiff)]
            plt.plot(th2data, trH2_filt.data / max(trH2_filt.data), 'k')
            if Pweight < 4:
                p22, = plt.plot(arhcf1.getTimeArray(),
                                arhcf1.getCF() / max(arhcf1.getCF()), 'b')
                if aicSflag == 1:
                    p23, = plt.plot(arhcf2.getTimeArray(),
                                    arhcf2.getCF() / max(arhcf2.getCF()), 'm')
                    p24, = plt.plot(
                        [aicarhpick.getpick(), aicarhpick.getpick()],
                        [-1, 1], 'g')
                    plt.plot(
                        [aicarhpick.getpick() - 0.5,
                         aicarhpick.getpick() + 0.5],
                        [1, 1], 'g')
                    plt.plot(
                        [aicarhpick.getpick() - 0.5,
                         aicarhpick.getpick() + 0.5],
                        [-1, -1], 'g')
                    p25, = plt.plot([refSpick.getpick(), refSpick.getpick()],
                                    [-1.3, 1.3], 'g', linewidth=2)
                    plt.plot(
                        [refSpick.getpick() - 0.5, refSpick.getpick() + 0.5],
                        [1.3, 1.3], 'g', linewidth=2)
                    plt.plot(
                        [refSpick.getpick() - 0.5, refSpick.getpick() + 0.5],
                        [-1.3, -1.3], 'g', linewidth=2)
                    plt.plot([lpickS, lpickS], [-1.1, 1.1], 'g--')
                    plt.plot([epickS, epickS], [-1.1, 1.1], 'g--')
                    plt.legend([p21, p22, p23, p24, p25],
                               ['Data', 'CF1', 'CF2', 'Initial S Onset',
                                'Final S Pick'])
                else:
                    plt.legend([p21, p22], ['Data', 'CF1'])
            plt.yticks([])
            plt.ylim([-1.5, 1.5])
            plt.xlabel('Time [s] after %s' % tr_filt.stats.starttime)
            plt.ylabel('Normalized Counts')
            plt.title(trH2_filt.stats.channel)
            plt.show()
            raw_input()
            plt.close()
    ##########################################################################
    # calculate "real" onset times
    if lpickP is not None and lpickP == mpickP:
        lpickP += timeerrorsP[0]
    if epickP is not None and epickP == mpickP:
        epickP -= timeerrorsP[0]
    if mpickP is not None and epickP is not None and lpickP is not None:
        lpickP = zdat[0].stats.starttime + lpickP
        epickP = zdat[0].stats.starttime + epickP
        mpickP = zdat[0].stats.starttime + mpickP
    else:
        # dummy values (start of seismic trace) in order to derive
        # theoretical onset times for iteratve picking
        lpickP = zdat[0].stats.starttime + timeerrorsP[3]
        epickP = zdat[0].stats.starttime - timeerrorsP[3]
        mpickP = zdat[0].stats.starttime

    if lpickS is not None and lpickS == mpickS:
        lpickS += timeerrorsS[0]
    if epickS is not None and epickS == mpickS:
        epickS -= timeerrorsS[0]
    if mpickS is not None and epickS is not None and lpickS is not None:
        lpickS = edat[0].stats.starttime + lpickS
        epickS = edat[0].stats.starttime + epickS
        mpickS = edat[0].stats.starttime + mpickS
    else:
        # dummy values (start of seismic trace) in order to derive
        # theoretical onset times for iteratve picking
        lpickS = edat[0].stats.starttime + timeerrorsS[3]
        epickS = edat[0].stats.starttime - timeerrorsS[3]
        mpickS = edat[0].stats.starttime

    # create dictionary
    # for P phase
    ppick = dict(lpp=lpickP, epp=epickP, mpp=mpickP, spe=Perror, snr=SNRP,
                 snrdb=SNRPdB, weight=Pweight, fm=FM, w0=None, fc=None, Mo=None,
                 Mw=None, picker=picker, marked=Pmarker)
    # add S phase
    spick = dict(lpp=lpickS, epp=epickS, mpp=mpickS, spe=Serror, snr=SNRS,
                 snrdb=SNRSdB, weight=Sweight, fm=None, picker=picker, Ao=Ao)
    # merge picks into returning dictionary
    picks = dict(P=ppick, S=spick)
    return picks


def iteratepicker(wf, NLLocfile, picks, badpicks, pickparameter):
    '''
    Repicking of bad onsets. Uses theoretical onset times from NLLoc-location file.

    :param wf: waveform, obspy stream object

    :param NLLocfile: path/name of NLLoc-location file

    :param picks: dictionary of available onset times

    :param badpicks: picks to be repicked

    :param pickparameter: picking parameters from autoPyLoT-input file
    '''

    msg = '#######################################################\n' \
          'autoPyLoT: Found {0} bad onsets at station(s) {1}, ' \
          'starting re-picking them ...'.format(len(badpicks), badpicks)
    print(msg)

    newpicks = {}
    for i in range(0, len(badpicks)):
        if len(badpicks[i][0]) > 4:
            Ppattern = '%s  ?    ?    ? P' % badpicks[i][0]
        elif len(badpicks[i][0]) == 4:
            Ppattern = '%s   ?    ?    ? P' % badpicks[i][0]
        elif len(badpicks[i][0]) < 4:
            Ppattern = '%s    ?    ?    ? P' % badpicks[i][0]
        nllocline = getPatternLine(NLLocfile, Ppattern)
        res = nllocline.split(None)[16]
        # get theoretical P-onset time from residuum
        badpicks[i][1] = picks[badpicks[i][0]]['P']['mpp'] - float(res)

        # get corresponding waveform stream
        msg = '#######################################################\n' \
              'iteratepicker: Re-picking station {0}'.format(badpicks[i][0])
        print(msg)
        wf2pick = wf.select(station=badpicks[i][0])

        # modify some picking parameters
        pstart_old = pickparameter.get('pstart')
        pstop_old = pickparameter.get('pstop')
        sstop_old = pickparameter.get('sstop')
        pickwinP_old = pickparameter.get('pickwinP')
        Precalcwin_old = pickparameter.get('Precalcwin')
        noisefactor_old = pickparameter.get('noisefactor')
        zfac_old = pickparameter.get('zfac')
        pickparameter.setParam(
            pstart=max([0, badpicks[i][1] - wf2pick[0].stats.starttime \
                        - pickparameter.get('tlta')]))
        pickparameter.setParam(pstop=pickparameter.get('pstart') + \
                                     (3 * pickparameter.get('tlta')))
        pickparameter.setParam(sstop=pickparameter.get('sstop') / 2)
        pickparameter.setParam(pickwinP=pickparameter.get('pickwinP') / 2)
        pickparameter.setParam(
            Precalcwin=pickparameter.get('Precalcwin') / 2)
        pickparameter.setParam(noisefactor=1.0)
        pickparameter.setParam(zfac=1.0)
        print(
            "iteratepicker: The following picking parameters have been modified for iterative picking:")
        print(
            "pstart: %fs => %fs" % (pstart_old, pickparameter.get('pstart')))
        print(
            "pstop: %fs => %fs" % (pstop_old, pickparameter.get('pstop')))
        print(
            "sstop: %fs => %fs" % (sstop_old, pickparameter.get('sstop')))
        print("pickwinP: %fs => %fs" % (
            pickwinP_old, pickparameter.get('pickwinP')))
        print("Precalcwin: %fs => %fs" % (
            Precalcwin_old, pickparameter.get('Precalcwin')))
        print("noisefactor: %f => %f" % (
            noisefactor_old, pickparameter.get('noisefactor')))
        print("zfac: %f => %f" % (zfac_old, pickparameter.get('zfac')))

        # repick station
        newpicks = autopickstation(wf2pick, pickparameter)

        # replace old dictionary with new one
        picks[badpicks[i][0]] = newpicks

        # reset temporary change of picking parameters
        print("iteratepicker: Resetting picking parameters ...")
        pickparameter.setParam(pstart=pstart_old)
        pickparameter.setParam(pstop=pstop_old)
        pickparameter.setParam(sstop=sstop_old)
        pickparameter.setParam(pickwinP=pickwinP_old)
        pickparameter.setParam(Precalcwin=Precalcwin_old)
        pickparameter.setParam(noisefactor=noisefactor_old)
        pickparameter.setParam(zfac=zfac_old)

    return picks<|MERGE_RESOLUTION|>--- conflicted
+++ resolved
@@ -562,24 +562,6 @@
                 # re-create stream object including both horizontal components
                 hdat = edat.copy()
                 hdat += ndat
-<<<<<<< HEAD
-=======
-                h_copy = hdat.copy()
-                [cordat, restflag] = restitute_data(h_copy, invdir)
-                # calculate WA-peak-to-peak amplitude
-                # using subclass WApp of superclass Magnitude
-                if restflag == 1:
-                    if Sweight < 4:
-                        wapp = WApp(cordat, mpickS, mpickP + sstop, iplot)
-                    else:
-                        # use larger window for getting peak-to-peak amplitude
-                        # as the S pick is quite unsure
-                        wapp = WApp(cordat, mpickP, mpickP + sstop +
-                                    (0.5 * (mpickP + sstop)), iplot)
-
-                    Ao = wapp.getwapp()
-
->>>>>>> 8a5fcf05
         else:
             msg = 'Bad initial (AIC) S-pick, skipping this onset!\n' \
                   'AIC-SNR={0}, AIC-Slope={1}counts/s\n' \
@@ -599,19 +581,6 @@
             # re-create stream object including both horizontal components
             hdat = edat.copy()
             hdat += ndat
-<<<<<<< HEAD
-=======
-            h_copy = hdat.copy()
-            [cordat, restflag] = restitute_data(h_copy, invdir)
-            if restflag == 1:
-                # calculate WA-peak-to-peak amplitude
-                # using subclass WApp of superclass Magnitude
-                wapp = WApp(cordat, mpickP, mpickP + sstop + (0.5 * (mpickP
-                                                                     + sstop)),
-                            iplot)
-                Ao = wapp.getwapp()
-
->>>>>>> 8a5fcf05
     else:
         print('autopickstation: No horizontal component data available or ' \
               'bad P onset, skipping S picking!')

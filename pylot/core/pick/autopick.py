--- conflicted
+++ resolved
@@ -315,49 +315,12 @@
                 else:
                     FM = 'N'
 
-<<<<<<< HEAD
-                ##############################################################
-                # get DC value and corner frequency (fc) of source spectrum
-                # from P pulse
-                # initialize Data object
-                data = Data()
-                z_copy = zdat.copy()
-                [corzdat, restflag] = data.restituteWFData(invdir, z_copy)
-                if restflag == 1:
-                    # integrate to displacement
-                    corintzdat = integrate.cumtrapz(corzdat[0], None, corzdat[0].stats.delta)
-                    z_copy[0].data = corintzdat
-                    # largest detectable period == window length
-                    # after P pulse for calculating source spectrum
-                    winzc = (1 / bpz2[0]) * z_copy[0].stats.sampling_rate
-                    impickP = mpickP * z_copy[0].stats.sampling_rate
-                    wfzc = z_copy[0].data[impickP : impickP + winzc]
-                    # calculate spectrum using only first cycles of
-                    # waveform after P onset!
-                    zc = crossings_nonzero_all(wfzc)
-                    if np.size(zc) == 0 or len(zc) <= 3:
-                        msg = "Something is wrong with the waveform, " \
-                              "no zero crossings derived!\nCannot " \
-                              "calculate source spectrum!"
-                        if verbose: print(msg)
-                    else:
-                        index = min([3, len(zc) - 1])
-                        calcwin = (zc[index] - zc[0]) * z_copy[0].stats.delta
-                        # calculate source spectrum and get w0 and fc
-                        specpara = w0fc(z_copy, mpickP, calcwin, iplot)
-                        w0 = specpara.getw0()
-                        fc = specpara.getfc()
-
                 msg = "autopickstation: P-weight: {0}, " \
                       "SNR: {1}, SNR[dB]: {2}, Polarity: {3}".format(Pweight,
                                                                      SNRP,
                                                                      SNRPdB,
                                                                      FM)
                 print(msg)
-=======
-                print ("autopickstation: P-weight: %d, SNR: %f, SNR[dB]: %f, "
-                       "Polarity: %s" % (Pweight, SNRP, SNRPdB, FM))
->>>>>>> c227b649
                 Sflag = 1
 
         else:

#!/usr/bin/env python
# -*- coding: utf-8 -*-
#
"""
   Created Mar/Apr 2015
   Collection of helpful functions for manual and automatic picking.

   :author: Ludger Kueperkoch, BESTEC GmbH
"""

import warnings
import matplotlib.pyplot as plt
import numpy as np
from obspy.core import Stream, UTCDateTime


def earllatepicker(X, nfac, TSNR, Pick1, iplot=None, stealth_mode=False):
    '''
    Function to derive earliest and latest possible pick after Diehl & Kissling (2009)
    as reasonable uncertainties. Latest possible pick is based on noise level,
    earliest possible pick is half a signal wavelength in front of most likely
    pick given by PragPicker or manually set by analyst. Most likely pick
    (initial pick Pick1) must be given.

    :param: X, time series (seismogram)
    :type:  `~obspy.core.stream.Stream`

    :param: nfac (noise factor), nfac times noise level to calculate latest possible pick
    :type: int

    :param: TSNR, length of time windows around pick used to determine SNR [s]
    :type: tuple (T_noise, T_gap, T_signal)

    :param: Pick1, initial (most likely) onset time, starting point for earllatepicker
    :type: float

    :param: iplot, if given, results are plotted in figure(iplot)
    :type: int
    '''

    assert isinstance(X, Stream), "%s is not a stream object" % str(X)

    LPick = None
    EPick = None
    PickError = None
    if stealth_mode is False:
        print('earllatepicker: Get earliest and latest possible pick'
              ' relative to most likely pick ...')

    x = X[0].data
    t = np.arange(0, X[0].stats.npts / X[0].stats.sampling_rate,
                  X[0].stats.delta)
    inoise = getnoisewin(t, Pick1, TSNR[0], TSNR[1])
    # get signal window
    isignal = getsignalwin(t, Pick1, TSNR[2])
    # remove mean
    x = x - np.mean(x[inoise])
    # calculate noise level
    nlevel = np.sqrt(np.mean(np.square(x[inoise]))) * nfac
    # get time where signal exceeds nlevel
    ilup, = np.where(x[isignal] > nlevel)
    ildown, = np.where(x[isignal] < -nlevel)
    if not ilup.size and not ildown.size:
        if stealth_mode is False:
            print ("earllatepicker: Signal lower than noise level!\n"
                   "Skip this trace!")
        return LPick, EPick, PickError
    il = min(np.min(ilup) if ilup.size else float('inf'),
             np.min(ildown) if ildown.size else float('inf'))
    LPick = t[isignal][il]

    # get earliest possible pick

    EPick = np.nan;
    count = 0
    pis = isignal

    # if EPick stays NaN the signal window size will be doubled
    while np.isnan(EPick):
        if count > 0:
            if stealth_mode is False:
                print("\nearllatepicker: Doubled signal window size %s time(s) "
                      "because of NaN for earliest pick." % count)
            isigDoubleWinStart = pis[-1] + 1
            isignalDoubleWin = np.arange(isigDoubleWinStart,
                                         isigDoubleWinStart + len(pis))
            if (isigDoubleWinStart + len(pis)) < X[0].data.size:
                pis = np.concatenate((pis, isignalDoubleWin))
            else:
                if stealth_mode is False:
                    print("Could not double signal window. Index out of bounds.")
                break
        count += 1
        # determine all zero crossings in signal window (demeaned)
        zc = crossings_nonzero_all(x[pis] - x[pis].mean())
        # calculate mean half period T0 of signal as the average of the
        T0 = np.mean(np.diff(zc)) * X[0].stats.delta  # this is half wave length!
        EPick = Pick1 - T0  # half wavelength as suggested by Diehl et al.

    # get symmetric pick error as mean from earliest and latest possible pick
    # by weighting latest possible pick two times earliest possible pick
    diffti_tl = LPick - Pick1
    diffti_te = Pick1 - EPick
    PickError = symmetrize_error(diffti_te, diffti_tl)

    if iplot > 1:
        fig = plt.figure()#iplot)
        ax = fig.add_subplot(111)
        ax.plot(t, x, 'k', label='Data')
        ax.plot(t[inoise], x[inoise], label='Noise Window')
        ax.plot(t[isignal], x[isignal], 'r', label='Signal Window')
        ax.plot([t[0], t[int(len(t)) - 1]], [nlevel, nlevel], '--k', label='Noise Level')
        ax.plot(t[isignal[zc]], np.zeros(len(zc)), '*g',
                markersize=14, label='Zero Crossings')
        ax.plot([t[0], t[int(len(t)) - 1]], [-nlevel, -nlevel], '--k')
        ax.plot([Pick1, Pick1], [max(x), -max(x)], 'b', linewidth=2, label='mpp')
        ax.plot([LPick, LPick], [max(x) / 2, -max(x) / 2], '--k', label='lpp')
        ax.plot([EPick, EPick], [max(x) / 2, -max(x) / 2], '--k', label='epp')
        ax.plot([Pick1 + PickError, Pick1 + PickError],
                 [max(x) / 2, -max(x) / 2], 'r--', label='spe')
        ax.plot([Pick1 - PickError, Pick1 - PickError],
                 [max(x) / 2, -max(x) / 2], 'r--')
        ax.set_xlabel('Time [s] since %s' % X[0].stats.starttime)
        ax.set_yticks([])
        ax.set_title(
            'Earliest-/Latest Possible/Most Likely Pick & Symmetric Pick Error, %s' %
            X[0].stats.station)
        ax.legend()

    if iplot:
        return EPick, LPick, PickError, fig
    else:
        return Epick, LPick, PickError


def fmpicker(Xraw, Xfilt, pickwin, Pick, iplot=None):
    '''
    Function to derive first motion (polarity) of given phase onset Pick.
    Calculation is based on zero crossings determined within time window pickwin
    after given onset time.

    :param: Xraw, unfiltered time series (seismogram)
    :type:  `~obspy.core.stream.Stream`

    :param: Xfilt, filtered time series (seismogram)
    :type:  `~obspy.core.stream.Stream`

    :param: pickwin, time window after onset Pick within zero crossings are calculated
    :type: float

    :param: Pick, initial (most likely) onset time, starting point for fmpicker
    :type: float

    :param: iplot, if given, results are plotted in figure(iplot)
    :type: int
    '''

    warnings.simplefilter('ignore', np.RankWarning)

    assert isinstance(Xraw, Stream), "%s is not a stream object" % str(Xraw)
    assert isinstance(Xfilt, Stream), "%s is not a stream object" % str(Xfilt)

    FM = None
    if Pick is not None:
        print ("fmpicker: Get first motion (polarity) of onset using unfiltered seismogram...")

        xraw = Xraw[0].data
        xfilt = Xfilt[0].data
        t = np.arange(0, Xraw[0].stats.npts / Xraw[0].stats.sampling_rate,
                      Xraw[0].stats.delta)
        # get pick window
        ipick = np.where(
            (t <= min([Pick + pickwin, len(Xraw[0])])) & (t >= Pick))
        # remove mean
        xraw[ipick] = xraw[ipick] - np.mean(xraw[ipick])
        xfilt[ipick] = xfilt[ipick] - np.mean(xfilt[ipick])

        # get zero crossings after most likely pick
        # initial onset is assumed to be the first zero crossing
        # first from unfiltered trace
        zc1 = []
        zc1.append(Pick)
        index1 = []
        i = 0
        for j in range(ipick[0][1], ipick[0][len(t[ipick]) - 1]):
            i = i + 1
            if xraw[j - 1] <= 0 <= xraw[j]:
                zc1.append(t[ipick][i])
                index1.append(i)
            elif xraw[j - 1] > 0 >= xraw[j]:
                zc1.append(t[ipick][i])
                index1.append(i)
            if len(zc1) == 3:
                break

        # if time difference betweeen 1st and 2cnd zero crossing
        # is too short, get time difference between 1st and 3rd
        # to derive maximum
        if zc1[1] - zc1[0] <= Xraw[0].stats.delta:
            li1 = index1[1]
        else:
            li1 = index1[0]
        if np.size(xraw[ipick[0][1]:ipick[0][li1]]) == 0:
            print ("fmpicker: Onset on unfiltered trace too emergent for first motion determination!")
            P1 = None
        else:
            imax1 = np.argmax(abs(xraw[ipick[0][1]:ipick[0][li1]]))
            if imax1 == 0:
                imax1 = np.argmax(abs(xraw[ipick[0][1]:ipick[0][index1[1]]]))
                if imax1 == 0:
                    print ("fmpicker: Zero crossings too close!")
                    print ("Skip first motion determination!")
                    return FM

            islope1 = np.where((t >= Pick) & (t <= Pick + t[imax1]))
            # calculate slope as polynomal fit of order 1
            xslope1 = np.arange(0, len(xraw[islope1]), 1)
            P1 = np.polyfit(xslope1, xraw[islope1], 1)
            datafit1 = np.polyval(P1, xslope1)

        # now using filterd trace
        # next zero crossings after most likely pick
        zc2 = []
        zc2.append(Pick)
        index2 = []
        i = 0
        for j in range(ipick[0][1], ipick[0][len(t[ipick]) - 1]):
            i = i + 1
            if xfilt[j - 1] <= 0 <= xfilt[j]:
                zc2.append(t[ipick][i])
                index2.append(i)
            elif xfilt[j - 1] > 0 >= xfilt[j]:
                zc2.append(t[ipick][i])
                index2.append(i)
            if len(zc2) == 3:
                break

        # if time difference betweeen 1st and 2cnd zero crossing
        # is too short, get time difference between 1st and 3rd
        # to derive maximum
        if zc2[1] - zc2[0] <= Xfilt[0].stats.delta:
            li2 = index2[1]
        else:
            li2 = index2[0]
        if np.size(xfilt[ipick[0][1]:ipick[0][li2]]) == 0:
            print ("fmpicker: Onset on filtered trace too emergent for first motion determination!")
            P2 = None
        else:
            imax2 = np.argmax(abs(xfilt[ipick[0][1]:ipick[0][li2]]))
            if imax2 == 0:
                imax2 = np.argmax(abs(xfilt[ipick[0][1]:ipick[0][index2[1]]]))
                if imax2 == 0:
                    print ("fmpicker: Zero crossings too close!")
                    print ("Skip first motion determination!")
                    return FM

            islope2 = np.where((t >= Pick) & (t <= Pick + t[imax2]))
            # calculate slope as polynomal fit of order 1
            xslope2 = np.arange(0, len(xfilt[islope2]), 1)
            P2 = np.polyfit(xslope2, xfilt[islope2], 1)
            datafit2 = np.polyval(P2, xslope2)

        # compare results
        if P1 is not None and P2 is not None:
            if P1[0] < 0 and P2[0] < 0:
                FM = 'D'
            elif P1[0] >= 0 > P2[0]:
                FM = '-'
            elif P1[0] < 0 <= P2[0]:
                FM = '-'
            elif P1[0] > 0 and P2[0] > 0:
                FM = 'U'
            elif P1[0] <= 0 < P2[0]:
                FM = '+'
            elif P1[0] > 0 >= P2[0]:
                FM = '+'

        print ("fmpicker: Found polarity %s" % FM)

    if iplot > 1:
        fig = plt.figure()#iplot)
        ax1 = fig.add_subplot(211)
        ax1.plot(t, xraw, 'k')
        ax1.plot([Pick, Pick], [max(xraw), -max(xraw)], 'b', linewidth=2, label='Pick')
        if P1 is not None:
            ax1.plot(t[islope1], xraw[islope1], label='Slope Window')
            ax1.plot(zc1, np.zeros(len(zc1)), '*g', markersize=14, label='Zero Crossings')
            ax1.plot(t[islope1], datafit1, '--g', linewidth=2)
            ax1.legend()
            ax1.text(Pick + 0.02, max(xraw) / 2, '%s' % FM, fontsize=14)
        ax1.set_yticks([])
        ax1.set_title('First-Motion Determination, %s, Unfiltered Data' % Xraw[
            0].stats.station)

        ax2=fig.add_subplot(212)
        ax2.set_title('First-Motion Determination, Filtered Data')
        ax2.plot(t, xfilt, 'k')
        ax2.plot([Pick, Pick], [max(xfilt), -max(xfilt)], 'b',
                       linewidth=2)
        if P2 is not None:
            ax2.plot(t[islope2], xfilt[islope2])
            ax2.plot(zc2, np.zeros(len(zc2)), '*g', markersize=14)
            ax2.plot(t[islope2], datafit2, '--g', linewidth=2)
            ax2.text(Pick + 0.02, max(xraw) / 2, '%s' % FM, fontsize=14)
        ax2.set_xlabel('Time [s] since %s' % Xraw[0].stats.starttime)
        ax2.set_yticks([])

    if iplot:
        return FM, fig
    else:
        return FM


def crossings_nonzero_all(data):
    pos = data > 0
    npos = ~pos
    return ((pos[:-1] & npos[1:]) | (npos[:-1] & pos[1:])).nonzero()[0]


def symmetrize_error(dte, dtl):
    """
    takes earliest and latest possible pick and returns the symmetrized pick
    uncertainty value
    :param dte: relative lower uncertainty
    :param dtl: relative upper uncertainty
    :return: symmetrized error
    """
    return (dte + 2 * dtl) / 3


def getSNR(X, TSNR, t1, tracenum=0):
    '''
    Function to calculate SNR of certain part of seismogram relative to
    given time (onset) out of given noise and signal windows. A safety gap
    between noise and signal part can be set. Returns SNR and SNR [dB] and
    noiselevel.

    :param: X, time series (seismogram)
    :type:  `~obspy.core.stream.Stream`

    :param: TSNR, length of time windows [s] around t1 (onset) used to determine SNR
    :type: tuple (T_noise, T_gap, T_signal)

    :param: t1, initial time (onset) from which noise and signal windows are calculated
    :type: float
    '''

    assert isinstance(X, Stream), "%s is not a stream object" % str(X)

    x = X[tracenum].data
    npts = X[tracenum].stats.npts
    sr = X[tracenum].stats.sampling_rate
    dt = X[tracenum].stats.delta
    t = np.arange(0, npts / sr, dt)

    # get noise window
    inoise = getnoisewin(t, t1, TSNR[0], TSNR[1])

    # get signal window
    isignal = getsignalwin(t, t1, TSNR[2])
    if np.size(inoise) < 1:
        print ("getSNR: Empty array inoise, check noise window!")
        return
    elif np.size(isignal) < 1:
        print ("getSNR: Empty array isignal, check signal window!")
        return

    # demean over entire waveform
    x = x - np.mean(x[inoise])

    # calculate ratios
    # noiselevel = np.sqrt(np.mean(np.square(x[inoise])))
    # signallevel = np.sqrt(np.mean(np.square(x[isignal])))

    noiselevel = np.abs(x[inoise]).max()
    signallevel = np.abs(x[isignal]).max()

    SNR = signallevel / noiselevel
    SNRdB = 10 * np.log10(SNR)

    return SNR, SNRdB, noiselevel


def getnoisewin(t, t1, tnoise, tgap):
    '''
    Function to extract indeces of data out of time series for noise calculation.
    Returns an array of indeces.

    :param: t, array of time stamps
    :type:  numpy array

    :param: t1, time from which relativ to it noise window is extracted
    :type: float

    :param: tnoise, length of time window [s] for noise part extraction
    :type: float

    :param: tgap, safety gap between t1 (onset) and noise window to
            ensure, that noise window contains no signal
    :type: float
    '''

    # get noise window
    inoise, = np.where((t <= max([t1 - tgap, 0])) \
                       & (t >= max([t1 - tnoise - tgap, 0])))
    if np.size(inoise) < 1:
        inoise, = np.where((t>=t[0]) & (t<=t1))
        if np.size(inoise) < 1:
            print ("getnoisewin: Empty array inoise, check noise window!")

    return inoise


def getsignalwin(t, t1, tsignal):
    '''
    Function to extract data out of time series for signal level calculation.
    Returns an array of indeces.

    :param: t, array of time stamps
    :type:  numpy array

    :param: t1, time from which relativ to it signal window is extracted
    :type: float

    :param: tsignal, length of time window [s] for signal level calculation
    :type: float
    '''

    # get signal window
    isignal, = np.where((t <= min([t1 + tsignal, len(t)])) \
                        & (t >= t1))
    if np.size(isignal) < 1:
        print ("getsignalwin: Empty array isignal, check signal window!")

    return isignal


def getResolutionWindow(snr):
    """
    Number -> Float
    produce the half of the time resolution window width from given SNR
    value
          SNR >= 3    ->  2 sec    HRW
      3 > SNR >= 2    ->  5 sec    MRW
      2 > SNR >= 1.5  -> 10 sec    LRW
    1.5 > SNR         -> 15 sec   VLRW
    see also Diehl et al. 2009

    >>> getResolutionWindow(0.5)
    7.5
    >>> getResolutionWindow(1.8)
    5.0
    >>> getResolutionWindow(2.3)
    2.5
    >>> getResolutionWindow(4)
    1.0
    >>> getResolutionWindow(2)
    2.5
    """

    res_wins = {'HRW': 2., 'MRW': 5., 'LRW': 10., 'VLRW': 15.}

    if snr < 1.5:
        time_resolution = res_wins['VLRW']
    elif snr < 2.:
        time_resolution = res_wins['LRW']
    elif snr < 3.:
        time_resolution = res_wins['MRW']
    else:
        time_resolution = res_wins['HRW']

    return time_resolution / 2


def select_for_phase(st, phase):
    '''
    takes a STream object and a phase name and returns that particular component
    which presumably shows the chosen PHASE best

    :param st: stream object containing one or more component[s]
    :type st: `~obspy.core.stream.Stream`
    :param phase: label of the phase for which the stream selection is carried
        out; 'P' or 'S'
    :type phase: str
    :return:
    '''
    from pylot.core.util.defaults import COMPNAME_MAP

    sel_st = Stream()
    if phase.upper() == 'P':
        comp = 'Z'
        alter_comp = COMPNAME_MAP[comp]
        sel_st += st.select(component=comp)
        sel_st += st.select(component=alter_comp)
    elif phase.upper() == 'S':
        comps = 'NE'
        for comp in comps:
            alter_comp = COMPNAME_MAP[comp]
            sel_st += st.select(component=comp)
            sel_st += st.select(component=alter_comp)
    else:
        raise TypeError('Unknown phase label: {0}'.format(phase))
    return sel_st


def wadaticheck(pickdic, dttolerance, iplot):
    '''
    Function to calculate Wadati-diagram from given P and S onsets in order
    to detect S pick outliers. If a certain S-P time deviates by dttolerance
    from regression of S-P time the S pick is marked and down graded.

    : param: pickdic, dictionary containing picks and quality parameters
    : type:  dictionary

    : param: dttolerance, maximum adjusted deviation of S-P time from
             S-P time regression
    : type:  float

    : param: iplot, if iplot > 1, Wadati diagram is shown
    : type:  int
    '''

    checkedonsets = pickdic

    # search for good quality picks and calculate S-P time
    Ppicks = []
    Spicks = []
    SPtimes = []
    for key in pickdic:
        if pickdic[key]['P']['weight'] < 4 and pickdic[key]['S']['weight'] < 4:
            # calculate S-P time
            spt = pickdic[key]['S']['mpp'] - pickdic[key]['P']['mpp']
            # add S-P time to dictionary
            pickdic[key]['SPt'] = spt
            # add P onsets and corresponding S-P times to list
            UTCPpick = UTCDateTime(pickdic[key]['P']['mpp'])
            UTCSpick = UTCDateTime(pickdic[key]['S']['mpp'])
            Ppicks.append(UTCPpick.timestamp)
            Spicks.append(UTCSpick.timestamp)
            SPtimes.append(spt)

    if len(SPtimes) >= 3:
        # calculate slope
        p1 = np.polyfit(Ppicks, SPtimes, 1)
        wdfit = np.polyval(p1, Ppicks)
        wfitflag = 0

        # calculate vp/vs ratio before check
        vpvsr = p1[0] + 1
        print ("###############################################")
        print ("wadaticheck: Average Vp/Vs ratio before check: %f" % vpvsr)

        checkedPpicks = []
        checkedSpicks = []
        checkedSPtimes = []
        # calculate deviations from Wadati regression
        ii = 0
        ibad = 0
        for key in pickdic:
            if pickdic[key].has_key('SPt'):
                wddiff = abs(pickdic[key]['SPt'] - wdfit[ii])
                ii += 1
                # check, if deviation is larger than adjusted
                if wddiff > dttolerance:
                    # mark onset and downgrade S-weight to 9
                    # (not used anymore)
                    marker = 'badWadatiCheck'
                    pickdic[key]['S']['weight'] = 9
                    ibad += 1
                else:
                    marker = 'goodWadatiCheck'
                    checkedPpick = UTCDateTime(pickdic[key]['P']['mpp'])
                    checkedPpicks.append(checkedPpick.timestamp)
                    checkedSpick = UTCDateTime(pickdic[key]['S']['mpp'])
                    checkedSpicks.append(checkedSpick.timestamp)
                    checkedSPtime = pickdic[key]['S']['mpp'] - pickdic[key]['P']['mpp']
                    checkedSPtimes.append(checkedSPtime)

                pickdic[key]['S']['marked'] = marker

        if len(checkedPpicks) >= 3:
            # calculate new slope
            p2 = np.polyfit(checkedPpicks, checkedSPtimes, 1)
            wdfit2 = np.polyval(p2, checkedPpicks)

            # calculate vp/vs ratio after check
            cvpvsr = p2[0] + 1
            print ("wadaticheck: Average Vp/Vs ratio after check: %f" % cvpvsr)
            print ("wadatacheck: Skipped %d S pick(s)" % ibad)
        else:
            print ("###############################################")
            print ("wadatacheck: Not enough checked S-P times available!")
            print ("Skip Wadati check!")

        checkedonsets = pickdic

    else:
        print ("wadaticheck: Not enough S-P times available for reliable regression!")
        print ("Skip wadati check!")
        wfitflag = 1

    # plot results
<<<<<<< HEAD
    if iplot > 1:
        plt.figure()#iplot)
=======
    if iplot > 0:
        plt.figure(iplot)
>>>>>>> 2ef64725
        f1, = plt.plot(Ppicks, SPtimes, 'ro')
        if wfitflag == 0:
            f2, = plt.plot(Ppicks, wdfit, 'k')
            f3, = plt.plot(checkedPpicks, checkedSPtimes, 'ko')
            f4, = plt.plot(checkedPpicks, wdfit2, 'g')
            plt.title('Wadati-Diagram, %d S-P Times, Vp/Vs(raw)=%5.2f,' \
                      'Vp/Vs(checked)=%5.2f' % (len(SPtimes), vpvsr, cvpvsr))
            plt.legend([f1, f2, f3, f4], ['Skipped S-Picks', 'Wadati 1',
                                          'Reliable S-Picks', 'Wadati 2'], loc='best')
        else:
            plt.title('Wadati-Diagram, %d S-P Times' % len(SPtimes))

        plt.ylabel('S-P Times [s]')
        plt.xlabel('P Times [s]')

    return checkedonsets


def checksignallength(X, pick, TSNR, minsiglength, nfac, minpercent, iplot):
    '''
    Function to detect spuriously picked noise peaks.
    Uses RMS trace of all 3 components (if available) to determine,
    how many samples [per cent] after P onset are below certain
    threshold, calculated from noise level times noise factor.

    : param: X, time series (seismogram)
    : type:  `~obspy.core.stream.Stream`

    : param: pick, initial (AIC) P onset time
    : type:  float

    : param: TSNR, length of time windows around initial pick [s]
    : type:  tuple (T_noise, T_gap, T_signal)

    : param: minsiglength, minium required signal length [s] to
             declare pick as P onset
    : type:  float

    : param: nfac, noise factor (nfac * noise level = threshold)
    : type:  float

    : param: minpercent, minimum required percentage of samples
             above calculated threshold
    : type:  float

    : param: iplot, if iplot > 1, results are shown in figure
    : type:  int
    '''

    assert isinstance(X, Stream), "%s is not a stream object" % str(X)

    print ("Checking signal length ...")

    if len(X) > 1:
        # all three components available
        # make sure, all components have equal lengths
        ilen = min([len(X[0].data), len(X[1].data), len(X[2].data)])
        x1 = X[0][0:ilen]
        x2 = X[1][0:ilen]
        x3 = X[2][0:ilen]
        # get RMS trace
        rms = np.sqrt((np.power(x1, 2) + np.power(x2, 2) + np.power(x3, 2)) / 3)
    else:
        x1 = X[0].data
        rms = np.sqrt(np.power(2, x1))

    t = np.arange(0, ilen / X[0].stats.sampling_rate,
                  X[0].stats.delta)

    # get noise window in front of pick plus saftey gap
    inoise = getnoisewin(t, pick - 0.5, TSNR[0], TSNR[1])
    # get signal window
    isignal = getsignalwin(t, pick, minsiglength)
    # calculate minimum adjusted signal level
    minsiglevel = max(rms[inoise]) * nfac
    # minimum adjusted number of samples over minimum signal level
    minnum = len(isignal) * minpercent / 100
    # get number of samples above minimum adjusted signal level
    numoverthr = len(np.where(rms[isignal] >= minsiglevel)[0])

    if numoverthr >= minnum:
        print ("checksignallength: Signal reached required length.")
        returnflag = 1
    else:
        print ("checksignallength: Signal shorter than required minimum signal length!")
        print ("Presumably picked noise peak, pick is rejected!")
        print ("(min. signal length required: %s s)" % minsiglength)
        returnflag = 0

    if iplot == 2:
        fig = plt.figure()#iplot)
        ax = fig.add_subplot(111)
        ax.plot(t, rms, 'k', label='RMS Data')
        ax.plot(t[inoise], rms[inoise], 'c', label='RMS Noise Window')
        ax.plot(t[isignal], rms[isignal], 'r', label='RMS Signal Window')
        ax.plot([t[isignal[0]], t[isignal[len(isignal) - 1]]],
                [minsiglevel, minsiglevel], 'g', linewidth=2, label='Minimum Signal Level')
        ax.plot([pick, pick], [min(rms), max(rms)], 'b', linewidth=2, label='Onset')
        ax.legend()
        ax.set_xlabel('Time [s] since %s' % X[0].stats.starttime)
        ax.set_ylabel('Counts')
        ax.set_title('Check for Signal Length, Station %s' % X[0].stats.station)
        ax.set_yticks([])

    return returnflag, fig


def checkPonsets(pickdic, dttolerance, iplot):
    '''
    Function to check statistics of P-onset times: Control deviation from
    median (maximum adjusted deviation = dttolerance) and apply pseudo-
    bootstrapping jackknife.

    : param: pickdic, dictionary containing picks and quality parameters
    : type:  dictionary

    : param: dttolerance, maximum adjusted deviation of P-onset time from
             median of all P onsets
    : type:  float

    : param: iplot, if iplot > 1, Wadati diagram is shown
    : type:  int
    '''

    checkedonsets = pickdic

    # search for good quality P picks
    Ppicks = []
    stations = []
    for key in pickdic:
        if pickdic[key]['P']['weight'] < 4:
            # add P onsets to list
            UTCPpick = UTCDateTime(pickdic[key]['P']['mpp'])
            Ppicks.append(UTCPpick.timestamp)
            stations.append(key)

    # apply jackknife bootstrapping on variance of P onsets
    print ("###############################################")
    print ("checkPonsets: Apply jackknife bootstrapping on P-onset times ...")
    [xjack, PHI_pseudo, PHI_sub] = jackknife(Ppicks, 'VAR', 1)
    # get pseudo variances smaller than average variances
    # (times safety factor), these picks passed jackknife test
    ij = np.where(PHI_pseudo <= 5 * xjack)
    # these picks did not pass jackknife test
    badjk = np.where(PHI_pseudo > 5 * xjack)
    badjkstations = np.array(stations)[badjk]
    print ("checkPonsets: %d pick(s) did not pass jackknife test!" % len(badjkstations))
    print(badjkstations)

    # calculate median from these picks
    pmedian = np.median(np.array(Ppicks)[ij])
    # find picks that deviate less than dttolerance from median
    ii = np.where(abs(np.array(Ppicks)[ij] - pmedian) <= dttolerance)
    jj = np.where(abs(np.array(Ppicks)[ij] - pmedian) > dttolerance)
    igood = ij[0][ii]
    ibad = ij[0][jj]
    goodstations = np.array(stations)[igood]
    badstations = np.array(stations)[ibad]

    print ("checkPonsets: %d pick(s) deviate too much from median!" % len(ibad))
    print ("checkPonsets: Skipped %d P pick(s) out of %d" % (len(badstations) \
                                                             + len(badjkstations), len(stations)))

    goodmarker = 'goodPonsetcheck'
    badmarker = 'badPonsetcheck'
    badjkmarker = 'badjkcheck'
    for i in range(0, len(goodstations)):
        # mark P onset as checked and keep P weight
        pickdic[goodstations[i]]['P']['marked'] = goodmarker
    for i in range(0, len(badstations)):
        # mark P onset and downgrade P weight to 9
        # (not used anymore)
        pickdic[badstations[i]]['P']['marked'] = badmarker
        pickdic[badstations[i]]['P']['weight'] = 9
    for i in range(0, len(badjkstations)):
        # mark P onset and downgrade P weight to 9
        # (not used anymore)
        pickdic[badjkstations[i]]['P']['marked'] = badjkmarker
        pickdic[badjkstations[i]]['P']['weight'] = 9

    checkedonsets = pickdic

    if iplot > 0:
        p1, = plt.plot(np.arange(0, len(Ppicks)), Ppicks, 'ro', markersize=14)
        if len(badstations) < 1 and len(badjkstations) < 1:
            p2, = plt.plot(np.arange(0, len(Ppicks)), Ppicks, 'go', markersize=14)
        else:
            p2, = plt.plot(igood, np.array(Ppicks)[igood], 'go', markersize=14)
        p3, = plt.plot([0, len(Ppicks) - 1], [pmedian, pmedian], 'g',
                       linewidth=2)
        for i in range(0, len(Ppicks)):
            plt.text(i, Ppicks[i] + 0.01, '{0}'.format(stations[i]))

        plt.xlabel('Number of P Picks')
        plt.ylabel('Onset Time [s] from 1.1.1970')
        plt.legend([p1, p2, p3], ['Skipped P Picks', 'Good P Picks', 'Median'],
                   loc='best')
<<<<<<< HEAD
        plt.title('Check P Onsets')
=======
        plt.title('Jackknifing and Median Tests on P Onsets')
        plt.show()
        raw_input()
>>>>>>> 2ef64725

    return checkedonsets


def jackknife(X, phi, h):
    '''
    Function to calculate the Jackknife Estimator for a given quantity,
    special type of boot strapping. Returns the jackknife estimator PHI_jack
    the pseudo values PHI_pseudo and the subgroup parameters PHI_sub.

    : param: X, given quantity
    : type:  list

    : param: phi, chosen estimator, choose between:
             "MED" for median
             "MEA" for arithmetic mean
             "VAR" for variance
    : type:  string

    : param: h, size of subgroups, optinal, default = 1
    : type:  integer
    '''

    PHI_jack = None
    PHI_pseudo = None
    PHI_sub = None

    # determine number of subgroups
    g = len(X) / h

    if type(g) is not int:
        print ("jackknife: Cannot divide quantity X in equal sized subgroups!")
        print ("Choose another size for subgroups!")
        return PHI_jack, PHI_pseudo, PHI_sub
    else:
        # estimator of undisturbed spot check
        if phi == 'MEA':
            phi_sc = np.mean(X)
        elif phi == 'VAR':
            phi_sc = np.var(X)
        elif phi == 'MED':
            phi_sc = np.median(X)

        # estimators of subgroups
        PHI_pseudo = []
        PHI_sub = []
        for i in range(0, g - 1):
            # subgroup i, remove i-th sample
            xx = X[:]
            del xx[i]
            # calculate estimators of disturbed spot check
            if phi == 'MEA':
                phi_sub = np.mean(xx)
            elif phi == 'VAR':
                phi_sub = np.var(xx)
            elif phi == 'MED':
                phi_sub = np.median(xx)

            PHI_sub.append(phi_sub)
            # pseudo values
            phi_pseudo = g * phi_sc - ((g - 1) * phi_sub)
            PHI_pseudo.append(phi_pseudo)
        # jackknife estimator
        PHI_jack = np.mean(PHI_pseudo)

    return PHI_jack, PHI_pseudo, PHI_sub


def checkZ4S(X, pick, zfac, checkwin, iplot):
    '''
    Function to compare energy content of vertical trace with
    energy content of horizontal traces to detect spuriously
    picked S onsets instead of P onsets. Usually, P coda shows
    larger longitudal energy on vertical trace than on horizontal
    traces, where the transversal energy is larger within S coda.
    Be careful: there are special circumstances, where this is not
    the case!

    : param: X, fitered(!) time series, three traces
    : type:  `~obspy.core.stream.Stream`

    : param: pick, initial (AIC) P onset time
    : type:  float

    : param: zfac, factor for threshold determination,
             vertical energy must exceed coda level times zfac
             to declare a pick as P onset
    : type:  float

    : param: checkwin, window length [s] for calculating P-coda
             energy content
    : type:  float

    : param: iplot, if iplot > 1, energy content and threshold
             are shown
    : type:  int
    '''

    assert isinstance(X, Stream), "%s is not a stream object" % str(X)

    print ("Check for spuriously picked S onset instead of P onset ...")

    returnflag = 0

    # split components
    zdat = X.select(component="Z")
    if len(zdat) == 0:  # check for other components
        zdat = X.select(component="3")
    edat = X.select(component="E")
    if len(edat) == 0:  # check for other components
        edat = X.select(component="2")
    ndat = X.select(component="N")
    if len(ndat) == 0:  # check for other components
        ndat = X.select(component="1")

    z = zdat[0].data
    tz = np.arange(0, zdat[0].stats.npts / zdat[0].stats.sampling_rate,
                   zdat[0].stats.delta)

    # calculate RMS trace from vertical component
    absz = np.sqrt(np.power(z, 2))
    # calculate RMS trace from both horizontal traces
    # make sure, both traces have equal lengths
    lene = len(edat[0].data)
    lenn = len(ndat[0].data)
    minlen = min([lene, lenn])
    absen = np.sqrt(np.power(edat[0].data[0:minlen - 1], 2) \
                    + np.power(ndat[0].data[0:minlen - 1], 2))

    # get signal window
    isignal = getsignalwin(tz, pick, checkwin)

    # calculate energy levels
    try:
       zcodalevel = max(absz[isignal])
    except:
       ii = np.where(isignal <= len(absz))
       isignal = isignal[ii]
       zcodalevel = max(absz[isignal - 1])
    try:
       encodalevel = max(absen[isignal])
    except:
       ii = np.where(isignal <= len(absen))
       isignal = isignal[ii]
       encodalevel = max(absen[isignal - 1])

    # calculate threshold
    minsiglevel = encodalevel * zfac

    # vertical P-coda level must exceed horizontal P-coda level
    # zfac times encodalevel
    if zcodalevel < minsiglevel:
        print ("checkZ4S: Maybe S onset? Skip this P pick!")
    else:
        print ("checkZ4S: P onset passes checkZ4S test!")
        returnflag = 1

    if iplot > 1:
        te = np.arange(0, edat[0].stats.npts / edat[0].stats.sampling_rate,
                       edat[0].stats.delta)
        tn = np.arange(0, ndat[0].stats.npts / ndat[0].stats.sampling_rate,
                       ndat[0].stats.delta)
        fig = plt.figure()
        ax = fig.add_subplot(111)
        ax.plot(tz, z / max(z), 'k')
        ax.plot(tz[isignal], z[isignal] / max(z), 'r')
        ax.plot(te, edat[0].data / max(edat[0].data) + 1, 'k')
        ax.plot(te[isignal], edat[0].data[isignal] / max(edat[0].data) + 1, 'r')
        ax.plot(tn, ndat[0].data / max(ndat[0].data) + 2, 'k')
        ax.plot(tn[isignal], ndat[0].data[isignal] / max(ndat[0].data) + 2, 'r')
        ax.plot([tz[isignal[0]], tz[isignal[len(isignal) - 1]]],
                [minsiglevel / max(z), minsiglevel / max(z)], 'g',
                linewidth=2, label='Minimum Signal Level')
        ax.set_xlabel('Time [s] since %s' % zdat[0].stats.starttime)
        ax.set_ylabel('Normalized Counts')
        ax.set_yticks([0, 1, 2], [zdat[0].stats.channel, edat[0].stats.channel,
                                  ndat[0].stats.channel])
        ax.set_title('CheckZ4S, Station %s' % zdat[0].stats.station)
        ax.legend()

    return returnflag


if __name__ == '__main__':
    import doctest

    doctest.testmod()<|MERGE_RESOLUTION|>--- conflicted
+++ resolved
@@ -600,13 +600,8 @@
         wfitflag = 1
 
     # plot results
-<<<<<<< HEAD
-    if iplot > 1:
+    if iplot > 0:
         plt.figure()#iplot)
-=======
-    if iplot > 0:
-        plt.figure(iplot)
->>>>>>> 2ef64725
         f1, = plt.plot(Ppicks, SPtimes, 'ro')
         if wfitflag == 0:
             f2, = plt.plot(Ppicks, wdfit, 'k')
@@ -804,13 +799,7 @@
         plt.ylabel('Onset Time [s] from 1.1.1970')
         plt.legend([p1, p2, p3], ['Skipped P Picks', 'Good P Picks', 'Median'],
                    loc='best')
-<<<<<<< HEAD
-        plt.title('Check P Onsets')
-=======
         plt.title('Jackknifing and Median Tests on P Onsets')
-        plt.show()
-        raw_input()
->>>>>>> 2ef64725
 
     return checkedonsets
 

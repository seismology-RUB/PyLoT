#!/usr/bin/env python
# -*- coding: utf-8 -*-
#
# -*- coding: utf-8 -*-
"""
   Created Mar/Apr 2015
   Collection of helpful functions for manual and automatic picking.

   :author: Ludger Kueperkoch / MAGS2 EP3 working group
"""
import pdb
import numpy as np
import matplotlib.pyplot as plt
from obspy.core import Stream, UTCDateTime
import warnings


def earllatepicker(X, nfac, TSNR, Pick1, iplot=None, stealthMode = False):
    '''
    Function to derive earliest and latest possible pick after Diehl & Kissling (2009)
    as reasonable uncertainties. Latest possible pick is based on noise level,
    earliest possible pick is half a signal wavelength in front of most likely
    pick given by PragPicker or manually set by analyst. Most likely pick
    (initial pick Pick1) must be given.

    :param: X, time series (seismogram)
    :type:  `~obspy.core.stream.Stream`

    :param: nfac (noise factor), nfac times noise level to calculate latest possible pick
    :type: int

    :param: TSNR, length of time windows around pick used to determine SNR [s]
    :type: tuple (T_noise, T_gap, T_signal)

    :param: Pick1, initial (most likely) onset time, starting point for earllatepicker
    :type: float

    :param: iplot, if given, results are plotted in figure(iplot)
    :type: int
    '''

    assert isinstance(X, Stream), "%s is not a stream object" % str(X)

    LPick = None
    EPick = None
    PickError = None
    if stealthMode is False:
        print 'earllatepicker: Get earliest and latest possible pick relative to most likely pick ...'

    x = X[0].data
    t = np.arange(0, X[0].stats.npts / X[0].stats.sampling_rate,
                  X[0].stats.delta)
    inoise = getnoisewin(t, Pick1, TSNR[0], TSNR[1])
    # get signal window
    isignal = getsignalwin(t, Pick1, TSNR[2])
    # remove mean
    x = x - np.mean(x[inoise])
    # calculate noise level
    nlevel = np.sqrt(np.mean(np.square(x[inoise]))) * nfac
    # get time where signal exceeds nlevel
    ilup, = np.where(x[isignal] > nlevel)
    ildown, = np.where(x[isignal] < -nlevel)
    if not ilup.size and not ildown.size:
        print ("earllatepicker: Signal lower than noise level!")
        print ("Skip this trace!")
        return LPick, EPick, PickError
    il = min(np.min(ilup) if ilup.size else float('inf'),
             np.min(ildown) if ildown.size else float('inf'))
    LPick = t[isignal][il]

    # get earliest possible pick

    EPick = np.nan; count = 0
    pis = isignal

    # if EPick stays NaN the signal window size will be doubled
    while np.isnan(EPick):
        if count > 0:
<<<<<<< HEAD
            print("earllatepicker: Doubled signal window size %s time(s) "
                  "because of NaN for earliest pick." %count)
=======
            if stealthMode is False:
                print("\nearllatepicker: Doubled signal window size %s time(s) "
                      "because of NaN for earliest pick." %count)
>>>>>>> 0223869d
            isigDoubleWinStart = pis[-1] + 1
            isignalDoubleWin = np.arange(isigDoubleWinStart,
                                     isigDoubleWinStart + len(pis))
            if (isigDoubleWinStart + len(pis)) < X[0].data.size:
                pis = np.concatenate((pis, isignalDoubleWin))
            else:
                print("Could not double signal window. Index out of bounds.")
                break
        count += 1
        # determine all zero crossings in signal window (demeaned)
        zc = crossings_nonzero_all(x[pis] - x[pis].mean())
        # calculate mean half period T0 of signal as the average of the
        T0 = np.mean(np.diff(zc)) * X[0].stats.delta  # this is half wave length
        # T0/4 is assumed as time difference between most likely and earliest possible pick!
        EPick = Pick1 - T0 / 2


    # get symmetric pick error as mean from earliest and latest possible pick
    # by weighting latest possible pick two times earliest possible pick
    diffti_tl = LPick - Pick1
    diffti_te = Pick1 - EPick
    PickError = (diffti_te + 2 * diffti_tl) / 3

    if iplot > 1:
        p = plt.figure(iplot)
        p1, = plt.plot(t, x, 'k')
        p2, = plt.plot(t[inoise], x[inoise])
        p3, = plt.plot(t[isignal], x[isignal], 'r')
        p4, = plt.plot([t[0], t[int(len(t)) - 1]], [nlevel, nlevel], '--k')
        p5, = plt.plot(t[isignal[zc]], np.zeros(len(zc)), '*g',
                       markersize=14)
        plt.legend([p1, p2, p3, p4, p5],
                   ['Data', 'Noise Window', 'Signal Window', 'Noise Level',
                    'Zero Crossings'],
                   loc='best')
        plt.plot([t[0], t[int(len(t)) - 1]], [-nlevel, -nlevel], '--k')
        plt.plot([Pick1, Pick1], [max(x), -max(x)], 'b', linewidth=2)
        plt.plot([LPick, LPick], [max(x) / 2, -max(x) / 2], '--k')
        plt.plot([EPick, EPick], [max(x) / 2, -max(x) / 2], '--k')
        plt.plot([Pick1 + PickError, Pick1 + PickError],
                 [max(x) / 2, -max(x) / 2], 'r--')
        plt.plot([Pick1 - PickError, Pick1 - PickError],
                 [max(x) / 2, -max(x) / 2], 'r--')
        plt.xlabel('Time [s] since %s' % X[0].stats.starttime)
        plt.yticks([])
        plt.title(
            'Earliest-/Latest Possible/Most Likely Pick & Symmetric Pick Error, %s' %
            X[0].stats.station)
        plt.show()
        raw_input()
        plt.close(p)

    return EPick, LPick, PickError


def fmpicker(Xraw, Xfilt, pickwin, Pick, iplot=None):
    '''
    Function to derive first motion (polarity) of given phase onset Pick.
    Calculation is based on zero crossings determined within time window pickwin
    after given onset time.

    :param: Xraw, unfiltered time series (seismogram)
    :type:  `~obspy.core.stream.Stream`

    :param: Xfilt, filtered time series (seismogram)
    :type:  `~obspy.core.stream.Stream`

    :param: pickwin, time window after onset Pick within zero crossings are calculated
    :type: float

    :param: Pick, initial (most likely) onset time, starting point for fmpicker
    :type: float

    :param: iplot, if given, results are plotted in figure(iplot)
    :type: int
    '''

    warnings.simplefilter('ignore', np.RankWarning)

    assert isinstance(Xraw, Stream), "%s is not a stream object" % str(Xraw)
    assert isinstance(Xfilt, Stream), "%s is not a stream object" % str(Xfilt)

    FM = None
    if Pick is not None:
        print ("fmpicker: Get first motion (polarity) of onset using unfiltered seismogram...")

        xraw = Xraw[0].data
        xfilt = Xfilt[0].data
        t = np.arange(0, Xraw[0].stats.npts / Xraw[0].stats.sampling_rate,
                      Xraw[0].stats.delta)
        # get pick window
        ipick = np.where(
            (t <= min([Pick + pickwin, len(Xraw[0])])) & (t >= Pick))
        # remove mean
        xraw[ipick] = xraw[ipick] - np.mean(xraw[ipick])
        xfilt[ipick] = xfilt[ipick] - np.mean(xfilt[ipick])

        # get zero crossings after most likely pick
        # initial onset is assumed to be the first zero crossing
        # first from unfiltered trace
        zc1 = []
        zc1.append(Pick)
        index1 = []
        i = 0
        for j in range(ipick[0][1], ipick[0][len(t[ipick]) - 1]):
            i = i + 1
            if xraw[j - 1] <= 0 <= xraw[j]:
                zc1.append(t[ipick][i])
                index1.append(i)
            elif xraw[j - 1] > 0 >= xraw[j]:
                zc1.append(t[ipick][i])
                index1.append(i)
            if len(zc1) == 3:
                break

        # if time difference betweeen 1st and 2cnd zero crossing
        # is too short, get time difference between 1st and 3rd
        # to derive maximum
        if zc1[1] - zc1[0] <= Xraw[0].stats.delta:
            li1 = index1[1]
        else:
            li1 = index1[0]
        if np.size(xraw[ipick[0][1]:ipick[0][li1]]) == 0:
            print ("fmpicker: Onset on unfiltered trace too emergent for first motion determination!")
            P1 = None
        else:
            imax1 = np.argmax(abs(xraw[ipick[0][1]:ipick[0][li1]]))
            if imax1 == 0:
                imax1 = np.argmax(abs(xraw[ipick[0][1]:ipick[0][index1[1]]]))
                if imax1 == 0:
                    print ("fmpicker: Zero crossings too close!")
                    print ("Skip first motion determination!")
                    return FM

            islope1 = np.where((t >= Pick) & (t <= Pick + t[imax1]))
            # calculate slope as polynomal fit of order 1
            xslope1 = np.arange(0, len(xraw[islope1]), 1)
            P1 = np.polyfit(xslope1, xraw[islope1], 1)
            datafit1 = np.polyval(P1, xslope1)

        # now using filterd trace
        # next zero crossings after most likely pick
        zc2 = []
        zc2.append(Pick)
        index2 = []
        i = 0
        for j in range(ipick[0][1], ipick[0][len(t[ipick]) - 1]):
            i = i + 1
            if xfilt[j - 1] <= 0 <= xfilt[j]:
                zc2.append(t[ipick][i])
                index2.append(i)
            elif xfilt[j - 1] > 0 >= xfilt[j]:
                zc2.append(t[ipick][i])
                index2.append(i)
            if len(zc2) == 3:
                break

        # if time difference betweeen 1st and 2cnd zero crossing
        # is too short, get time difference between 1st and 3rd
        # to derive maximum
        if zc2[1] - zc2[0] <= Xfilt[0].stats.delta:
            li2 = index2[1]
        else:
            li2 = index2[0]
        if np.size(xfilt[ipick[0][1]:ipick[0][li2]]) == 0:
            print ("fmpicker: Onset on filtered trace too emergent for first motion determination!")
            P2 = None
        else:
            imax2 = np.argmax(abs(xfilt[ipick[0][1]:ipick[0][li2]]))
            if imax2 == 0:
                imax2 = np.argmax(abs(xfilt[ipick[0][1]:ipick[0][index2[1]]]))
                if imax2 == 0:
                    print ("fmpicker: Zero crossings too close!")
                    print ("Skip first motion determination!")
                    return FM

            islope2 = np.where((t >= Pick) & (t <= Pick + t[imax2]))
            # calculate slope as polynomal fit of order 1
            xslope2 = np.arange(0, len(xfilt[islope2]), 1)
            P2 = np.polyfit(xslope2, xfilt[islope2], 1)
            datafit2 = np.polyval(P2, xslope2)

        # compare results
        if P1 is not None and P2 is not None:
            if P1[0] < 0 and P2[0] < 0:
                FM = 'D'
            elif P1[0] >= 0 > P2[0]:
                FM = '-'
            elif P1[0] < 0 <= P2[0]:
                FM = '-'
            elif P1[0] > 0 and P2[0] > 0:
                FM = 'U'
            elif P1[0] <= 0 < P2[0]:
                FM = '+'
            elif P1[0] > 0 >= P2[0]:
                FM = '+'

        print ("fmpicker: Found polarity %s" % FM)

    if iplot > 1:
        plt.figure(iplot)
        plt.subplot(2, 1, 1)
        plt.plot(t, xraw, 'k')
        p1, = plt.plot([Pick, Pick], [max(xraw), -max(xraw)], 'b', linewidth=2)
        if P1 is not None:
            p2, = plt.plot(t[islope1], xraw[islope1])
            p3, = plt.plot(zc1, np.zeros(len(zc1)), '*g', markersize=14)
            p4, = plt.plot(t[islope1], datafit1, '--g', linewidth=2)
            plt.legend([p1, p2, p3, p4],
                       ['Pick', 'Slope Window', 'Zero Crossings', 'Slope'],
                       loc='best')
            plt.text(Pick + 0.02, max(xraw) / 2, '%s' % FM, fontsize=14)
            ax = plt.gca()
        plt.yticks([])
        plt.title('First-Motion Determination, %s, Unfiltered Data' % Xraw[
            0].stats.station)

        plt.subplot(2, 1, 2)
        plt.title('First-Motion Determination, Filtered Data')
        plt.plot(t, xfilt, 'k')
        p1, = plt.plot([Pick, Pick], [max(xfilt), -max(xfilt)], 'b',
                       linewidth=2)
        if P2 is not None:
            p2, = plt.plot(t[islope2], xfilt[islope2])
            p3, = plt.plot(zc2, np.zeros(len(zc2)), '*g', markersize=14)
            p4, = plt.plot(t[islope2], datafit2, '--g', linewidth=2)
            plt.text(Pick + 0.02, max(xraw) / 2, '%s' % FM, fontsize=14)
            ax = plt.gca()
        plt.xlabel('Time [s] since %s' % Xraw[0].stats.starttime)
        plt.yticks([])
        plt.show()
        raw_input()
        plt.close(iplot)

    return FM


def crossings_nonzero_all(data):
    pos = data > 0
    npos = ~pos
    return ((pos[:-1] & npos[1:]) | (npos[:-1] & pos[1:])).nonzero()[0]


def getSNR(X, TSNR, t1):
    '''
    Function to calculate SNR of certain part of seismogram relative to
    given time (onset) out of given noise and signal windows. A safety gap
    between noise and signal part can be set. Returns SNR and SNR [dB] and
    noiselevel.

    :param: X, time series (seismogram)
    :type:  `~obspy.core.stream.Stream`

    :param: TSNR, length of time windows [s] around t1 (onset) used to determine SNR
    :type: tuple (T_noise, T_gap, T_signal)

    :param: t1, initial time (onset) from which noise and signal windows are calculated
    :type: float
    '''

    assert isinstance(X, Stream), "%s is not a stream object" % str(X)

    x = X[0].data
    t = np.arange(0, X[0].stats.npts / X[0].stats.sampling_rate,
                  X[0].stats.delta)

    # get noise window
    inoise = getnoisewin(t, t1, TSNR[0], TSNR[1])

    # get signal window
    isignal = getsignalwin(t, t1, TSNR[2])
    if np.size(inoise) < 1:
        print ("getSNR: Empty array inoise, check noise window!")
        return
    elif np.size(isignal) < 1:
        print ("getSNR: Empty array isignal, check signal window!")
        return

    # demean over entire waveform
    x = x - np.mean(x[inoise])

    # calculate ratios
    noiselevel = np.sqrt(np.mean(np.square(x[inoise])))
    signallevel = np.sqrt(np.mean(np.square(x[isignal])))
    SNR = signallevel / noiselevel
    SNRdB = 10 * np.log10(SNR)

    return SNR, SNRdB, noiselevel


def getnoisewin(t, t1, tnoise, tgap):
    '''
    Function to extract indeces of data out of time series for noise calculation.
    Returns an array of indeces.

    :param: t, array of time stamps
    :type:  numpy array

    :param: t1, time from which relativ to it noise window is extracted
    :type: float

    :param: tnoise, length of time window [s] for noise part extraction
    :type: float

    :param: tgap, safety gap between t1 (onset) and noise window to
            ensure, that noise window contains no signal
    :type: float
    '''

    # get noise window
    inoise, = np.where((t <= max([t1 - tgap, 0])) \
                      & (t >= max([t1 - tnoise - tgap, 0])))
    if np.size(inoise) < 1:
        print ("getnoisewin: Empty array inoise, check noise window!")

    return inoise


def getsignalwin(t, t1, tsignal):
    '''
    Function to extract data out of time series for signal level calculation.
    Returns an array of indeces.

    :param: t, array of time stamps
    :type:  numpy array

    :param: t1, time from which relativ to it signal window is extracted
    :type: float

    :param: tsignal, length of time window [s] for signal level calculation
    :type: float
    '''

    # get signal window
    isignal, = np.where((t <= min([t1 + tsignal, len(t)])) \
                       & (t >= t1))
    if np.size(isignal) < 1:
        print ("getsignalwin: Empty array isignal, check signal window!")

    return isignal


def getResolutionWindow(snr):
    """
    Number -> Float
    produce the half of the time resolution window width from given SNR
    value
          SNR >= 3    ->  2 sec    HRW
      3 > SNR >= 2    ->  5 sec    MRW
      2 > SNR >= 1.5  -> 10 sec    LRW
    1.5 > SNR         -> 15 sec   VLRW
    see also Diehl et al. 2009

    >>> getResolutionWindow(0.5)
    7.5
    >>> getResolutionWindow(1.8)
    5.0
    >>> getResolutionWindow(2.3)
    2.5
    >>> getResolutionWindow(4)
    1.0
    >>> getResolutionWindow(2)
    2.5
    """

    res_wins = {'HRW': 2., 'MRW': 5., 'LRW': 10., 'VLRW': 15.}

    if snr < 1.5:
        time_resolution = res_wins['VLRW']
    elif snr < 2.:
        time_resolution = res_wins['LRW']
    elif snr < 3.:
        time_resolution = res_wins['MRW']
    else:
        time_resolution = res_wins['HRW']

    return time_resolution/2


def wadaticheck(pickdic, dttolerance, iplot):
    '''
    Function to calculate Wadati-diagram from given P and S onsets in order
    to detect S pick outliers. If a certain S-P time deviates by dttolerance
    from regression of S-P time the S pick is marked and down graded.

    : param: pickdic, dictionary containing picks and quality parameters
    : type:  dictionary

    : param: dttolerance, maximum adjusted deviation of S-P time from
             S-P time regression
    : type:  float

    : param: iplot, if iplot > 1, Wadati diagram is shown
    : type:  int
    '''

    checkedonsets = pickdic

    # search for good quality picks and calculate S-P time
    Ppicks = []
    Spicks = []
    SPtimes = []
    for key in pickdic:
        if pickdic[key]['P']['weight'] < 4 and pickdic[key]['S']['weight'] < 4:
           # calculate S-P time
           spt = pickdic[key]['S']['mpp'] - pickdic[key]['P']['mpp']
           # add S-P time to dictionary
           pickdic[key]['SPt'] = spt
           # add P onsets and corresponding S-P times to list
           UTCPpick = UTCDateTime(pickdic[key]['P']['mpp'])
           UTCSpick = UTCDateTime(pickdic[key]['S']['mpp'])
           Ppicks.append(UTCPpick.timestamp)
           Spicks.append(UTCSpick.timestamp)
           SPtimes.append(spt)


    if len(SPtimes) >= 3:
        # calculate slope
        p1 = np.polyfit(Ppicks, SPtimes, 1)
        wdfit = np.polyval(p1, Ppicks)
        wfitflag = 0

        # calculate vp/vs ratio before check
        vpvsr = p1[0] + 1
        print ("###############################################")
        print ("wadaticheck: Average Vp/Vs ratio before check: %f" % vpvsr)

        checkedPpicks = []
        checkedSpicks = []
        checkedSPtimes = []
        # calculate deviations from Wadati regression
        ii = 0
        ibad = 0
        for key in pickdic:
            if pickdic[key].has_key('SPt'):
                wddiff = abs(pickdic[key]['SPt'] - wdfit[ii])
                ii += 1
                # check, if deviation is larger than adjusted
                if wddiff > dttolerance:
                    # mark onset and downgrade S-weight to 9
                    # (not used anymore)
                    marker = 'badWadatiCheck'
                    pickdic[key]['S']['weight'] = 9
                    ibad += 1
                else:
                    marker = 'goodWadatiCheck'
                    checkedPpick =  UTCDateTime(pickdic[key]['P']['mpp'])
                    checkedPpicks.append(checkedPpick.timestamp)
                    checkedSpick = UTCDateTime(pickdic[key]['S']['mpp'])
                    checkedSpicks.append(checkedSpick.timestamp)
                    checkedSPtime = pickdic[key]['S']['mpp'] - pickdic[key]['P']['mpp']
                    checkedSPtimes.append(checkedSPtime)

                pickdic[key]['S']['marked'] = marker

        if len(checkedPpicks) >= 3:
            # calculate new slope
            p2 = np.polyfit(checkedPpicks, checkedSPtimes, 1)
            wdfit2 = np.polyval(p2, checkedPpicks)

            # calculate vp/vs ratio after check
            cvpvsr = p2[0] + 1
            print ("wadaticheck: Average Vp/Vs ratio after check: %f" % cvpvsr)
            print ("wadatacheck: Skipped %d S pick(s)" % ibad)
        else:
            print ("###############################################")
            print ("wadatacheck: Not enough checked S-P times available!")
            print ("Skip Wadati check!")

        checkedonsets = pickdic

    else:
        print ("wadaticheck: Not enough S-P times available for reliable regression!")
        print ("Skip wadati check!")
        wfitflag = 1

    # plot results
    if iplot > 1:
        plt.figure(iplot)
        f1, = plt.plot(Ppicks, SPtimes, 'ro')
        if wfitflag == 0:
            f2, = plt.plot(Ppicks, wdfit, 'k')
            f3, = plt.plot(checkedPpicks, checkedSPtimes, 'ko')
            f4, = plt.plot(checkedPpicks, wdfit2, 'g')
            plt.title('Wadati-Diagram, %d S-P Times, Vp/Vs(raw)=%5.2f,' \
                      'Vp/Vs(checked)=%5.2f' % (len(SPtimes), vpvsr, cvpvsr))
            plt.legend([f1, f2, f3, f4], ['Skipped S-Picks', 'Wadati 1',
                                          'Reliable S-Picks', 'Wadati 2'], loc='best')
        else:
            plt.title('Wadati-Diagram, %d S-P Times' % len(SPtimes))

        plt.ylabel('S-P Times [s]')
        plt.xlabel('P Times [s]')
        plt.show()
        raw_input()
        plt.close(iplot)

    return checkedonsets


def checksignallength(X, pick, TSNR, minsiglength, nfac, minpercent, iplot):
    '''
    Function to detect spuriously picked noise peaks.
    Uses RMS trace of all 3 components (if available) to determine,
    how many samples [per cent] after P onset are below certain
    threshold, calculated from noise level times noise factor.

    : param: X, time series (seismogram)
    : type:  `~obspy.core.stream.Stream`

    : param: pick, initial (AIC) P onset time
    : type:  float

    : param: TSNR, length of time windows around initial pick [s]
    : type:  tuple (T_noise, T_gap, T_signal)

    : param: minsiglength, minium required signal length [s] to
             declare pick as P onset
    : type:  float

    : param: nfac, noise factor (nfac * noise level = threshold)
    : type:  float

    : param: minpercent, minimum required percentage of samples
             above calculated threshold
    : type:  float

    : param: iplot, if iplot > 1, results are shown in figure
    : type:  int
    '''

    assert isinstance(X, Stream), "%s is not a stream object" % str(X)

    print ("Checking signal length ...")

    if len(X) > 1:
        # all three components available
        # make sure, all components have equal lengths
        ilen = min([len(X[0].data), len(X[1].data), len(X[2].data)])
        x1 = X[0][0:ilen]
        x2 = X[1][0:ilen]
        x3 = X[2][0:ilen]
        # get RMS trace
        rms = np.sqrt((np.power(x1, 2) + np.power(x2, 2) + np.power(x3, 2)) / 3)
    else:
        x1 = X[0].data
        rms = np.sqrt(np.power(2, x1))

    t = np.arange(0, ilen / X[0].stats.sampling_rate,
                  X[0].stats.delta)

    # get noise window in front of pick plus saftey gap
    inoise = getnoisewin(t, pick - 0.5, TSNR[0], TSNR[1])
    # get signal window
    isignal = getsignalwin(t, pick, minsiglength)
    # calculate minimum adjusted signal level
    minsiglevel = max(rms[inoise]) * nfac
    # minimum adjusted number of samples over minimum signal level
    minnum = len(isignal) * minpercent/100
    # get number of samples above minimum adjusted signal level
    numoverthr = len(np.where(rms[isignal] >= minsiglevel)[0])

    if numoverthr >= minnum:
        print ("checksignallength: Signal reached required length.")
        returnflag = 1
    else:
        print ("checksignallength: Signal shorter than required minimum signal length!")
        print ("Presumably picked noise peak, pick is rejected!")
        print ("(min. signal length required: %s s)" % minsiglength)
        returnflag = 0

    if iplot == 2:
        plt.figure(iplot)
        p1, = plt.plot(t,rms, 'k')
        p2, = plt.plot(t[inoise], rms[inoise], 'c')
        p3, = plt.plot(t[isignal],rms[isignal], 'r')
        p4, = plt.plot([t[isignal[0]], t[isignal[len(isignal)-1]]],
                       [minsiglevel, minsiglevel], 'g', linewidth=2)
        p5, = plt.plot([pick, pick], [min(rms), max(rms)], 'b', linewidth=2)
        plt.legend([p1, p2, p3, p4, p5], ['RMS Data', 'RMS Noise Window',
                                          'RMS Signal Window', 'Minimum Signal Level',
                                          'Onset'], loc='best')
        plt.xlabel('Time [s] since %s' % X[0].stats.starttime)
        plt.ylabel('Counts')
        plt.title('Check for Signal Length, Station %s' % X[0].stats.station)
        plt.yticks([])
        plt.show()
        raw_input()
        plt.close(iplot)

    return returnflag


def checkPonsets(pickdic, dttolerance, iplot):
    '''
    Function to check statistics of P-onset times: Control deviation from
    median (maximum adjusted deviation = dttolerance) and apply pseudo-
    bootstrapping jackknife.

    : param: pickdic, dictionary containing picks and quality parameters
    : type:  dictionary

    : param: dttolerance, maximum adjusted deviation of P-onset time from
             median of all P onsets
    : type:  float

    : param: iplot, if iplot > 1, Wadati diagram is shown
    : type:  int
    '''

    checkedonsets = pickdic

    # search for good quality P picks
    Ppicks = []
    stations = []
    for key in pickdic:
        if pickdic[key]['P']['weight'] < 4:
           # add P onsets to list
           UTCPpick = UTCDateTime(pickdic[key]['P']['mpp'])
           Ppicks.append(UTCPpick.timestamp)
           stations.append(key)

    # apply jackknife bootstrapping on variance of P onsets
    print ("###############################################")
    print ("checkPonsets: Apply jackknife bootstrapping on P-onset times ...")
    [xjack,PHI_pseudo,PHI_sub] = jackknife(Ppicks, 'VAR', 1)
    # get pseudo variances smaller than average variances
    # (times safety factor), these picks passed jackknife test
    ij = np.where(PHI_pseudo <= 2 * xjack)
    # these picks did not pass jackknife test
    badjk = np.where(PHI_pseudo > 2 * xjack)
    badjkstations = np.array(stations)[badjk]
    print ("checkPonsets: %d pick(s) did not pass jackknife test!" % len(badjkstations))

    # calculate median from these picks
    pmedian = np.median(np.array(Ppicks)[ij])
    # find picks that deviate less than dttolerance from median
    ii = np.where(abs(np.array(Ppicks)[ij] - pmedian) <= dttolerance)
    jj = np.where(abs(np.array(Ppicks)[ij] - pmedian) > dttolerance)
    igood = ij[0][ii]
    ibad = ij[0][jj]
    goodstations = np.array(stations)[igood]
    badstations = np.array(stations)[ibad]

    print ("checkPonsets: %d pick(s) deviate too much from median!" % len(ibad))
    print ("checkPonsets: Skipped %d P pick(s) out of %d" % (len(badstations) \
            + len(badjkstations), len(stations)))

    goodmarker = 'goodPonsetcheck'
    badmarker = 'badPonsetcheck'
    badjkmarker = 'badjkcheck'
    for i in range(0, len(goodstations)):
        # mark P onset as checked and keep P weight
        pickdic[goodstations[i]]['P']['marked'] = goodmarker
    for i in range(0, len(badstations)):
        # mark P onset and downgrade P weight to 9
        # (not used anymore)
        pickdic[badstations[i]]['P']['marked'] = badmarker
        pickdic[badstations[i]]['P']['weight'] = 9
    for i in range(0, len(badjkstations)):
        # mark P onset and downgrade P weight to 9
        # (not used anymore)
        pickdic[badjkstations[i]]['P']['marked'] = badjkmarker
        pickdic[badjkstations[i]]['P']['weight'] = 9

    checkedonsets = pickdic

    if iplot > 1:
        p1, = plt.plot(np.arange(0, len(Ppicks)), Ppicks, 'r+', markersize=14)
        p2, = plt.plot(igood, np.array(Ppicks)[igood], 'g*', markersize=14)
        p3, = plt.plot([0, len(Ppicks) - 1], [pmedian, pmedian], 'g',
                       linewidth=2)
        for i in range(0, len(Ppicks)):
            plt.text(i, Ppicks[i] + 0.2, stations[i])

        plt.xlabel('Number of P Picks')
        plt.ylabel('Onset Time [s] from 1.1.1970')
        plt.legend([p1, p2, p3], ['Skipped P Picks', 'Good P Picks', 'Median'],
                   loc='best')
        plt.title('Check P Onsets')
        plt.show()
        raw_input()

    return checkedonsets


def jackknife(X, phi, h):
    '''
    Function to calculate the Jackknife Estimator for a given quantity,
    special type of boot strapping. Returns the jackknife estimator PHI_jack
    the pseudo values PHI_pseudo and the subgroup parameters PHI_sub.

    : param: X, given quantity
    : type:  list

    : param: phi, chosen estimator, choose between:
             "MED" for median
             "MEA" for arithmetic mean
             "VAR" for variance
    : type:  string

    : param: h, size of subgroups, optinal, default = 1
    : type:  integer
    '''

    PHI_jack = None
    PHI_pseudo = None
    PHI_sub = None

    # determine number of subgroups
    g = len(X) / h

    if type(g) is not int:
        print ("jackknife: Cannot divide quantity X in equal sized subgroups!")
        print ("Choose another size for subgroups!")
        return PHI_jack, PHI_pseudo, PHI_sub
    else:
        # estimator of undisturbed spot check
        if phi == 'MEA':
            phi_sc = np.mean(X)
        elif phi == 'VAR':
            phi_sc = np.var(X)
        elif phi == 'MED':
            phi_sc = np.median(X)

        # estimators of subgroups
        PHI_pseudo = []
        PHI_sub = []
        for i in range(0, g - 1):
            # subgroup i, remove i-th sample
            xx = X[:]
            del xx[i]
            # calculate estimators of disturbed spot check
            if phi == 'MEA':
                phi_sub = np.mean(xx)
            elif phi == 'VAR':
                phi_sub = np.var(xx)
            elif phi == 'MED':
                phi_sub = np.median(xx)

            PHI_sub.append(phi_sub)
            # pseudo values
            phi_pseudo = g * phi_sc - ((g - 1) * phi_sub)
            PHI_pseudo.append(phi_pseudo)
        # jackknife estimator
        PHI_jack = np.mean(PHI_pseudo)

    return PHI_jack, PHI_pseudo, PHI_sub


def checkZ4S(X, pick, zfac, checkwin, iplot):
    '''
    Function to compare energy content of vertical trace with
    energy content of horizontal traces to detect spuriously
    picked S onsets instead of P onsets. Usually, P coda shows
    larger longitudal energy on vertical trace than on horizontal
    traces, where the transversal energy is larger within S coda.
    Be careful: there are special circumstances, where this is not
    the case!

    : param: X, fitered(!) time series, three traces
    : type:  `~obspy.core.stream.Stream`

    : param: pick, initial (AIC) P onset time
    : type:  float

    : param: zfac, factor for threshold determination,
             vertical energy must exceed coda level times zfac
             to declare a pick as P onset
    : type:  float

    : param: checkwin, window length [s] for calculating P-coda
             energy content
    : type:  float

    : param: iplot, if iplot > 1, energy content and threshold
             are shown
    : type:  int
    '''

    assert isinstance(X, Stream), "%s is not a stream object" % str(X)

    print ("Check for spuriously picked S onset instead of P onset ...")

    returnflag = 0

    # split components
    zdat = X.select(component="Z")
    edat = X.select(component="E")
    if len(edat) == 0:  # check for other components
        edat = X.select(component="2")
    ndat = X.select(component="N")
    if len(ndat) == 0:  # check for other components
        ndat = X.select(component="1")


    z = zdat[0].data
    tz = np.arange(0, zdat[0].stats.npts / zdat[0].stats.sampling_rate,
                  zdat[0].stats.delta)

    # calculate RMS trace from vertical component
    absz = np.sqrt(np.power(z, 2))
    # calculate RMS trace from both horizontal traces
    # make sure, both traces have equal lengths
    lene = len(edat[0].data)
    lenn = len(ndat[0].data)
    minlen = min([lene, lenn])
    absen = np.sqrt(np.power(edat[0].data[0:minlen - 1], 2) \
                    + np.power(ndat[0].data[0:minlen - 1], 2))

    # get signal window
    isignal = getsignalwin(tz, pick, checkwin)

    # calculate energy levels
    zcodalevel = max(absz[isignal])
    encodalevel = max(absen[isignal])

    # calculate threshold
    minsiglevel = encodalevel * zfac

    # vertical P-coda level must exceed horizontal P-coda level
    # zfac times encodalevel
    if zcodalevel < minsiglevel:
        print ("checkZ4S: Maybe S onset? Skip this P pick!")
    else:
        print ("checkZ4S: P onset passes checkZ4S test!")
        returnflag = 1

    if iplot > 1:
        te = np.arange(0, edat[0].stats.npts / edat[0].stats.sampling_rate,
                  edat[0].stats.delta)
        tn = np.arange(0, ndat[0].stats.npts / ndat[0].stats.sampling_rate,
                  ndat[0].stats.delta)
        plt.plot(tz, z / max(z), 'k')
        plt.plot(tz[isignal], z[isignal] / max(z), 'r')
        plt.plot(te, edat[0].data / max(edat[0].data) + 1, 'k')
        plt.plot(te[isignal], edat[0].data[isignal] / max(edat[0].data) + 1, 'r')
        plt.plot(tn, ndat[0].data / max(ndat[0].data) + 2, 'k')
        plt.plot(tn[isignal], ndat[0].data[isignal] / max(ndat[0].data) + 2, 'r')
        plt.plot([tz[isignal[0]], tz[isignal[len(isignal) - 1]]],
                 [minsiglevel / max(z), minsiglevel / max(z)], 'g',
                 linewidth=2)
        plt.xlabel('Time [s] since %s' % zdat[0].stats.starttime)
        plt.ylabel('Normalized Counts')
        plt.yticks([0, 1, 2], [zdat[0].stats.channel, edat[0].stats.channel,
                               ndat[0].stats.channel])
        plt.title('CheckZ4S, Station %s' % zdat[0].stats.station)
        plt.show()
        raw_input()

    return returnflag


def writephases(arrivals, fformat, filename):
    '''
    Function of methods to write phases to the following standard file
    formats used for locating earthquakes:

    HYPO71, NLLoc, VELEST, HYPOSAT, HYPOINVERSE and hypoDD

    :param: arrivals
    :type: dictionary containing all phase information including
           station ID, phase, first motion, weight (uncertainty), 
           ....

    :param: fformat
    :type:  string, chosen file format (location routine),
            choose between NLLoc, HYPO71, HYPOSAT, VELEST, 
            HYPOINVERSE, and hypoDD

    :param: filename, full path and name of phase file
    :type: string
    '''


    if fformat == 'NLLoc':
    	print ("Writing phases to %s for NLLoc" % filename)
        fid = open("%s" % filename, 'w')
        # write header
        fid.write('# EQEVENT:  Label: EQ001  Loc:  X 0.00  Y 0.00  Z 10.00  OT 0.00 \n')
        for key in arrivals:
            if arrivals[key]['P']['weight'] < 4:
                # NLLoc only knows weight 0 (do not use pick)
                # and weight 1 (use pick)
                NLLocweight = 1 
                # write phase information to file
                fid.write('%s \n' % key) 

        fid.close()



        

if __name__ == '__main__':
    import doctest
    doctest.testmod()<|MERGE_RESOLUTION|>--- conflicted
+++ resolved
@@ -76,14 +76,9 @@
     # if EPick stays NaN the signal window size will be doubled
     while np.isnan(EPick):
         if count > 0:
-<<<<<<< HEAD
-            print("earllatepicker: Doubled signal window size %s time(s) "
-                  "because of NaN for earliest pick." %count)
-=======
             if stealthMode is False:
                 print("\nearllatepicker: Doubled signal window size %s time(s) "
                       "because of NaN for earliest pick." %count)
->>>>>>> 0223869d
             isigDoubleWinStart = pis[-1] + 1
             isignalDoubleWin = np.arange(isigDoubleWinStart,
                                      isigDoubleWinStart + len(pis))

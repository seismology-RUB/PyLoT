--- conflicted
+++ resolved
@@ -233,39 +233,6 @@
 
         # quality assessment using SNR and slope from CF
         if self.Pick is not None:
-<<<<<<< HEAD
-            self.Data[0].data = check_counts_ms(self.Data[0].data)
-            # calculate SNR from CF
-            # subtract beginning of Tcf to get sample index in self.Data, which
-            # is cut out off trace
-            self.SNR = getSNR(self.Data, self.TSNR, self.Pick-self.Tcf[0])[0]  # TODO Check wether this yields similar results
-            # calculate slope from CF after initial pick
-            try:
-                self.slope, iislope, datafit = calcSlope(self.Data, self.aicsmooth, self.Tcf, self.Pick, self.TSNR)
-            except Exception:
-                if self.iplot > 1:
-                    if real_None(self.fig) is None:
-                        fig = plt.figure()
-                        plt_flag = 1
-                    else:
-                        fig = self.fig
-                    ax = fig.add_subplot(111)
-                    x = self.Data[0].data
-                    ax.plot(self.Tcf, x / max(x), color=self._linecolor, linewidth=0.7, label='(HOS-/AR-) Data')
-                    ax.plot(self.Tcf, self.aicsmooth / max(self.aicsmooth), 'r', label='Smoothed AIC-CF')
-                    ax.legend(loc=1)
-                    ax.set_xlabel('Time [s] since %s' % self.Data[0].stats.starttime)
-                    ax.set_yticks([])
-                    ax.set_title(self.Data[0].stats.station)
-                    if plt_flag == 1:
-                        fig.show()
-                        try:
-                            input()
-                        except SyntaxError:
-                            pass
-                        plt.close(fig)
-                return
-=======
             # get noise window
             inoise = getnoisewin(self.Tcf, self.Pick, self.TSNR[0], self.TSNR[1])
             # check, if these are counts or m/s, important for slope estimation!
@@ -302,9 +269,29 @@
             # find maximum within slope determination window
             # 'cause slope should be calculated up to first local minimum only!
             try:
-                dataslope = self.Data[0].data[islope[0][0:-1]]
-            except IndexError:
-                print("Slope Calculation: empty array islope, check signal window")
+                self.slope, iislope, datafit = calcSlope(self.Data, self.aicsmooth, self.Tcf, self.Pick, self.TSNR)
+            except Exception:
+                if self.iplot > 1:
+                    if real_None(self.fig) is None:
+                        fig = plt.figure()
+                        plt_flag = 1
+                    else:
+                        fig = self.fig
+                    ax = fig.add_subplot(111)
+                    x = self.Data[0].data
+                    ax.plot(self.Tcf, x / max(x), color=self._linecolor, linewidth=0.7, label='(HOS-/AR-) Data')
+                    ax.plot(self.Tcf, self.aicsmooth / max(self.aicsmooth), 'r', label='Smoothed AIC-CF')
+                    ax.legend(loc=1)
+                    ax.set_xlabel('Time [s] since %s' % self.Data[0].stats.starttime)
+                    ax.set_yticks([])
+                    ax.set_title(self.Data[0].stats.station)
+                    if plt_flag == 1:
+                        fig.show()
+                        try:
+                            input()
+                        except SyntaxError:
+                            pass
+                        plt.close(fig)
                 return
             if len(dataslope) < 2:
                 print('No or not enough data in slope window found!')
@@ -356,7 +343,6 @@
             else:
                 self.slope = 1 / (len(dataslope) * self.Data[0].stats.delta) * (datafit[-1] - datafit[0])
 
->>>>>>> df0f059f
         else:
             self.SNR = -1
             self.slope = -1

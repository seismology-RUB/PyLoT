--- conflicted
+++ resolved
@@ -193,10 +193,6 @@
         aicsmooth = aicsmooth - offset
         cf = self.Data[0].data
         # get maximum of HOS/AR-CF as startimg point for searching
-<<<<<<< HEAD
-        # minimum in AIC function
-        icfmax = np.argmax(self.Data[0].data)
-=======
         # minimum in AIC function 
         icfmax = np.argmax(cf)
 
@@ -213,7 +209,6 @@
                     icfmax = index - 1
                     break
         # MP MP ---
->>>>>>> 5c741607
 
         # find minimum in AIC-CF front of maximum of HOS/AR-CF
         lpickwindow = int(round(self.PickWindow / self.dt))

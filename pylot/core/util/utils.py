--- conflicted
+++ resolved
@@ -22,7 +22,6 @@
         fn = '_' + fn
     return fn
 
-<<<<<<< HEAD
 
 def getHash(time):
     '''
@@ -44,30 +43,11 @@
     :type restype: str
     :param authority_id: name of the institution carrying out the processing
     :type authority_id: str, optional
-=======
-def getHash(origintime):
-    '''
-
-    :param origintime:
-    :return:
-    '''
-    hg = hashlib.sha1()
-    hg.update(origintime.strftime('%Y-%m-%d %H:%M:%S.%f'))
-    return hg.hexdigest()
-
-def createResourceID(timetohash, restype, authority_id=None):
-    '''
-
-    :param timetohash:
-    :param restype:
-    :param authority_id:
->>>>>>> c88ba18d
     :return:
     '''
     assert isinstance(timetohash, UTCDateTime), "'timetohash' is not an ObsPy" \
                                                 "UTCDateTime object"
     hid = getHash(timetohash)
-<<<<<<< HEAD
     if hrstr is None:
         resID = ope.ResourceIdentifier(restype + '/' + hid[0:6])
     else:
@@ -78,14 +58,6 @@
 
 
 def createOrigin(origintime, cinfo, latitude, longitude, depth, resID=None,
-=======
-    resID = ope.ResourceIdentifier(restype + '/' + hid[0:6])
-    if authority_id is not None:
-        resID.convertIDToQuakeMLURI(authority_id=authority_id)
-
-
-def createOrigin(origintime, latitude, longitude, depth, resID=None,
->>>>>>> c88ba18d
                  authority_id=None):
     '''
     createOrigin - function to create an ObsPy Origin
@@ -99,7 +71,6 @@
     :type depth: float
     :return: An ObsPy :class: `~obspy.core.event.Origin` object
     '''
-<<<<<<< HEAD
     if resID is None:
         resID = createResourceID(origintime, 'orig', authority_id=authority_id)
     elif isinstance(resID, str):
@@ -117,18 +88,10 @@
 
 
 def createEvent(origintime, cinfo, etype, resID=None, authority_id=None):
-=======
-    pass
-
-
-def createEvent(origintime, cinfo, etype, resID=None,
-                authority_id=None, **kwargs):
->>>>>>> c88ba18d
     '''
     createEvent - funtion to create an ObsPy Event
     :param origintime: the events origintime
     :type origintime: :class: `~obspy.core.utcdatetime.UTCDateTime` object
-<<<<<<< HEAD
     :param cinfo: An ObsPy :class: `~obspy.core.event.CreationInfo` object
         holding information on the creation of the returned object
     :type cinfo: :class: `~obspy.core.event.CreationInfo` object
@@ -148,30 +111,15 @@
         resID = createResourceID(origintime, etype, authority_id)
     elif isinstance(resID, str):
         resID = createResourceID(origintime, etype, authority_id, resID)
-=======
-    :param cinfo:
-    :param etype:
-    :param resID:
-    :param authority_id:
-    :param kwargs:
-    :return: An ObsPy :class: `~obspy.core.event.Event` object
-    '''
-    etype = ope.EventType(etype)
-    if resID is None:
-        resID = createResourceID(origintime, etype, authority_id)
->>>>>>> c88ba18d
     event = ope.Event(resource_id=resID)
     event.creation_info = cinfo
     event.event_type = etype
     return event
-
-<<<<<<< HEAD
+def createPick(picknum, picktime, eventnum, cinfo, phase, station, wfseedstr,
+
 
 def createPick(origintime, picknum, picktime, eventnum, cinfo, phase, station,
                wfseedstr,
-=======
-def createPick(picknum, picktime, eventnum, cinfo, phase, station, wfseedstr,
->>>>>>> c88ba18d
                authority_id):
     '''
     createPick - function to create an ObsPy Pick
@@ -195,14 +143,8 @@
     :type authority_id: str
     :return: An ObsPy :class: `~obspy.core.event.Pick` object
     '''
-<<<<<<< HEAD
     pickID = eventnum + '_' + station + '/{0:3d}'.format(picknum)
     pickresID = createResourceID(origintime, 'pick', authority_id, pickID)
-=======
-    pickID = 'pick/' + eventnum + '/' + station + '/{0:3d}'.format(picknum)
-    pickresID = ope.ResourceIdentifier(id=pickID)
-    pickresID.convertIDToQuakeMLURI(authority_id=authority_id)
->>>>>>> c88ba18d
     pick = ope.Pick()
     pick.resource_id = pickresID
     pick.time = picktime
@@ -210,10 +152,7 @@
     pick.phase_hint = phase
     pick.waveform_id = ope.ResourceIdentifier(id=wfseedstr, prefix='file:/')
     return pick
-<<<<<<< HEAD
-
-=======
->>>>>>> c88ba18d
+
 
 def createArrival(pickresID, eventnum, cinfo, phase, station, authority_id,
                   azimuth=None, dist=None):
@@ -253,7 +192,6 @@
         arrival.azimuth = azimuth
     arrival.distance = None
     return arrival
-<<<<<<< HEAD
 
 
 def createMagnitude(originID, origintime, cinfo, authority_id=None):
@@ -288,8 +226,6 @@
     amplitude.type = AmplitudeCategory('point')
     amplitude.pick_id = pickresID
 
-=======
->>>>>>> c88ba18d
 
 def getOwner(fn):
     return pwd.getpwuid(os.stat(fn).st_uid).pw_name

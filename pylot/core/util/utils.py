#!/usr/bin/env python
# -*- coding: utf-8 -*-

import hashlib
import numpy as np
from scipy.interpolate import splrep, splev
import os
import pwd
import re
import subprocess
from obspy import UTCDateTime, read


def _pickle_method(m):
    if m.im_self is None:
        return getattr, (m.im_class, m.im_func.func_name)
    else:
        return getattr, (m.im_self, m.im_func.func_name)

def fit_curve(x, y):
    return splev, splrep(x, y)

def getindexbounds(f, eta):
    mi = f.argmax()
    m = max(f)
    b = m * eta
    l = find_nearest(f[:mi], b)
    u = find_nearest(f[mi:], b) + mi
    return mi, l, u

def worker(func, input, cores='max', async=False):
    import multiprocessing

    if cores == 'max':
        cores = multiprocessing.cpu_count()

    pool = multiprocessing.Pool(cores)
    if async == True:
        result = pool.map_async(func, input)
    else:
        result = pool.map(func, input)
    pool.close()
    return result

def clims(lim1, lim2):
    """
    takes two pairs of limits and returns one pair of common limts
    :param lim1:
    :param lim2:
    :return:

    >>> clims([0, 4], [1, 3])
    [0, 4]
    >>> clims([1, 4], [0, 3])
    [0, 4]
    >>> clims([1, 3], [0, 4])
    [0, 4]
    >>> clims([0, 3], [1, 4])
    [0, 4]
    >>> clims([0, 3], [0, 4])
    [0, 4]
    >>> clims([1, 4], [0, 4])
    [0, 4]
    >>> clims([0, 4], [0, 4])
    [0, 4]
    >>> clims([0, 4], [1, 4])
    [0, 4]
    >>> clims([0, 4], [0, 3])
    [0, 4]
    """
    lim = [None, None]
    if lim1[0] < lim2[0]:
        lim[0] = lim1[0]
    else:
        lim[0] = lim2[0]
    if lim1[1] > lim2[1]:
        lim[1] = lim1[1]
    else:
        lim[1] = lim2[1]
    return lim


def demeanTrace(trace, window):
    """
    takes a trace object and returns the same trace object but with data
    demeaned within a certain time window
    :param trace: waveform trace object
    :type trace: `~obspy.core.stream.Trace`
    :param window:
    :type window: tuple
    :return: trace
    :rtype: `~obspy.core.stream.Trace`
    """
    trace.data -= trace.data[window].mean()
    return trace


def findComboBoxIndex(combo_box, val):
    """
    Function findComboBoxIndex takes a QComboBox object and a string and
    returns either 0 or the index throughout all QComboBox items.
    :param combo_box: Combo box object.
    :type combo_box: `~QComboBox`
    :param val: Name of a combo box to search for.
    :type val: basestring
    :return: index value of item with name val or 0
    """
    return combo_box.findText(val) if combo_box.findText(val) is not -1 else 0

def find_in_list(list, str):
    """
    takes a list of strings and a string and returns the first list item
    matching the string pattern
    :param list: list to search in
    :param str: pattern to search for
    :return: first list item containing pattern

    .. example::

    >>> l = ['/dir/e1234.123.12', '/dir/e2345.123.12', 'abc123', 'def456']
    >>> find_in_list(l, 'dir')
    '/dir/e1234.123.12'
    >>> find_in_list(l, 'e1234')
    '/dir/e1234.123.12'
    >>> find_in_list(l, 'e2')
    '/dir/e2345.123.12'
    >>> find_in_list(l, 'ABC')
    'abc123'
    >>> find_in_list(l, 'f456')
    'def456'
    >>> find_in_list(l, 'gurke')

    """
    rlist = [s for s in list if str.lower() in s.lower()]
    if rlist:
        return rlist[0]
    return None

def find_nearest(array, value):
    '''
    function find_nearest takes an array and a value and returns the
    index of the nearest value found in the array
    :param array: array containing values
    :type array: `~numpy.ndarray`
    :param value: number searched for
    :return: index of the array item being nearest to the value

    >>> a = np.array([ 1.80339578, -0.72546654,  0.95769195, -0.98320759, 0.85922623])
    >>> find_nearest(a, 1.3)
    2
    >>> find_nearest(a, 0)
    1
    >>> find_nearest(a, 2)
    0
    >>> find_nearest(a, -1)
    3
    >>> a = np.array([ 1.1, -0.7,  0.9, -0.9, 0.8])
    >>> find_nearest(a, 0.849)
    4
    '''
    return (np.abs(array - value)).argmin()


def fnConstructor(s):
    '''
    takes a string and returns a valid filename (especially on windows machines)
    :param s: desired filename
    :type s: str
    :return: valid filename
    '''
    if type(s) is str:
        s = s.split(':')[-1]
    else:
        s = getHash(UTCDateTime())

    badchars = re.compile(r'[^A-Za-z0-9_. ]+|^\.|\.$|^ | $|^$')
    badsuffix = re.compile(r'(aux|com[1-9]|con|lpt[1-9]|prn)(\.|$)')

    fn = badchars.sub('_', s)

    if badsuffix.match(fn):
        fn = '_' + fn
    return fn


def four_digits(year):
    """
    takes a two digit year integer and returns the correct four digit equivalent
    from the last 100 years
    :param year: two digit year
    :type year: int
    :return: four digit year correspondant

    >>> four_digits(20)
    1920
    >>> four_digits(16)
    2016
    >>> four_digits(00)
    2000
    """
    if year + 2000 <= UTCDateTime.utcnow().year:
        year += 2000
    else:
        year += 1900
    return year


def getGlobalTimes(stream):
    '''
    takes a stream object and returns the latest end and the earliest start
    time of all contained trace objects
    :param stream: seismological data stream
    :type stream: `~obspy.core.stream.Stream`
    :return: minimum start time and maximum end time
    '''
    min_start = UTCDateTime()
    max_end = None
    for trace in stream:
        if trace.stats.starttime < min_start:
            min_start = trace.stats.starttime
        if max_end is None or trace.stats.endtime > max_end:
            max_end = trace.stats.endtime
    return min_start, max_end


def getHash(time):
    '''
    takes a time object and returns the corresponding SHA1 hash of the
    formatted date string
    :param time: time object for which a hash should be calculated
    :type time: :class: `~obspy.core.utcdatetime.UTCDateTime` object
    :return: str
    '''
    hg = hashlib.sha1()
    hg.update(time.strftime('%Y-%m-%d %H:%M:%S.%f'))
    return hg.hexdigest()


def getLogin():
    '''
    returns the actual user's login ID
    :return: login ID
    '''
    return pwd.getpwuid(os.getuid())[0]


def getOwner(fn):
    '''
    takes a filename and return the login ID of the actual owner of the file
    :param fn: filename of the file tested
    :type fn: str
    :return: login ID of the file's owner
    '''
    return pwd.getpwuid(os.stat(fn).st_uid).pw_name


def getPatternLine(fn, pattern):
    """
    takes a file name and a pattern string to search for in the file and
    returns the first line which contains the pattern string otherwise 'None'
    :param fn: file name
    :type fn: str
    :param pattern: pattern string to search for
    :type pattern: str
    :return: the complete line containing the pattern string or None

    >>> getPatternLine('utils.py', 'python')
    '#!/usr/bin/env python\\n'
    >>> print(getPatternLine('version.py', 'palindrome'))
    None
    """
    fobj = open(fn, 'r')
    for line in fobj.readlines():
        if pattern in line:
            fobj.close()
            return line

    return None

def is_executable(fn):
    """
    takes a filename and returns True if the file is executable on the system
    and False otherwise
    :param fn: path to the file to be tested
    :return: True or False
    """
    return os.path.isfile(fn) and os.access(fn, os.X_OK)


def isSorted(iterable):
    '''
    takes an iterable and returns 'True' if the items are in order otherwise
    'False'
    :param iterable: an iterable object
    :type iterable:
    :return: Boolean

    >>> isSorted(1)
    Traceback (most recent call last):
    ...
    AssertionError: object is not iterable; object: 1
    >>> isSorted([1,2,3,4])
    True
    >>> isSorted('abcd')
    True
    >>> isSorted('bcad')
    False
    >>> isSorted([2,3,1,4])
    False
    '''
    assert isIterable(iterable), 'object is not iterable; object: {' \
                                 '0}'.format(iterable)
    if type(iterable) is str:
        iterable = [s for s in iterable]
    return sorted(iterable) == iterable


def isIterable(obj):
    """
    takes a python object and returns 'True' is the object is iterable and
    'False' otherwise
    :param obj: a python object
    :return: True of False
    """
    try:
        iterator = iter(obj)
    except TypeError as te:
        return False
    return True


def key_for_set_value(d):
    """
    takes a dictionary and returns the first key for which's value the
    boolean is True
    :param d: dictionary containing values
    :type d: dict
    :return: key to the first non-False value found; None if no value's
    boolean equals True
    """
    r = None
    for k, v in d.items():
        if v:
            return k
    return r


def prepTimeAxis(stime, trace):
    '''
    takes a starttime and a trace object and returns a valid time axis for
    plotting
    :param stime: start time of the actual seismogram as UTCDateTime
    :param trace: seismic trace object
    :return: valid numpy array with time stamps for plotting
    '''
    nsamp = trace.stats.npts
    srate = trace.stats.sampling_rate
    tincr = trace.stats.delta
    etime = stime + nsamp / srate
    time_ax = np.arange(stime, etime, tincr)
    if len(time_ax) < nsamp:
        print('elongate time axes by one datum')
        time_ax = np.arange(stime, etime + tincr, tincr)
    elif len(time_ax) > nsamp:
        print('shorten time axes by one datum')
        time_ax = np.arange(stime, etime - tincr, tincr)
    if len(time_ax) != nsamp:
        raise ValueError('{0} samples of data \n '
                         '{1} length of time vector \n'
                         'delta: {2}'.format(nsamp, len(time_ax), tincr))
    return time_ax


<<<<<<< HEAD
def find_horizontals(data):
    """
    takes `obspy.core.stream.Stream` object and returns a list containing the component labels of the horizontal components available
    :param data: waveform data
    :type data: `obspy.core.stream.Stream`
    :return: components list
    :rtype: list

    ..example::

    >>> st = read()
    >>> find_horizontals(st)
    [u'N', u'E']
    """
    rval = []
    for tr in data:
        if tr.stats.channel[-1].upper() in ['Z', '3']:
            continue
        else:
            rval.append(tr.stats.channel[-1].upper())
    return rval
=======
def remove_underscores(data):
    """
    takes a `obspy.core.stream.Stream` object and removes all underscores
    from stationnames
    :param data: stream of seismic data
    :type data: `obspy.core.stream.Stream`
    :return: data stream
    """
    for tr in data:
        # remove underscores
        tr.stats.station = tr.stats.station.strip('_')
    return data
>>>>>>> 15700b07


def scaleWFData(data, factor=None, components='all'):
    """
    produce scaled waveforms from given waveform data and a scaling factor,
    waveform may be selected by their components name
    :param data: waveform data to be scaled
    :type data: `~obspy.core.stream.Stream` object
    :param factor: scaling factor
    :type factor: float
    :param components: components labels for the traces in data to be scaled by
     the scaling factor (optional, default: 'all')
    :type components: tuple
    :return:  scaled waveform data
    :rtype: `~obspy.core.stream.Stream` object
    """
    if components is not 'all':
        for comp in components:
            if factor is None:
                max_val = np.max(np.abs(data.select(component=comp)[0].data))
                data.select(component=comp)[0].data /= 2 * max_val
            else:
                data.select(component=comp)[0].data /= 2 * factor
    else:
        for tr in data:
            if factor is None:
                max_val = float(np.max(np.abs(tr.data)))
                tr.data /= 2 * max_val
            else:
                tr.data /= 2 * factor

    return data


def runProgram(cmd, parameter=None):
    """
    run an external program specified by cmd with parameters input returning the
    stdout output
    :param cmd: name of the command to run
    :type cmd: str
    :param parameter: filename of parameter file  or parameter string
    :type parameter: str
    :return: stdout output
    :rtype: str
    """

    if parameter:
        cmd.strip()
        cmd += ' %s 2>&1' % parameter

    subprocess.check_output('{} | tee /dev/stderr'.format(cmd), shell=True)

def which(program):
    """
    takes a program name and returns the full path to the executable or None
    modified after: http://stackoverflow.com/questions/377017/test-if-executable-exists-in-python
    :param program: name of the desired external program
    :return: full path of the executable file
    """
    try:
        from PySide.QtCore import QSettings
        settings = QSettings()
        for key in settings.allKeys():
            if 'binPath' in key:
                os.environ['PATH'] += ':{0}'.format(settings.value(key))
    except ImportError as e:
        print(e.message)

    def is_exe(fpath):
        return os.path.exists(fpath) and os.access(fpath, os.X_OK)

    def ext_candidates(fpath):
        yield fpath
        for ext in os.environ.get("PATHEXT", "").split(os.pathsep):
            yield fpath + ext

    fpath, fname = os.path.split(program)
    if fpath:
        if is_exe(program):
            return program
    else:
        for path in os.environ["PATH"].split(os.pathsep):
            exe_file = os.path.join(path, program)
            for candidate in ext_candidates(exe_file):
                if is_exe(candidate):
                    return candidate

    return None

if __name__ == "__main__":
    import doctest

    doctest.testmod()<|MERGE_RESOLUTION|>--- conflicted
+++ resolved
@@ -371,7 +371,6 @@
     return time_ax
 
 
-<<<<<<< HEAD
 def find_horizontals(data):
     """
     takes `obspy.core.stream.Stream` object and returns a list containing the component labels of the horizontal components available
@@ -393,7 +392,8 @@
         else:
             rval.append(tr.stats.channel[-1].upper())
     return rval
-=======
+
+
 def remove_underscores(data):
     """
     takes a `obspy.core.stream.Stream` object and removes all underscores
@@ -406,7 +406,6 @@
         # remove underscores
         tr.stats.station = tr.stats.station.strip('_')
     return data
->>>>>>> 15700b07
 
 
 def scaleWFData(data, factor=None, components='all'):

--- conflicted
+++ resolved
@@ -3,13 +3,8 @@
 
 import os
 import glob
-<<<<<<< HEAD
-=======
-from obspy import UTCDateTime, read_inventory
->>>>>>> 8a5fcf05
 import sys
 from obspy.io.xseed import Parser
-
 
 import numpy as np
 
@@ -161,7 +156,6 @@
     print(nfiles)
 
 
-<<<<<<< HEAD
 def read_metadata(path_to_inventory):
     """
     take path_to_inventory and return either the corresponding list of files
@@ -172,27 +166,10 @@
     object and the inventory type found
     :rtype: tuple
     """
-=======
-def restitute_data(data, invdlpath):
-    """
-
-    :param invdlpath:
-    :param data:
-    :return:
-    """
-
-    restflag = False
-
-    for tr in data:
-        # remove underscores
-        if len(tr.stats.station) > 3 and tr.stats.station[3] == '_':
-            tr.stats.station = tr.stats.station[0:3]
->>>>>>> 8a5fcf05
     dlfile = list()
     invfile = list()
     respfile = list()
     inv = dict(dless=dlfile, xml=invfile, resp=respfile)
-<<<<<<< HEAD
     if os.path.isfile(path_to_inventory):
         ext = os.path.splitext(path_to_inventory)[1].split('.')[1]
         inv[ext] += [path_to_inventory]
@@ -338,122 +315,6 @@
     fc21 = fny - (fny * thi[0]/100.)
     fc22 = fny - (fny * thi[1]/100.)
     return (tlow[0], tlow[1], fc21, fc22)
-=======
-    if os.path.isfile(invdlpath):
-        ext = os.path.splitext(invdlpath)[1].split('.')[1]
-        inv[ext] += [invdlpath]
-    else:
-        for ext in inv.keys():
-            inv[ext] += glob.glob1(invdlpath,'*.{}'.format(ext))
-
-    # check for dataless-SEED file
-    # TODO ineffective loop -> better concatenate inventory entries and
-    # loop over traces
-    if len(dlfile) >= 1:
-        print("Found dataless-SEED file(s)!")
-        print("Reading meta data information ...")
-        for j in range(len(dlfile)):
-            print("Found dataless-SEED file %s" % dlfile[j])
-            parser = Parser('%s' % dlfile[j])
-            for i in range(len(data)):
-                # check, whether this trace has already been corrected
-                try:
-                    data[i].stats.processing
-                except:
-                    try:
-                        print(
-                            "Correcting %s, %s for instrument response "
-                            "..." % (data[i].stats.station,
-                                     data[i].stats.channel))
-                        # get corner frequencies for pre-filtering
-                        fny = data[i].stats.sampling_rate / 2
-                        fc21 = fny - (fny * 0.05)
-                        fc22 = fny - (fny * 0.02)
-                        prefilt = [0.5, 0.9, fc21, fc22]
-                        # instrument correction
-                        data[i].simulate(pre_filt=prefilt,
-                                       seedresp={'filename': parser,
-                                                 'date': data[
-                                                     i].stats.starttime,
-                                                 'units': "VEL"})
-                        restflag = True
-                    except ValueError as e:
-                        vmsg = '{0}'.format(e)
-                        print(vmsg)
-                else:
-                    print("Trace has already been corrected!")
-    # check for inventory-xml file
-    if len(invfile) >= 1:
-        print("Found inventory-xml file(s)!")
-        print("Reading meta data information ...")
-        for j in range(len(invfile)):
-            print("Found inventory-xml file %s" % invfile[j])
-            inv = read_inventory(invfile[j], format="STATIONXML")
-            for i in range(len(data)):
-                # check, whether this trace has already been corrected
-                try:
-                    data[i].stats.processing
-                except:
-                    try:
-                        print("Correcting %s, %s for instrument response "
-                              "..." % (data[i].stats.station,
-                                       data[i].stats.channel))
-                        # get corner frequencies for pre-filtering
-                        fny = data[i].stats.sampling_rate / 2
-                        fc21 = fny - (fny * 0.05)
-                        fc22 = fny - (fny * 0.02)
-                        prefilt = [0.5, 0.9, fc21, fc22]
-                        # instrument correction
-                        data[i].attach_response(inv)
-                        data[i].remove_response(output='VEL',
-                                              pre_filt=prefilt)
-                        restflag = True
-                    except ValueError as e:
-                        vmsg = '{0}'.format(e)
-                        print(vmsg)
-                else:
-                    print("Trace has already been corrected!")
-    # check for RESP-file
-    if len(respfile) >= 1:
-        print("Found response file(s)!")
-        print("Reading meta data information ...")
-        for j in range(len(respfile)):
-            print("Found RESP-file %s" % respfile[j])
-            for i in range(len(data)):
-                # check, whether this trace has already been corrected
-                try:
-                    data[i].stats.processing
-                except:
-                    try:
-                        print("Correcting %s, %s for instrument response "
-                              "..." % (data[i].stats.station,
-                                       data[i].stats.channel))
-                        # get corner frequencies for pre-filtering
-                        fny = data[i].stats.sampling_rate / 2
-                        fc21 = fny - (fny * 0.05)
-                        fc22 = fny - (fny * 0.02)
-                        prefilt = [0.5, 0.9, fc21, fc22]
-                        # instrument correction
-                        seedresp = {'filename': respfile[0],
-                                    'date': data[0].stats.starttime,
-                                    'units': "VEL"}
-                        data[i].simulate(paz_remove=None, pre_filt=prefilt,
-                                       seedresp=seedresp)
-                        restflag = True
-                    except ValueError as e:
-                        vmsg = '{0}'.format(e)
-                        print(vmsg)
-                else:
-                    print("Trace has already been corrected!")
-
-    if len(respfile) < 1 and len(invfile) < 1 and len(dlfile) < 1:
-        print("No dataless-SEED file,inventory-xml file nor RESP-file "
-              "found!")
-        print("Go on processing data without source parameter "
-              "determination!")
-
-    return data, restflag
->>>>>>> 8a5fcf05
 
 
 if __name__ == "__main__":

--- conflicted
+++ resolved
@@ -238,12 +238,7 @@
             if type(inobj) is list:
                 fname = Parser(find_in_list(inobj, seed_id))
             else:
-<<<<<<< HEAD
-                fullpath = os.path.join(path_to_inventory, inv[invtype][0])
-                fname = Parser(fullpath)
-=======
                 fname = inobj
->>>>>>> 6a2bbe3f
             seedresp = dict(filename=fname,
                             date=stime,
                             units=unit)

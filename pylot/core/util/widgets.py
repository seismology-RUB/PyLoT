--- conflicted
+++ resolved
@@ -1594,13 +1594,8 @@
 
     def __init__(self, parent=None, data=None, station=None, network=None, location=None, picks=None,
                  autopicks=None, rotate=False, parameter=None, embedded=False, metadata=None,
-<<<<<<< HEAD
-                 event=None, filteroptions=None, model='iasp91', wftype=None):
+                 event=None, filteroptions=None, model=None, wftype=None):
         super(PickDlg, self).__init__(parent, Qt.Window)
-=======
-                 event=None, filteroptions=None, model=None, wftype=None):
-        super(PickDlg, self).__init__(parent, 1)
->>>>>>> 30eb8fbb
         self.orig_parent = parent
         self.setAttribute(Qt.WA_DeleteOnClose)
 

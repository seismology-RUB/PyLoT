# -*- coding: utf-8 -*-
"""
Created on Wed Mar 19 11:27:35 2014

@author: sebastianw
"""

import datetime
import matplotlib

matplotlib.use('Qt4Agg')
matplotlib.rcParams['backend.qt4'] = 'PySide'

from matplotlib.figure import Figure
from matplotlib.backends.backend_qt4agg import FigureCanvasQTAgg as FigureCanvas
from PySide.QtGui import (QAction,
                          QApplication,
                          QComboBox,
                          QDateTimeEdit,
                          QDialog,
                          QDialogButtonBox,
                          QDoubleSpinBox,
                          QGroupBox,
                          QGridLayout,
                          QHBoxLayout,
                          QIcon,
                          QKeySequence,
                          QLabel,
                          QLineEdit,
                          QMessageBox,
                          QSpinBox,
                          QTabWidget,
                          QToolBar,
                          QVBoxLayout,
                          QWidget)
from PySide.QtCore import (QSettings,
                           Qt,
                           QUrl,
                           SIGNAL,
                           SLOT)
from PySide.QtWebKit import QWebView
from pylot.core.read import FilterOptions
from pylot.core.util.defaults import OUTPUTFORMATS


def createAction(parent, text, slot=None, shortcut=None, icon=None,
                 tip=None, checkable=False):
    """
    :rtype : ~PySide.QtGui.QAction
    """
    action = QAction(text, parent)
    if icon is not None:
        action.setIcon(icon)
    if shortcut is not None:
        action.setShortcut(shortcut)
    if tip is not None:
        action.setToolTip(tip)
    if slot is not None:
        action.triggered.connect(slot)
    if checkable:
        action.setCheckable(True)
    return action

class MPLWidget(FigureCanvas):

    def __init__(self, parent=None, xlabel='x', ylabel='y', title='Title'):
        super(MPLWidget, self).__init__(Figure())

        self.setParent(parent)
        self.figure = Figure()
        self.canvas = FigureCanvas(self.figure)
        self.axes = self.figure.add_subplot(111)
        self.axes.autoscale(tight=True)

        self.updateWidget(xlabel, ylabel, title)

    def updateXLabel(self, text):
        self.axes.set_xlabel(text)

    def updateYLabel(self, text):
        self.axes.set_ylabel(text)

    def updateTitle(self, text):
        self.axes.set_title(text)

    def updateWidget(self, xlabel, ylabel, title):
        self.updateXLabel(xlabel)
        self.updateYLabel(ylabel)
        self.updateTitle(title)


class multiComponentPlot(FigureCanvas):

<<<<<<< HEAD
    def __init__(self, parent=None, components='ZNE',  xlabel='x', ylabel='y', title='Title'):
=======
    def __init__(self, parent=None, noc=3,  xlabel='time in seconds', ylabel=None, title='Title'):
>>>>>>> 78b41f3d
        super(multiComponentPlot, self).__init__(Figure())

        self.setParent(parent)
        self.figure = Figure()
        self.canvas = FigureCanvas(self.figure)
        self.noc = len(components)

        self.axeslist = []

<<<<<<< HEAD
        for n, comp in enumerate(components):
            nsub = '{0}1{1}'.format(self.noc, n)
            if n >= 1:
                self.axeslist.insert(n,
                                     self.figure.add_subplot(nsub,
                                                             sharex=self.axeslist[0],
                                                             sharey=self.axeslist[0]))
=======
        if ylabel is None:
            ylabel = [str(n) for n in range(3)]

        for n in range(noc):
            nsub = '{0}1{1}'.format(noc, n)
            if n >= 1:
                subax = self.figure.add_subplot(nsub,
                                                sharex=self.axeslist[0],
                                                sharey=self.axeslist[0])
            else:
                subax = self.figure.add_subplot(nsub)
            subax.autoscale(tight=True)
            self.axeslist.insert(n, subax)
            self.updateYLabel(n, ylabel[n])
            if n == noc:
                self.updateXLabel(noc, xlabel)
>>>>>>> 78b41f3d
            else:
                self.updateXLabel(n, '')

    def insertLabel(self, pos, text):
        subax = self.axeslist[pos]
        axann = subax.annotate(text, xy=(.03, .97), xycoords='axes fraction')
        axann.set_bbox(dict(facecolor='lightgrey', alpha=.6))

    def updateXLabel(self, pos, text):
        self.axeslist[pos].set_xlabel(text)

    def updateYLabel(self, pos, text):
        self.axeslist[pos].set_ylabel(text)



class PickDlg(QDialog):

    def __init__(self, parent=None, station=None, rotate=False):
        super(PickDlg, self).__init__(parent)

        self.station = station
        self.rotate = rotate
<<<<<<< HEAD
        self.components = 'ZNE'
        self.data = parent.getData().getWFData().copy()


        self.setupUi()

    def setupUi(self):

        # create actions
        self.filterAction = createAction(parent=self, text='Filter',
                                         slot=self.filterWFData,
                                         icon=QIcon(':/filter.png'),
                                         tip='Filter waveforms',
                                         checkable=True)
        self.selectPhase = QComboBox()
        self.selectPhase.addItems(['Pn', 'Pg', 'P1', 'P2'])

        # layout the outermost appearance of the Pick Dialog
        _outerlayout = QVBoxLayout()
        _dialtoolbar = QToolBar()

        # fill toolbar with content

        _dialtoolbar.addAction(self.filterAction)
        _dialtoolbar.addWidget(self.selectPhase)

        _innerlayout = QHBoxLayout()
        _toolslayout = QVBoxLayout()

    def filterWFData(self):
        self.data.filterWFData()
        self.plotData()

    def plotData(self):
        for comp in self.components:
            self.getPlotWidget()
=======
        _toplayout = QVBoxLayout()
        _layout = QHBoxLayout()

        multicompfig = multiComponentPlot()
        _layout.addWidget()

    def plotData(self, data):
        data.select(station=self.station)
        if self.rotate:
            data.rotate
>>>>>>> 78b41f3d

class PropertiesDlg(QDialog):

    def __init__(self, parent=None):
        super(PropertiesDlg, self).__init__(parent)

        appName = QApplication.applicationName()

        self.setWindowTitle("{0} Properties".format(appName))

        self.tabWidget = QTabWidget()
        self.tabWidget.addTab(InputsTab(self), "Inputs")
        self.tabWidget.addTab(OutputsTab(self), "Outputs")
        self.tabWidget.addTab(PhasesTab(self), "Phases")
        self.tabWidget.addTab(GraphicsTab(self), "Graphics")
        self.buttonBox = QDialogButtonBox(QDialogButtonBox.Ok |
                                          QDialogButtonBox.Apply |
                                          QDialogButtonBox.Close)

        layout = QVBoxLayout()
        layout.addWidget(self.tabWidget)
        layout.addWidget(self.buttonBox)
        self.setLayout(layout)

        self.connect(self.buttonBox, SIGNAL("accepted()"), self,
                     SLOT("accept()"))
        self.connect(self.buttonBox.button(QDialogButtonBox.Apply),
                     SIGNAL("clicked()"), self.apply)
        self.connect(self.buttonBox, SIGNAL("rejected()"),
                     self, SLOT("reject()"))

    def accept(self, *args, **kwargs):
        self.apply()
        QDialog.accept(self)

    def apply(self):
        for widint in range(self.tabWidget.count()):
            curwid = self.tabWidget.widget(widint)
            values = curwid.getValues()
            if values is not None: self.setValues(values)

    def setValues(self, tabValues):
        settings = QSettings()
        for setting, value in tabValues.iteritems():
            settings.setValue(setting, value)
        settings.sync()


class PropTab(QWidget):

    def __init__(self, parent=None):
        super(PropTab, self).__init__(parent)

    def getValues(self):
        return None


class InputsTab(PropTab):

    def __init__(self, parent):
        super(InputsTab, self).__init__(parent)

        settings = QSettings()
        fulluser = settings.value("user/FullName")
        login = settings.value("user/Login")

        fullNameLabel = QLabel("Full name for user '{0}': ".format(login))

        # get the full name of the actual user
        self.fullNameEdit = QLineEdit()
        self.fullNameEdit.setText(fulluser)

        # information about data structure
        dataroot = settings.value("data/dataRoot")
        dataDirLabel = QLabel("data root directory: ")
        self.dataDirEdit = QLineEdit()
        self.dataDirEdit.setText(dataroot)
        self.dataDirEdit.selectAll()
        structureLabel = QLabel("data structure: ")
        self.structureSelect = QComboBox()

        from pylot.core.util.structure import DATASTRUCTURE

        self.structureSelect.addItems(DATASTRUCTURE.keys())

        layout = QGridLayout()
        layout.addWidget(dataDirLabel, 0, 0)
        layout.addWidget(self.dataDirEdit, 0, 1)
        layout.addWidget(fullNameLabel, 1, 0)
        layout.addWidget(self.fullNameEdit, 1, 1)
        layout.addWidget(structureLabel, 2, 0)
        layout.addWidget(self.structureSelect, 2, 1)

        self.setLayout(layout)

    def getValues(self):
        values = {}
        values["data/dataRoot"] = self.dataDirEdit.text()
        values["user/FullName"] = self.fullNameEdit.text()
        values["data/Structure"] = self.structureSelect.currentText()
        return values


class OutputsTab(PropTab):

    def __init__(self, parent=None):
        super(OutputsTab, self).__init__(parent)

        settings = QSettings()
        curval = settings.value("output/Format", None)

        eventOutputLabel = QLabel("event ouput format")
        self.eventOutputComboBox = QComboBox()
        eventoutputformats = OUTPUTFORMATS.keys()
        self.eventOutputComboBox.addItems(eventoutputformats)

        if curval is None:
            ind = 0
        else:
            ind = self.eventOutputComboBox.findText(curval)

        self.eventOutputComboBox.setCurrentIndex(ind)
        layout = QGridLayout()
        layout.addWidget(eventOutputLabel, 0, 0)
        layout.addWidget(self.eventOutputComboBox, 0, 1)

        self.setLayout(layout)

    def getValues(self):
        values = {}
        values["output/Format"] = self.eventOutputComboBox.currentText()
        return values

class PhasesTab(PropTab):

    def __init__(self, parent=None):
        super(PhasesTab, self).__init__(parent)

        pass


class GraphicsTab(PropTab):

    def __init__(self, parent=None):
        super(GraphicsTab, self).__init__(parent)

        pass


class NewEventDlg(QDialog):
    def __init__(self, parent=None, titleString="Create a new event"):
        """
        QDialog object utilized to create a new event manually.
        """
        super(NewEventDlg, self).__init__()

        self.setupUI()

        now = datetime.datetime.now()
        self.eventTimeEdit.setDateTime(now)
        # event dates in the future are forbidden
        self.eventTimeEdit.setMaximumDateTime(now)

        self.latEdit.setText("51.0000")
        self.lonEdit.setText("7.0000")
        self.depEdit.setText("10.0")

        self.buttonBox.accepted.connect(self.accept)
        self.buttonBox.rejected.connect(self.reject)

    def getValues(self):
        return {'origintime' : self.eventTimeEdit.dateTime().toPython(),
                'latitude' : self.latEdit.text(),
                'longitude' : self.lonEdit.text(),
                'depth' : self.depEdit.text()}

    def setupUI(self):

        # create widget objects
        timeLabel = QLabel()
        timeLabel.setText("Select time: ")
        self.eventTimeEdit = QDateTimeEdit()
        latLabel = QLabel()
        latLabel.setText("Latitude: ")
        self.latEdit = QLineEdit()
        lonLabel = QLabel()
        lonLabel.setText("Longitude: ")
        self.lonEdit = QLineEdit()
        depLabel = QLabel()
        depLabel.setText("Depth: ")
        self.depEdit = QLineEdit()

        self.buttonBox = QDialogButtonBox(QDialogButtonBox.Ok |
                                          QDialogButtonBox.Cancel)

        grid = QGridLayout()
        grid.addWidget(timeLabel, 0, 0)
        grid.addWidget(self.eventTimeEdit, 0, 1)
        grid.addWidget(latLabel, 1, 0)
        grid.addWidget(self.latEdit, 1, 1)
        grid.addWidget(lonLabel, 2, 0)
        grid.addWidget(self.lonEdit, 2, 1)
        grid.addWidget(depLabel, 3, 0)
        grid.addWidget(self.depEdit, 3, 1)
        grid.addWidget(self.buttonBox, 4, 1)

        self.setLayout(grid)

class FilterOptionsDialog(QDialog):

    def __init__(self, parent=None, titleString="Filter options",
                 filterOptions=None):
        """
        PyLoT widget FilterOptionsDialog is a QDialog object. It is an UI to
        adjust parameters for filtering seismic data.
        """
        super(FilterOptionsDialog, self).__init__()

        if parent is not None:
            self.filterOptions = parent.getFilterOptions()
        elif filterOptions is not None:
            self.filterOptions = FilterOptions(filterOptions)
        else:
            self.filterOptions = FilterOptions()

        _enable = True
        if self.getFilterOptions().getFilterType() is None:
            _enable = False

        self.freqminLabel = QLabel()
        self.freqminLabel.setText("minimum:")
        self.freqminSpinBox = QDoubleSpinBox()
        self.freqminSpinBox.setRange(5e-7, 1e6)
        self.freqminSpinBox.setDecimals(2)
        self.freqminSpinBox.setSuffix(' Hz')
        self.freqminSpinBox.setEnabled(_enable)

        self.freqmaxLabel = QLabel()
        self.freqmaxLabel.setText("maximum:")
        self.freqmaxSpinBox = QDoubleSpinBox()
        self.freqmaxSpinBox.setRange(5e-7, 1e6)
        self.freqmaxSpinBox.setDecimals(2)
        self.freqmaxSpinBox.setSuffix(' Hz')

        if _enable:
            self.freqminSpinBox.setValue(self.getFilterOptions().getFreq()[0])
            if self.getFilterOptions().getFilterType() in ['bandpass', 'bandstop']:
                self.freqmaxSpinBox.setValue(self.getFilterOptions().getFreq()[1])
        else:
            try:
                self.freqmaxSpinBox.setValue(self.getFilterOptions().getFreq())
                self.freqminSpinBox.setValue(self.getFilterOptions().getFreq())
            except TypeError, e:
                print e
                self.freqmaxSpinBox.setValue(1.)
                self.freqminSpinBox.setValue(.1)

        typeOptions = [None, "bandpass", "bandstop", "lowpass", "highpass"]

        self.orderLabel = QLabel()
        self.orderLabel.setText("Order:")
        self.orderSpinBox = QSpinBox()
        self.orderSpinBox.setRange(2, 10)
        self.orderSpinBox.setEnabled(_enable)
        self.selectTypeLabel = QLabel()
        self.selectTypeLabel.setText("Select filter type:")
        self.selectTypeCombo = QComboBox()
        self.selectTypeCombo.addItems(typeOptions)
        self.selectTypeLayout = QVBoxLayout()
        self.selectTypeLayout.addWidget(self.orderLabel)
        self.selectTypeLayout.addWidget(self.orderSpinBox)
        self.selectTypeLayout.addWidget(self.selectTypeLabel)
        self.selectTypeLayout.addWidget(self.selectTypeCombo)

        self.freqGroupBox = QGroupBox("Frequency range")
        self.freqGroupLayout = QGridLayout()
        self.freqGroupLayout.addWidget(self.freqminLabel, 0, 0)
        self.freqGroupLayout.addWidget(self.freqminSpinBox, 0, 1)
        self.freqGroupLayout.addWidget(self.freqmaxLabel, 1, 0)
        self.freqGroupLayout.addWidget(self.freqmaxSpinBox, 1, 1)
        self.freqGroupBox.setLayout(self.freqGroupLayout)

        self.freqmaxSpinBox.setEnabled(_enable)

        self.buttonBox = QDialogButtonBox(QDialogButtonBox.Ok|
                                          QDialogButtonBox.Cancel)

        grid = QGridLayout()
        grid.addWidget(self.freqGroupBox, 0, 2, 1, 2)
        grid.addLayout(self.selectTypeLayout, 1, 2, 1, 2)
        grid.addWidget(self.buttonBox, 2, 2, 1, 2)

        self.setLayout(grid)

        self.freqminSpinBox.valueChanged.connect(self.updateUi)
        self.freqmaxSpinBox.valueChanged.connect(self.updateUi)
        self.orderSpinBox.valueChanged.connect(self.updateUi)
        self.selectTypeCombo.currentIndexChanged.connect(self.updateUi)
        self.buttonBox.accepted.connect(self.accept)
        self.buttonBox.rejected.connect(self.reject)


    def updateUi(self):
        _enable = False
        if self.selectTypeCombo.currentText() not in ['bandpass', 'bandstop']:
            self.freqminLabel.setText("cutoff:")
            self.freqmaxSpinBox.setValue(self.freqminSpinBox.value())
        else:
            _enable = True
            self.freqminLabel.setText("minimum:")

        self.freqmaxLabel.setEnabled(_enable)
        self.freqmaxSpinBox.setEnabled(_enable)


        self.getFilterOptions().setFilterType(self.selectTypeCombo.currentText())
        freq = []
        freq.append(self.freqminSpinBox.value())
        if _enable:
            if self.freqminSpinBox.value() > self.freqmaxSpinBox.value():
                QMessageBox.warning(self, "Value error",
                                    "Maximum frequency must be at least the "
                                    "same value as minimum frequency (notch)!")
                self.freqmaxSpinBox.setValue(self.freqminSpinBox.value())
                self.freqmaxSpinBox.selectAll()
                self.freqmaxSpinBox.setFocus()
                return
            freq.append(self.freqmaxSpinBox.value())
        self.getFilterOptions().setFreq(freq)
        self.getFilterOptions().setOrder(self.orderSpinBox.value())

    def getFilterOptions(self):
        return self.filterOptions

    def accept(self):
        self.updateUi()
        QDialog.accept(self)


class LoadDataDlg(QDialog):

    def __init__(self, parent=None):
        super(LoadDataDlg, self).__init__(parent)

        pass


class HelpForm(QDialog):

    def __init__(self, page=QUrl('https://ariadne.geophysik.rub.de/trac/PyLoT'), parent=None):
        super(HelpForm, self).__init__(parent)
        self.setAttribute(Qt.WA_DeleteOnClose)
        self.setAttribute(Qt.WA_GroupLeader)

        backAction = QAction(QIcon(":/back.png"), "&Back", self)
        backAction.setShortcut(QKeySequence.Back)
        homeAction = QAction(QIcon(":/home.png"), "&Home", self)
        homeAction.setShortcut("Home")
        self.pageLabel = QLabel()

        toolBar = QToolBar()
        toolBar.addAction(backAction)
        toolBar.addAction(homeAction)
        toolBar.addWidget(self.pageLabel)
        self.webBrowser = QWebView()
        self.webBrowser.load(page)

        layout = QVBoxLayout()
        layout.addWidget(toolBar)
        layout.addWidget(self.webBrowser, 1)
        self.setLayout(layout)

        self.connect(backAction, SIGNAL("triggered()"),
                     self.webBrowser, SLOT("backward()"))
        self.connect(homeAction, SIGNAL("triggered()"),
                     self.webBrowser, SLOT("home()"))
        self.connect(self.webBrowser, SIGNAL("sourceChanged(QUrl)"),
                     self.updatePageTitle)

        self.resize(400, 600)
        self.setWindowTitle("{0} Help".format(QApplication.applicationName()))

    def updatePageTitle(self):
        self.pageLabel.setText(self.webBrowser.documentTitle())<|MERGE_RESOLUTION|>--- conflicted
+++ resolved
@@ -91,11 +91,7 @@
 
 class multiComponentPlot(FigureCanvas):
 
-<<<<<<< HEAD
     def __init__(self, parent=None, components='ZNE',  xlabel='x', ylabel='y', title='Title'):
-=======
-    def __init__(self, parent=None, noc=3,  xlabel='time in seconds', ylabel=None, title='Title'):
->>>>>>> 78b41f3d
         super(multiComponentPlot, self).__init__(Figure())
 
         self.setParent(parent)
@@ -105,7 +101,6 @@
 
         self.axeslist = []
 
-<<<<<<< HEAD
         for n, comp in enumerate(components):
             nsub = '{0}1{1}'.format(self.noc, n)
             if n >= 1:
@@ -113,16 +108,6 @@
                                      self.figure.add_subplot(nsub,
                                                              sharex=self.axeslist[0],
                                                              sharey=self.axeslist[0]))
-=======
-        if ylabel is None:
-            ylabel = [str(n) for n in range(3)]
-
-        for n in range(noc):
-            nsub = '{0}1{1}'.format(noc, n)
-            if n >= 1:
-                subax = self.figure.add_subplot(nsub,
-                                                sharex=self.axeslist[0],
-                                                sharey=self.axeslist[0])
             else:
                 subax = self.figure.add_subplot(nsub)
             subax.autoscale(tight=True)
@@ -130,7 +115,6 @@
             self.updateYLabel(n, ylabel[n])
             if n == noc:
                 self.updateXLabel(noc, xlabel)
->>>>>>> 78b41f3d
             else:
                 self.updateXLabel(n, '')
 
@@ -154,10 +138,12 @@
 
         self.station = station
         self.rotate = rotate
-<<<<<<< HEAD
         self.components = 'ZNE'
         self.data = parent.getData().getWFData().copy()
 
+        multicompfig = multiComponentPlot()
+        _layout.addWidget()
+    def plotData(self, data):
 
         self.setupUi()
 
@@ -191,18 +177,6 @@
     def plotData(self):
         for comp in self.components:
             self.getPlotWidget()
-=======
-        _toplayout = QVBoxLayout()
-        _layout = QHBoxLayout()
-
-        multicompfig = multiComponentPlot()
-        _layout.addWidget()
-
-    def plotData(self, data):
-        data.select(station=self.station)
-        if self.rotate:
-            data.rotate
->>>>>>> 78b41f3d
 
 class PropertiesDlg(QDialog):
 

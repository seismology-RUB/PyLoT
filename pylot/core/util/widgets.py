--- conflicted
+++ resolved
@@ -2184,14 +2184,9 @@
                 title += ' {}: {},'.format(key, value)
             title += ')'
         self.multicompfig.plotWFData(wfdata=data, title=title,
-<<<<<<< HEAD
                                         zoomx=self.getXLims(),
                                         zoomy=self.getYLims(),
                                         plot_additional=self.additionalChannel.isChecked())
-=======
-                                     zoomx=self.getXLims(),
-                                     zoomy=self.getYLims())
->>>>>>> fb4753ca
         self.setPlotLabels()
         self.drawAllPicks()
         self.draw()

--- conflicted
+++ resolved
@@ -860,15 +860,6 @@
     def clearPlotDict(self):
         self.plotdict = dict()
 
-<<<<<<< HEAD
-<<<<<<< Updated upstream
-    def plotWFData(self, wfdata, wfsyn=None, title=None, zoomx=None, zoomy=None,
-                   noiselevel=None, scaleddata=False, mapping=True,
-                   component='*', nth_sample=1, iniPick=None, verbosity=0,
-                   method='normal', gain=1.):
-=======
-=======
->>>>>>> 8b95c7a0
     def plotWFData(self, wfdata, wfsyn=None, title=None, scaleddata=False, mapping=True,
                    component='*', nth_sample=1, verbosity=0, method='normal', gain=1., shift_syn=0.2):
         def station_sort(nslc):
@@ -885,10 +876,6 @@
             # fallback to default sorting
             return sorted(nslc)
 
-<<<<<<< HEAD
->>>>>>> Stashed changes
-=======
->>>>>>> 8b95c7a0
         if not wfdata:
             print('Nothing to plot.')
             return

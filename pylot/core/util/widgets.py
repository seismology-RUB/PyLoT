# -*- coding: utf-8 -*-
"""
Created on Wed Mar 19 11:27:35 2014

@author: sebastianw
"""

import copy
import datetime
import getpass
import multiprocessing
import os
import subprocess
import sys
import time

import numpy as np

from matplotlib.figure import Figure
from pylot.core.util.utils import find_horizontals, identifyPhase, loopIdentifyPhase, trim_station_components, \
    identifyPhaseID, check4rotated, real_Bool, pick_color

try:
    from matplotlib.backends.backend_qt4agg import FigureCanvas
except ImportError:
    from matplotlib.backends.backend_qt4agg import FigureCanvasQTAgg as FigureCanvas
from matplotlib.backends.backend_qt4agg import NavigationToolbar2QT
from matplotlib.widgets import MultiCursor
from matplotlib.tight_layout import get_renderer, get_subplotspec_list, get_tight_layout_figure

from PySide import QtCore, QtGui
from PySide.QtGui import QAction, QApplication, QCheckBox, QComboBox, \
    QDateTimeEdit, QDialog, QDialogButtonBox, QDoubleSpinBox, QGroupBox, \
    QGridLayout, QIcon, QLabel, QLineEdit, QMessageBox, \
    QPixmap, QSpinBox, QTabWidget, QToolBar, QVBoxLayout, QHBoxLayout, QWidget, \
    QPushButton, QFileDialog, QInputDialog, QKeySequence
from PySide.QtCore import QSettings, Qt, QUrl, Signal, Slot
from PySide.QtWebKit import QWebView
from obspy import Stream, UTCDateTime
from obspy.core.util import AttribDict
from obspy.taup import TauPyModel
from obspy.taup.utils import get_phase_names
from pylot.core.io.data import Data
from pylot.core.io.inputs import FilterOptions, PylotParameter
from pylot.core.pick.utils import getSNR, earllatepicker, getnoisewin, \
    getResolutionWindow, getQualityFromUncertainty
from pylot.core.pick.compare import Comparison
from pylot.core.util.defaults import OUTPUTFORMATS, FILTERDEFAULTS, \
    SetChannelComponents
from pylot.core.util.utils import prepTimeAxis, full_range, scaleWFData, \
    demeanTrace, isSorted, findComboBoxIndex, clims, pick_linestyle_plt, pick_color_plt, \
    check4rotated, check4doubled, check4gaps, remove_underscores
from autoPyLoT import autoPyLoT
from pylot.core.util.thread import Thread

if sys.version_info.major == 3:
    import icons_rc_3 as icons_rc
elif sys.version_info.major == 2:
    import icons_rc_2 as icons_rc
else:
    raise ImportError('Could not determine python version.')


def getDataType(parent):
    type = QInputDialog().getItem(parent, "Select phases type", "Type:",
                                  ["manual", "automatic"])

    if type[0].startswith('auto'):
        type = 'auto'
    else:
        type = type[0]

    return type


def plot_pdf(_axes, x, y, annotation, bbox_props, xlabel=None, ylabel=None,
             title=None):
    # try method or data
    try:
        _axes.plot(x, y())  # y provided as method
    except:
        _axes.plot(x, y)  # y provided as data

    if title:
        _axes.set_title(title)
    if xlabel:
        _axes.set_xlabel(xlabel)
    if ylabel:
        _axes.set_ylabel(ylabel)
    _anno = _axes.annotate(annotation, xy=(.05, .5), xycoords='axes fraction')
    _anno.set_bbox(bbox_props)
    _anno.draggable()

    return _axes


def createAction(parent, text, slot=None, shortcut=None, icon=None,
                 tip=None, checkable=False):
    """
    :rtype : ~PySide.QtGui.QAction
    """
    action = QAction(text, parent)
    if icon is not None:
        action.setIcon(icon)
    if shortcut is not None:
        action.setShortcut(shortcut)
    if tip is not None:
        action.setToolTip(tip)
    if slot is not None:
        action.triggered.connect(slot)
    if checkable:
        action.setCheckable(True)
    return action


class ComparisonWidget(QWidget):
    def __init__(self, c, parent=None, windowflag=1):
        self._data = c
        self._stats = c.stations
        self._canvas = PlotWidget(self)
        self._widgets = dict(stationsComboBox=None,
                             phasesComboBox=None,
                             histCheckBox=None)
        self._phases = 'PS'
        self._plotprops = dict(station=list(self.stations)[0], phase=list(self.phases)[0])
        super(ComparisonWidget, self).__init__(parent, windowflag)
        self.setupUI()
        self.resize(1280, 720)
        self.plotcomparison()

    def setupUI(self):

        _outerlayout = QVBoxLayout(self)
        _innerlayout = QVBoxLayout()

        _stats_combobox = QComboBox(self)
        _stats_combobox.setObjectName('stationsComboBox')
        _stats_combobox.setEditable(True)
        _stats_combobox.setInsertPolicy(QComboBox.NoInsert)
        _stats_combobox.addItems(sorted(self.stations))
        _stats_combobox.editTextChanged.connect(self.prepareplot)
        self.widgets = _stats_combobox

        _phases_combobox = QComboBox(self)
        _phases_combobox.setObjectName('phasesComboBox')
        _phases_combobox.addItems(['P', 'S'])
        _phases_combobox.currentIndexChanged.connect(self.prepareplot)
        self.widgets = _phases_combobox

        self._hist_checkbox = QCheckBox('Show histograms', self)
        self._hist_checkbox.setObjectName('histCheckBox')
        self._hist_checkbox.stateChanged.connect(self.plothist)
        self.widgets = self._hist_checkbox

        self._toolbar = QToolBar(self)
        self._toolbar.addWidget(_stats_combobox)
        self._toolbar.addWidget(_phases_combobox)
        self._toolbar.addWidget(self._hist_checkbox)

        _innerlayout.addWidget(self.canvas)

        _outerlayout.addWidget(self._toolbar)
        _outerlayout.addLayout(_innerlayout)

        # finally layout the entire widget
        self.setLayout(_outerlayout)

    @property
    def canvas(self):
        return self._canvas

    @canvas.setter
    def canvas(self, canvas_obj):
        self._canvas = canvas_obj

    @property
    def stations(self):
        return self._stats

    @stations.setter
    def stations(self, stations):
        self._stats = stations

    @property
    def phases(self):
        return self._phases

    @phases.setter
    def phases(self, value):
        self._phases = value

    @property
    def plotprops(self):
        return self._plotprops

    @plotprops.setter
    def plotprops(self, values):
        try:
            key, value = values
            if key not in self.plotprops.keys():
                raise KeyError("'key' {0} not found in "
                               "ComparisonDialog.plotprops keys.".format(key))
        except ValueError:
            raise ValueError("Pass an iterable with two items")
        else:
            self._plotprops[key] = value

    @property
    def data(self):
        return self._data

    @data.setter
    def data(self, data):
        assert not isinstance(data, Comparison)
        self.stations = data.stations
        self._data = data

    @property
    def widgets(self):
        return self._widgets

    @widgets.setter
    def widgets(self, widget):
        name = widget.objectName()
        if name in self.widgets.keys():
            self._widgets[name] = widget

    def showToolbar(self):
        self._toolbar.show()

    def hideToolbar(self):
        self._toolbar.hide()

    def setHistboxChecked(self, bool):
        self._hist_checkbox.setChecked(bool)

    def clf(self):
        self.canvas.figure.clf()

    def hasvalue(self, sender):
        text = sender.currentText()
        index = sender.findText(text.upper())
        return index

    def prepareplot(self):
        try:
            _widget = self.sender()
            name = _widget.objectName()
            text = _widget.currentText().upper()
            index = self.hasvalue(_widget)
            if name == 'stationsComboBox' and index is not -1:
                _widget.setCurrentIndex(index)
                self.plotprops = ('station', text)
            elif name == 'phasesComboBox':
                self.plotprops = ('phase', text)
        except ValueError:
            raise ValueError('No sender widget given!')
        finally:
            self.plotcomparison()

    def plotcomparison(self):
        from matplotlib import gridspec

        _gs = gridspec.GridSpec(3, 2)
        self.clf()
        self.canvas.figure._tight = True
        _axes = self.canvas.figure.add_subplot(_gs[0:2, :])
        _ax1 = self.canvas.figure.add_subplot(_gs[2, 0])
        _ax2 = self.canvas.figure.add_subplot(_gs[2, 1])
        self.canvas.figure.tight_layout()

        # _axes.cla()
        station = self.plotprops['station']
        phase = self.plotprops['phase']
        if not phase in self.data.comparison[station]:
            _axes.set_title('No pick found for phase {}.'.format(phase))
            self.canvas.draw()
            return
        pdf = self.data.comparison[station][phase]
        x, y, std, exp = pdf.axis, pdf.data, pdf.standard_deviation(), \
                         pdf.expectation()

        annotation = "%s difference on %s\n" \
                     "expectation: %7.4f s\n" \
                     "std: %7.4f s" % (phase, station,
                                       exp, std)
        bbox_props = dict(boxstyle='round', facecolor='lightgrey', alpha=.7)

        plot_pdf(_axes, x, y, annotation, bbox_props, 'time difference [s]',
                 'propability density [-]', phase)

        pdf_a = copy.deepcopy(self.data.get('auto')[station][phase])
        pdf_m = copy.deepcopy(self.data.get('manu')[station][phase])

        xauto, yauto, stdauto, expauto, alim = pdf_a.axis, pdf_a.data(), \
                                               pdf_a.standard_deviation(), \
                                               pdf_a.expectation(), \
                                               pdf_a.limits()
        xmanu, ymanu, stdmanu, expmanu, mlim = pdf_m.axis, pdf_m.data(), \
                                               pdf_m.standard_deviation(), \
                                               pdf_m.expectation(), \
                                               pdf_m.limits()
        # find common limits
        lims = clims(alim, mlim)
        # relative x axis
        x0 = lims[0]
        xmanu -= x0
        xauto -= x0
        lims = [lim - x0 for lim in lims]
        x0 = UTCDateTime(x0)

        # set annotation text
        mannotation = "probability density of manual pick\n" \
                      "expectation: %7.4f s\n" \
                      "std: %7.4f s" % (expmanu - x0.timestamp, stdmanu)

        aannotation = "probability density of automatic pick\n" \
                      "expectation: %7.4f s\n" \
                      "std: %7.4f s" % (expauto - x0.timestamp, stdauto)

        _ax1 = plot_pdf(_ax1, xmanu, ymanu, mannotation,
                        bbox_props=bbox_props, xlabel='seconds since '
                                                      '{0}'.format(x0),
                        ylabel='probability density [-]')
        _ax1.set_xlim(lims)

        _ax2 = plot_pdf(_ax2, xauto, yauto, aannotation,
                        bbox_props=bbox_props, xlabel='seconds since '
                                                      '{0}'.format(x0))
        _ax2.set_xlim(lims)

        _gs.update(wspace=0.5, hspace=0.5)

        self.canvas.draw()

    def plothist(self):
        name = self.sender().objectName()
        if self.widgets[name].isChecked():
            for wname, widget in self.widgets.items():
                if wname != name:
                    self.widgets[wname].setEnabled(False)
            self.canvas.figure.clf()
            self.canvas.figure._tight = True
            _axPstd, _axPexp = self.canvas.figure.add_subplot(221), self.canvas.figure.add_subplot(223)
            _axSstd, _axSexp = self.canvas.figure.add_subplot(222), self.canvas.figure.add_subplot(224)
            axes_dict = dict(P=dict(std=_axPstd, exp=_axPexp),
                             S=dict(std=_axSstd, exp=_axSexp))
            bbox_props = dict(boxstyle='round', facecolor='lightgrey', alpha=.7)
            for phase in self.phases:
                std = self.data.get_std_array(phase)
                std = std[np.isfinite(std)]
                stdxlims = [0., 1.2 * max(std)]
                exp = self.data.get_expectation_array(phase)
                exp = exp[np.isfinite(exp)]
                eps_exp = 0.05 * (max(exp) - min(exp))
                expxlims = [min(exp) - eps_exp, max(exp) + eps_exp]
                axes_dict[phase]['std'].hist(std, range=stdxlims, bins=20, normed=False)
                axes_dict[phase]['exp'].hist(exp, range=expxlims, bins=20,
                                             normed=False)
                std_annotation = "Distribution curve for {phase} differences'\n" \
                                 "standard deviations (all stations)\n" \
                                 "number of samples: {nsamples}".format(phase=phase, nsamples=len(std))
                _anno_std = axes_dict[phase]['std'].annotate(std_annotation, xy=(.05, .8), xycoords='axes fraction')
                _anno_std.set_bbox(bbox_props)
                _anno_std.draggable()
                exp_annotation = "Distribution curve for {phase} differences'\n" \
                                 "expectations (all stations)\n" \
                                 "number of samples: {nsamples}".format(phase=phase, nsamples=len(exp))
                _anno_exp = axes_dict[phase]['exp'].annotate(exp_annotation, xy=(.05, .8), xycoords='axes fraction')
                _anno_exp.set_bbox(bbox_props)
                _anno_exp.draggable()
                axes_dict[phase]['exp'].set_xlabel('Time [s]')

                # add colors (early, late) for expectation
                ax = axes_dict[phase]['exp']
                xlims = ax.get_xlim()
                ylims = ax.get_ylim()
                ax.fill_between([xlims[0], 0], ylims[0], ylims[1], color=(0.9, 1.0, 0.9, 0.5), label='earlier than manual')
                ax.fill_between([0, xlims[1]], ylims[0], ylims[1], color=(1.0, 0.9, 0.9, 0.5), label='later than manual')
            legend = ax.legend()
            legend.draggable()

            for ax in axes_dict['P'].values():
                ax.set_ylabel('Frequency [-]')

            self.canvas.draw()
        else:
            for wname, widget in self.widgets.items():
                if wname != name:
                    self.widgets[wname].setEnabled(True)
            self.canvas.figure.clf()
            self.plotcomparison()


class PlotWidget(FigureCanvas):
    def __init__(self, parent=None, xlabel='x', ylabel='y', title='Title'):
        self._parent = parent
        self._fig = Figure()
        self._xl = xlabel
        self._yl = ylabel
        self._title = title
        super(PlotWidget, self).__init__(self.figure)

    @property
    def figure(self):
        return self._fig

    @figure.setter
    def figure(self, fig):
        self._fig = fig

    @property
    def xlabel(self):
        return self._xl

    @xlabel.setter
    def xlabel(self, label):
        self._xl = label

    @property
    def ylabel(self):
        return self._yl

    @ylabel.setter
    def ylabel(self, label):
        self._yl = label

    @property
    def title(self):
        return self._title

    @title.setter
    def title(self, title):
        self._title = title

    @property
    def parent(self):
        return self._parent


class WaveformWidgetPG(QtGui.QWidget):
    def __init__(self, parent, title='Title'):
        QtGui.QWidget.__init__(self, parent=parent)
        self.pg = self.parent().pg
        # added because adding widget to scrollArea will set scrollArea to parent
        self.orig_parent = parent
        # attribute plotdict is a dictionary connecting position and a name
        self.plotdict = dict()
        # create plot
        self.main_layout = QtGui.QVBoxLayout()
        self.label = QtGui.QLabel()
        self.setLayout(self.main_layout)
        self.plotWidget = self.pg.PlotWidget(self.parent(), title=title, autoDownsample=True)
        self.main_layout.addWidget(self.plotWidget)
        self.main_layout.addWidget(self.label)
        self.plotWidget.showGrid(x=False, y=True, alpha=0.3)
        self.plotWidget.hideAxis('bottom')
        self.plotWidget.hideAxis('left')
        self.wfstart, self.wfend = 0, 0
        self.pen_multicursor = self.pg.mkPen(self.parent()._style['multicursor']['rgba'])
        self.pen_linecolor = self.pg.mkPen(self.parent()._style['linecolor']['rgba'])
        self.reinitMoveProxy()
        self._proxy = self.pg.SignalProxy(self.plotWidget.scene().sigMouseMoved, rateLimit=60, slot=self.mouseMoved)

    def reinitMoveProxy(self):
        self.vLine = self.pg.InfiniteLine(angle=90, movable=False, pen=self.pen_multicursor)
        self.hLine = self.pg.InfiniteLine(angle=0, movable=False, pen=self.pen_multicursor)
        self.plotWidget.addItem(self.vLine, ignoreBounds=True)
        self.plotWidget.addItem(self.hLine, ignoreBounds=True)

    def mouseMoved(self, evt):
        pos = evt[0]  ## using signal proxy turns original arguments into a tuple
        if self.plotWidget.sceneBoundingRect().contains(pos):
            mousePoint = self.plotWidget.getPlotItem().vb.mapSceneToView(pos)
            x, y, = (mousePoint.x(), mousePoint.y())
            # if x > 0:# and index < len(data1):
            wfID = self.orig_parent.getWFID(y)
            station = self.orig_parent.getStationName(wfID)
            abstime = self.wfstart + x
            if self.orig_parent.get_current_event():
                self.label.setText("station = {}, T = {}, t = {} [s]".format(station, abstime, x))
            self.vLine.setPos(mousePoint.x())
            self.hLine.setPos(mousePoint.y())

    def getPlotDict(self):
        return self.plotdict

    def setPlotDict(self, key, value):
        self.plotdict[key] = value

    def clearPlotDict(self):
        self.plotdict = dict()

    def plotWFData(self, wfdata, title=None, zoomx=None, zoomy=None,
                   noiselevel=None, scaleddata=False, mapping=True,
                   component='*', nth_sample=1, iniPick=None, verbosity=0):
        if not wfdata:
            print('Nothing to plot.')
            return
        self.title = title
        self.clearPlotDict()
        self.wfstart, self.wfend = full_range(wfdata)
        nmax = 0

        settings = QSettings()
        compclass = settings.value('compclass')
        if not compclass:
            print('Warning: No settings for channel components found. Using default')
            compclass = SetChannelComponents()

        if not component == '*':
            alter_comp = compclass.getCompPosition(component)
            # alter_comp = str(alter_comp[0])

            st_select = wfdata.select(component=component)
            st_select += wfdata.select(component=alter_comp)
        else:
            st_select = wfdata

        # list containing tuples of network, station, channel (for sorting)
        nsc = []
        for trace in st_select:
            nsc.append((trace.stats.network, trace.stats.station, trace.stats.channel))
        nsc.sort()
        nsc.reverse()
        plots = []

        try:
            self.plotWidget.getPlotItem().vb.setLimits(xMin=float(0),
                                                       xMax=float(self.wfend - self.wfstart),
                                                       yMin=.5,
                                                       yMax=len(nsc) + .5)
        except:
            print('Warning: Could not set zoom limits')

        for n, (network, station, channel) in enumerate(nsc):
            n+=1
            st = st_select.select(network=network, station=station, channel=channel)
            trace = st[0]
            if mapping:
                comp = channel[-1]
                n = compclass.getPlotPosition(str(comp))
                # n = n[0]
            if n > nmax:
                nmax = n
            if verbosity:
                msg = 'plotting %s channel of station %s' % (channel, station)
                print(msg)
            stime = trace.stats.starttime - self.wfstart
            time_ax = prepTimeAxis(stime, trace)
            if time_ax is not None:
                if not scaleddata:
                    trace.detrend('constant')
                    trace.normalize(np.max(np.abs(trace.data)) * 2)
                times = [time for index, time in enumerate(time_ax) if not index % nth_sample]
                data = [datum + n for index, datum in enumerate(trace.data) if not index % nth_sample]
                plots.append((times, data))
                self.setPlotDict(n, (station, channel, network))
        self.xlabel = 'seconds since {0}'.format(self.wfstart)
        self.ylabel = ''
        self.setXLims([0, self.wfend - self.wfstart])
        self.setYLims([0.5, nmax + 0.5])
        return plots

    # def getAxes(self):
    #     return self.axes

    # def getXLims(self):
    #     return self.getAxes().get_xlim()

    # def getYLims(self):
    #     return self.getAxes().get_ylim()

    def setXLims(self, lims):
        vb = self.plotWidget.getPlotItem().getViewBox()
        vb.setXRange(float(lims[0]), float(lims[1]), padding=0)

    def setYLims(self, lims):
        vb = self.plotWidget.getPlotItem().getViewBox()
        vb.setYRange(float(lims[0]), float(lims[1]), padding=0)

    def setYTickLabels(self, pos, labels):
        pos = list(pos)
        ticks = list(zip(pos, labels))
        minorTicks = [(0, 0) for _ in labels]
        # leftAx.tickLength = 5
        # leftAx.orientation = 'right'
        self.getAxItem('left').setTicks([ticks, minorTicks])

    def updateXLabel(self, text):
        self.getAxItem('bottom').setLabel(text)
        self.draw()

    def updateYLabel(self, text):
        self.getAxItem('left').setLabel(text)
        self.draw()

    def getAxItem(self, position):
        return self.plotWidget.getPlotItem().axes[position]['item']

    def updateTitle(self, text):
        self.plotWidget.getPlotItem().setTitle(text)
        self.draw()

    def updateWidget(self):  # , xlabel, ylabel, title):
        self.updateXLabel(self.xlabel)
        self.updateYLabel(self.ylabel)
        self.updateTitle(self.title)

    def draw(self):
        pass


class PylotCanvas(FigureCanvas):
    def __init__(self, figure=None, parent=None, connect_events=True, multicursor=False,
                 panZoomX=True, panZoomY=True):
        if not figure:
            figure = Figure()
            # create axes
            self.ax = figure.add_subplot(111)

        self.axes = figure.axes
        self.figure = figure
        self.figure.set_facecolor(parent._style['background']['rgba_mpl'])
        # attribute plotdict is a dictionary connecting position and a name
        self.plotdict = dict()
        # initialize super class
        super(PylotCanvas, self).__init__(self.figure)
        self.setParent(parent)
        self.orig_parent = parent

        if multicursor:
            # add a cursor for station selection
            self.multiCursor = MultiCursor(self.figure.canvas, self.axes,
                                           horizOn=True, useblit=True,
                                           color=parent._style['multicursor']['rgba_mpl'], lw=1)

        # initialize panning attributes
        self.press = None
        self.xpress = None
        self.ypress = None
        self.cur_xlim = None
        self.cur_ylim = None

        # panZoom activated selection
        self.panZoomX = panZoomX
        self.panZoomY = panZoomY

        self.limits = {}

        for ax in self.axes:
            self.limits[ax] = {'x': (-np.inf, np.inf),
                               'y': (-np.inf, np.inf)}

        if connect_events:
            self.connectEvents()

        try:
            self.figure.tight_layout()
        except:
            pass

        self.setFocusPolicy(QtCore.Qt.StrongFocus)
        self.setFocus()

    def panPress(self, gui_event):
        ax_check = False
        for ax in self.axes:
            if gui_event.inaxes == ax:
                ax_check = True
                break
        if not ax_check: return
        self.cur_xlim = ax.get_xlim()
        self.cur_ylim = ax.get_ylim()
        self.press = gui_event.xdata, gui_event.ydata
        self.press_rel = gui_event.x, gui_event.y
        self.xpress, self.ypress = self.press

    def pan(self, gui_event):
        if self.press is None:
            return
        if gui_event.button == 1:
            self.panMotion(gui_event)
        elif gui_event.button == 3:
            if self.panZoomX or self.panZoomY:
                self.panZoom(gui_event)

    def panMotion(self, gui_event):
        ax_check = False
        for ax in self.axes:
            if gui_event.inaxes == ax:
                ax_check = True
                break
        if not ax_check: return
        dx = gui_event.xdata - self.xpress
        dy = gui_event.ydata - self.ypress
        self.cur_xlim -= dx
        self.cur_ylim -= dy
        ax.set_xlim(self.cur_xlim)
        ax.set_ylim(self.cur_ylim)
        self.refreshPickDlgText()
        ax.figure.canvas.draw()

    def panRelease(self, gui_event):
        self.press = None
        self.press_rel = None
        self.figure.canvas.draw()

    def panZoom(self, gui_event, threshold=2., factor=1.1):
        if not gui_event.x and not gui_event.y:
            return
        if not gui_event.button == 3:
            return
        ax_check = False
        for ax in self.axes:
            if gui_event.inaxes == ax:
                ax_check = True
                break
        if not ax_check: return

        #self.updateCurrentLimits() #maybe put this down to else:

        # calculate delta (relative values in axis)
        old_x, old_y = self.press_rel
        xdiff = gui_event.x - old_x
        ydiff = gui_event.y - old_y

        # threshold check
        if abs(xdiff) < threshold and abs(ydiff) < threshold:
            return

        # refresh press positions to new position
        self.press = gui_event.xdata, gui_event.ydata
        self.press_rel = gui_event.x, gui_event.y
        self.xpress, self.ypress = self.press

        if abs(xdiff) >= threshold and self.panZoomX:
            x_left, x_right = self.getXLims(ax)
            new_xlim = self.calcPanZoom(self.xpress, x_left, x_right, factor, (xdiff > 0))
            self.setXLims(ax, new_xlim)
        if abs(ydiff) >= threshold and self.panZoomY:
            y_bot, y_top = self.getYLims(ax)
            new_ylim = self.calcPanZoom(self.ypress, y_bot, y_top, factor, (ydiff > 0))
            self.setYLims(ax, new_ylim)

        self.draw()

    def set_frame_color(self, color='k'):
        for ax in self.axes:
            for spine in ax.spines.values():
                spine.set_edgecolor(color)

    def set_frame_linewidth(self, linewidth=1.):
        for ax in self.axes:
            for spine in ax.spines.values():
                spine.set_linewidth(linewidth)

    def saveFigure(self):
        if self.figure:
            fd = QtGui.QFileDialog()
            fname, filter = fd.getSaveFileName(self.parent(), filter='Images (*.png)')
            if not fname:
                return
            if not fname.endswith('.png'):
                fname += '.png'
            self.figure.savefig(fname)

    def calcPanZoom(self, origin, lower_b, upper_b, factor, positive):
        d_lower = abs(origin - lower_b)
        d_upper = abs(origin - upper_b)

        if positive:
            d_lower *= 1 - 1/factor
            d_upper *= 1 - 1/factor
            lower_b += d_lower
            upper_b -= d_upper
        else:
            d_lower /= 1 + 1/factor
            d_upper /= 1 + 1/factor
            lower_b -= d_lower
            upper_b += d_upper

        new_lim = [lower_b, upper_b]
        new_lim.sort()

        return new_lim

    def scrollZoom(self, gui_event, factor=2.):
        if not gui_event.xdata or not gui_event.ydata:
            return
        ax_check = False
        for ax in self.axes:
            if gui_event.inaxes == ax:
                ax_check = True
                break
        if not ax_check: return

        self.updateCurrentLimits()

        if gui_event.button == 'up':
            scale_factor = 1 / factor
        elif gui_event.button == 'down':
            # deal with zoom out
            scale_factor = factor
        else:
            # deal with something that should never happen
            scale_factor = 1
            print(gui_event.button)

        new_xlim = gui_event.xdata - \
                   scale_factor * (gui_event.xdata - self.getXLims(ax))
        new_ylim = gui_event.ydata - \
                   scale_factor * (gui_event.ydata - self.getYLims(ax))

        new_xlim.sort()
        global_x = self.getGlobalLimits(ax, 'x')
        global_y = self.getGlobalLimits(ax, 'y')
        new_xlim[0] = max(new_xlim[0], global_x[0])
        new_xlim[1] = min(new_xlim[1], global_x[1])
        new_ylim.sort()
        new_ylim[0] = max(new_ylim[0], global_y[0])
        new_ylim[1] = min(new_ylim[1], global_y[1])

        self.setXLims(ax, new_xlim)
        self.setYLims(ax, new_ylim)

        self.refreshPickDlgText()
        self.draw()

    def refreshPickDlgText(self):
        # TODO: Maybe decreasing performance if activated too often on move event
        # refresh text for pickdlg if given
        parent = self.parent()
        if hasattr(parent, 'refreshArrivalsText'):
            parent.refreshArrivalsText()
        if hasattr(parent, 'refreshPhaseText'):
            parent.refreshPhaseText()

    def keyPressHandler(self, gui_event):
        if gui_event.key == 'ctrl+s':
            self.saveFigure()

    def connectEvents(self):
        self.cidscroll = self.connectScrollEvent(self.scrollZoom)
        self.cidpress = self.connectPressEvent(self.panPress)
        self.cidmotion = self.connectMotionEvent(self.pan)
        self.cidrelease = self.connectReleaseEvent(self.panRelease)
        self.cidkpress = self.connectKeyPressEvent(self.keyPressHandler)

    def disconnectEvents(self):
        self.disconnectScrollEvent(self.cidscroll)
        self.disconnectMotionEvent(self.cidmotion)
        self.disconnectPressEvent(self.cidpress)
        self.disconnectReleaseEvent(self.cidrelease)
        self.disconnectKeyPressEvent(self.cidkpress)

        self.cidscroll = None
        self.cidrelease = None
        self.cidpress = None
        self.cidmotion = None
        self.cidkpress = None

    def disconnectPressEvent(self, cid):
        self.mpl_disconnect(cid)

    def connectPressEvent(self, slot):
        return self.mpl_connect('button_press_event', slot)

    def disconnectMotionEvent(self, cid):
        self.mpl_disconnect(cid)

    def connectMotionEvent(self, slot):
        return self.mpl_connect('motion_notify_event', slot)

    def disconnectReleaseEvent(self, cid):
        self.mpl_disconnect(cid)

    def connectReleaseEvent(self, slot):
        return self.mpl_connect('button_release_event', slot)

    def disconnectScrollEvent(self, cid):
        self.mpl_disconnect(cid)

    def connectScrollEvent(self, slot):
        return self.mpl_connect('scroll_event', slot)

    def disconnectKeyPressEvent(self, cid):
        self.mpl_disconnect(cid)

    def connectKeyPressEvent(self, slot):
        return self.mpl_connect('key_press_event', slot)

    def getPlotDict(self):
        return self.plotdict

    def setPlotDict(self, key, value):
        self.plotdict[key] = value

    def clearPlotDict(self):
        self.plotdict = dict()

    def plotWFData(self, wfdata, title=None, zoomx=None, zoomy=None,
                   noiselevel=None, scaleddata=False, mapping=True,
                   component='*', nth_sample=1, iniPick=None, verbosity=0,
                   plot_additional=False):
        ax = self.axes[0]
        ax.cla()

        self.clearPlotDict()
        wfstart, wfend = full_range(wfdata)
        nmax = 0

        settings = QSettings()
        compclass = settings.value('compclass')
        if not compclass:
            print('Warning: No settings for channel components found. Using default')
            compclass = SetChannelComponents()

        if not component == '*':
            alter_comp = compclass.getCompPosition(component)
            # alter_comp = str(alter_comp[0])

            st_select = wfdata.select(component=component)
            st_select += wfdata.select(component=alter_comp)
        else:
            st_select = wfdata

        # list containing tuples of network, station, channel (for sorting)
        nsc = []
        for trace in st_select:
            if not trace.stats.channel[-1] in ['Z', 'N', 'E', '1', '2', '3']:
                print('Warning: Unrecognized channel {}'.format(trace.stats.channel))
                continue
            nsc.append((trace.stats.network, trace.stats.station, trace.stats.channel))
        nsc.sort()
        nsc.reverse()

        style = self.orig_parent._style
        linecolor = style['linecolor']['rgba_mpl']

        for n, (network, station, channel) in enumerate(nsc):
            st = st_select.select(network=network, station=station, channel=channel)
            trace = st[0]
            if mapping:
                comp = channel[-1]
                n = compclass.getPlotPosition(str(comp))
                # n = n[0]
            if n > nmax:
                nmax = n
            if verbosity:
                msg = 'plotting %s channel of station %s' % (channel, station)
                print(msg)
            stime = trace.stats.starttime - wfstart
            time_ax = prepTimeAxis(stime, trace)
            if time_ax is not None:
                if not scaleddata:
                    trace.detrend('constant')
                    trace.normalize(np.max(np.abs(trace.data)) * 2)
                times = [time for index, time in enumerate(time_ax) if not index % nth_sample]
                data = [datum + n for index, datum in enumerate(trace.data) if not index % nth_sample]
                ax.plot(times, data, color=linecolor, linewidth=0.7)
                if noiselevel is not None:
                    for level in noiselevel:
                        ax.plot([time_ax[0], time_ax[-1]],
                                            [level, level],
                                color = linecolor,
                                linestyle = 'dashed')
                self.setPlotDict(n, (station, channel, network))
        if plot_additional:
            pressure = wfdata.select(channel='MDO')
            if pressure:
                p_data = pressure[0].data
                #normalize
                p_max = max(abs(p_data))
                p_data /= p_max
                for index in range(3):
                    ax.plot(times, p_data, color='red', alpha=0.5, linewidth=0.7)
                    p_data += 1

        if iniPick:
            ax.vlines(iniPick, ax.get_ylim()[0], ax.get_ylim()[1],
                      colors='m', linestyles='dashed',
                      linewidth=2)
        xlabel = 'seconds since {0}'.format(wfstart)
        ylabel = ''
        self.updateWidget(xlabel, ylabel, title)
        self.setXLims(ax, [0, wfend - wfstart])
        self.setYLims(ax, [-0.5, nmax + 0.5])
        if zoomx is not None:
            self.setXLims(ax, zoomx)
        if zoomy is not None:
            self.setYLims(ax, zoomy)
        self.draw()

    def getXLims(self, ax):
        return ax.get_xlim()

    def getYLims(self, ax):
        return ax.get_ylim()

    def setXLims(self, ax, lims):
        ax.set_xlim(lims)

    def setYLims(self, ax, lims):
        ax.set_ylim(lims)

    def setYTickLabels(self, pos, labels):
        self.axes[0].set_yticks(list(pos))
        self.axes[0].set_yticklabels(labels)
        self.draw()

    def updateXLabel(self, text):
        self.axes[0].set_xlabel(text)
        self.draw()

    def updateYLabel(self, text):
        self.axes[0].set_ylabel(text)
        self.draw()

    def updateTitle(self, text):
        self.axes[0].set_title(text, verticalalignment='bottom')
        self.draw()

    def updateWidget(self, xlabel, ylabel, title):
        self.updateXLabel(xlabel)
        self.updateYLabel(ylabel)
        self.updateTitle(title)

    def insertLabel(self, pos, text):
        pos = pos / max(self.axes[0].ylim)
        axann = self.axes[0].annotate(text, xy=(.03, pos),
                                        xycoords='axes fraction')
        axann.set_bbox(dict(facecolor='lightgrey', alpha=.6))

    def setZoomBorders2content(self):
        if not self.axes:
            return
        for ax in self.limits.keys():
            xlims = self.getXLims(ax)
            ylims = self.getYLims(ax)

            self.limits[ax] = {'x': xlims,
                               'y': ylims}

            for axis, limit in self.limits[ax].items():
                self.setGlobalLimits(ax, axis, limit)

    def updateCurrentLimits(self):
        for ax in self.limits.keys():
            self.setXLims(ax, self.getXLims(ax))
            self.setYLims(ax, self.getYLims(ax))

    def getGlobalLimits(self, ax, axis):
        return self.limits[ax][axis]

    def setGlobalLimits(self, ax, axis, limits):
        self.limits[ax][axis] = limits

    def resetZoom(self):
        for ax in self.figure.axes:
            self.setXLims(ax, self.getGlobalLimits(ax, 'x'))
            self.setYLims(ax, self.getGlobalLimits(ax, 'y'))
        self.draw()


class PhaseDefaults(QtGui.QDialog):
    def __init__(self, parent=None, nrow=10,
                 phase_defaults=['P', 'S'],
                 current_phases=[]):
        super(PhaseDefaults, self).__init__(parent)
        self.nrow = nrow
        self.checktoggle = True
        self.main_layout = QtGui.QVBoxLayout()
        self.sub_layout = QtGui.QGridLayout()
        self.phase_names = phase_defaults
        self.current_phases = current_phases
        self.setButtons()
        self.setupUi()
        self.connectSignals()
        self.setWindowTitle('Default Phases')
        self.selected_phases = []

    def setButtons(self):
        self._check_all_button = QtGui.QPushButton('Check/Uncheck all')
        self._buttonbox = QDialogButtonBox(QDialogButtonBox.Ok |
                                           QDialogButtonBox.Cancel)

    def setupUi(self):
        self.setLayout(self.main_layout)
        self.main_layout.addWidget(self._check_all_button)
        self.main_layout.addLayout(self.sub_layout)
        self.init_phase_layout()
        self.main_layout.addWidget(self._buttonbox)

    def connectSignals(self):
        self._check_all_button.clicked.connect(self.toggleAllChecked)
        self._buttonbox.accepted.connect(self.accept)
        self._buttonbox.rejected.connect(self.reject)

    def toggleAllChecked(self):
        for box in self._checkboxes.values():
            box.setChecked(self.checktoggle)
        self.checktoggle = not self.checktoggle

    def init_phase_layout(self):
        self._checkboxes = {}
        row = 0
        column = 0
        for index, phase in enumerate(self.phase_names):
            if row > self.nrow:
                column += 1
                row = 0
            checkbox = self.create_phase_box(phase)
            self.sub_layout.addWidget(checkbox,
                                      row, column)
            self._checkboxes[phase] = checkbox
            checkbox.setChecked(bool(phase in self.current_phases))
            row += 1

    def create_phase_box(self, phase_name):
        checkbox = QtGui.QCheckBox(phase_name)
        return checkbox

    def update_selected_phases(self):
        self.selected_phases = []
        for phase in self.phase_names:
            if self._checkboxes[phase].isChecked():
                self.selected_phases.append(phase)

    def accept(self):
        self.update_selected_phases()
        QtGui.QDialog.accept(self)


class PickDlg(QDialog):
    update_picks = QtCore.Signal(dict)

    def __init__(self, parent=None, data=None, station=None, network=None, picks=None,
                 autopicks=None, rotate=False, parameter=None, embedded=False, metadata=None,
                 event=None, filteroptions=None, model='iasp91'):
        super(PickDlg, self).__init__(parent, 1)
        self.orig_parent = parent

        # initialize attributes
        self.parameter = parameter
        self._embedded = embedded
        self.station = station
        self.network = network
        self.rotate = rotate
        self.metadata = metadata
        self.pylot_event = event
        self.components = 'ZNE'
        self.currentPhase = None
        self.phaseText = []
        self.arrivals = []
        self.arrivalsText = []
        self.cidpick = []
        settings = QSettings()
        pylot_user = getpass.getuser()
        self._user = settings.value('user/Login', pylot_user)
        self._dirty = False
        self._style = parent._style
        if picks:
            self.picks = copy.deepcopy(picks)
            self._init_picks = picks
        else:
            self.picks = {}
            self._init_picks = {}
        if autopicks:
            self.autopicks = copy.deepcopy(autopicks)
            self._init_autopicks = autopicks
        else:
            self.autopicks = {}
            self._init_autopicks = {}
        if filteroptions:
            self.filteroptions = filteroptions
        else:
            self.filteroptions = FILTERDEFAULTS
        self.pick_block = False
<<<<<<< HEAD
        self.nextStation = QtGui.QCheckBox('Continue with next station.')
        self.additionalChannel = QtGui.QCheckBox('Additional Channel')
        self.additionalChannel.stateChanged.connect(self.resetPlot)
=======
        self.nextStation = QtGui.QCheckBox('Continue with next station ')
>>>>>>> 39e048cf

        # initialize panning attributes
        self.press = None
        self.xpress = None
        self.ypress = None
        self.cur_xlim = None
        self.cur_ylim = None

        # set attribute holding data
        if data is None:
            try:
                data = parent.get_data().getWFData().copy()
                self.data = data.select(station=station)
            except AttributeError as e:
                errmsg = 'You either have to put in a data or an appropriate ' \
                         'parent (PyLoT MainWindow) object: {0}'.format(e)
                raise Exception(errmsg)
        else:
            self.data = data

        self.stime, self.etime = full_range(self.getWFData())

        # initialize plotting widget
        self.multicompfig = PylotCanvas(parent=self, multicursor=True)
        self.phaseplot = PhasePlotWidget(self)
        self.phaseplot.hide()

        # plot data
        self.multicompfig.plotWFData(wfdata=self.getWFData(),
                                        title=self.getStation())

        self.multicompfig.setZoomBorders2content()

        self.multicompfig.updateCurrentLimits()
        self.multicompfig.draw()
        self.multicompfig.setFocus()


        # setup ui
        self.setupUi()

        # set plot labels
        self.setPlotLabels()

        # draw picks if present
        self.drawAllPicks()

        # init expected picks using obspy Taup
        try:
            if self.metadata:
                self.model = TauPyModel(model)
                self.get_arrivals()
                self.drawArrivals()
                self.activateArrivalsButton(True)
            else:
                self.activateArrivalsButton(False)
        except Exception as e:
            print('Warning: Could not init expected picks from taup: {}'.format(e))
            self.activateArrivalsButton(False)

        # init pick delete (with right click)
        self.connect_pick_delete()
        self.setWindowTitle('Pickwindow on station: {}'.format(self.getStation()))
        self.setWindowState(QtCore.Qt.WindowMaximized)

    def setupUi(self):
        menuBar = QtGui.QMenuBar(self)
        if not self._embedded:
            exitMenu = menuBar.addMenu('File')
            exitAction = QtGui.QAction('Close', self)
            exitAction.triggered.connect(self.close)
            exitMenu.addAction(exitAction)

        # create matplotlib toolbar to inherit functionality
        self.figToolBar = NavigationToolbar2QT(self.multicompfig, self)
        self.figToolBar.hide()

        # create icons
        filter_icon_p = QIcon()
        filter_icon_p.addPixmap(QPixmap(':/icons/filter_p.png'))
        filter_icon_s = QIcon()
        filter_icon_s.addPixmap(QPixmap(':/icons/filter_s.png'))
        key_a_icon = QIcon()
        key_a_icon.addPixmap(QPixmap(':/icons/key_A.png'))
        zoom_icon = QIcon()
        zoom_icon.addPixmap(QPixmap(':/icons/zoom_in.png'))
        home_icon = QIcon()
        home_icon.addPixmap(QPixmap(':/icons/zoom_0.png'))
        del_icon = QIcon()
        del_icon.addPixmap(QPixmap(':/icons/delete.png'))

        # create actions
        self.filterActionP = createAction(parent=self, text='Apply P Filter',
                                          slot=self.filterP,
                                          icon=filter_icon_p,
                                          tip='Toggle filtered/original'
                                              ' waveforms',
                                          checkable=True,
                                          shortcut='Ctrl+F')
        self.filterActionS = createAction(parent=self, text='Apply S Filter',
                                          slot=self.filterS,
                                          icon=filter_icon_s,
                                          tip='Toggle filtered/original'
                                              ' waveforms',
                                          checkable=True,
                                          shortcut='Shift+F')
        self.autoFilterAction = createAction(parent=self, text='Automatic Filtering',
                                          slot=self.toggleAutoFilter,
                                          icon=key_a_icon,
                                          tip='Filter automatically before initial pick',
                                          checkable=True,
                                          shortcut='Ctrl+A')
        self.zoomAction = createAction(parent=self, text='Zoom',
                                       slot=self.zoom, icon=zoom_icon,
                                       tip='Zoom into waveform',
                                       checkable=True)
        self.resetZoomAction = createAction(parent=self, text='Home',
                                            slot=self.resetPlot, icon=home_icon,
                                            tip='Reset zoom to original limits')
        self.resetPicksAction = createAction(parent=self, text='Delete Picks',
                                             slot=self.delPicks, icon=del_icon,
                                             tip='Delete current picks.')

        self.addPickPhases(menuBar)

        settings = QSettings()
        self.autoFilterAction.setChecked(real_Bool(settings.value('autoFilter')))

        # create other widget elements
        phaseitems = [None] + list(FILTERDEFAULTS.keys())

        # create buttons for P and S filter and picking
        self.p_button = QPushButton('P', self)
        self.s_button = QPushButton('S', self)
        self.p_button.setCheckable(True)
        self.s_button.setCheckable(True)
        # set button tooltips
        # self.p_button.setToolTip('Hotkey: "1"')
        # self.s_button.setToolTip('Hotkey: "2"')

        self.plot_arrivals_button = QPushButton('Plot phases')
        self.plot_arrivals_button.setCheckable(True)

        # create accept/reject button
        self.accept_button = QPushButton('&Accept')
        self.reject_button = QPushButton('&Reject')
        self.disable_ar_buttons()

        # add hotkeys
        self._shortcut_space = QtGui.QShortcut(QtGui.QKeySequence(' '), self)
        self._shortcut_space.activated.connect(self.accept_button.clicked)
        # button shortcuts (1 for P-button, 2 for S-button)
        # self.p_button.setShortcut(QKeySequence('1'))
        # self.s_button.setShortcut(QKeySequence('2'))

        # layout the outermost appearance of the Pick Dialog
        _outerlayout = QVBoxLayout()
        _dialtoolbar = QToolBar()

        # fill toolbar with content
        _dialtoolbar.addAction(self.filterActionP)
        _dialtoolbar.addAction(self.filterActionS)
        _dialtoolbar.addAction(self.autoFilterAction)
        _dialtoolbar.addWidget(self.p_button)
        _dialtoolbar.addWidget(self.s_button)
        _dialtoolbar.addAction(self.zoomAction)
        _dialtoolbar.addSeparator()
        _dialtoolbar.addAction(self.resetZoomAction)
        _dialtoolbar.addSeparator()
        _dialtoolbar.addAction(self.resetPicksAction)
        _dialtoolbar.addSeparator()
        if self._embedded:
            manu_label = QLabel('Manual Onsets:')
            manu_label.setStyleSheet('QLabel {'
                                     'padding:2px;'
                                     'padding-left:5px}')
            _dialtoolbar.addWidget(manu_label)
            _dialtoolbar.addWidget(self.accept_button)
            _dialtoolbar.addWidget(self.reject_button)
        else:
            _dialtoolbar.addWidget(self.nextStation)
            _dialtoolbar.addSeparator()
        est_label = QLabel('Estimated onsets:')
        est_label.setStyleSheet('QLabel {'
                                   'padding:2px;'
                                   'padding-left:5px}')
        _dialtoolbar.addWidget(est_label)
        _dialtoolbar.addWidget(self.plot_arrivals_button)
        _dialtoolbar.addWidget(self.additionalChannel)

        # layout the innermost widget
        _innerlayout = QVBoxLayout()
        _innerinnerlayout = QtGui.QHBoxLayout()
        _innerinnerlayout.addWidget(self.multicompfig)
        _innerinnerlayout.addWidget(self.phaseplot)
        _innerlayout.addLayout(_innerinnerlayout)

        # add button box to the dialog
        _buttonbox = QDialogButtonBox(QDialogButtonBox.Ok |
                                      QDialogButtonBox.Cancel)

        # merge widgets and layouts to establish the dialog
        if not self._embedded:
            _innerlayout.addWidget(_buttonbox)
        _outerlayout.addWidget(menuBar)
        _outerlayout.addWidget(_dialtoolbar)
        _outerlayout.addLayout(_innerlayout)
        _outerlayout.setStretch(0, 0)
        _outerlayout.setStretch(1, 0)
        _outerlayout.setStretch(2, 1)

        # connect widget element signals with slots (methods to the dialog
        # object
        self.p_button.clicked.connect(self.p_clicked)
        self.s_button.clicked.connect(self.s_clicked)
        self.accept_button.clicked.connect(self.accept)
        self.reject_button.clicked.connect(self.reject)
        self.accept_button.clicked.connect(self.disable_ar_buttons)
        self.reject_button.clicked.connect(self.disable_ar_buttons)
        self.plot_arrivals_button.clicked.connect(self.toggle_arrivals_plot)
        _buttonbox.accepted.connect(self.accept)
        _buttonbox.rejected.connect(self.reject)

        # finally layout the entire dialog
        self.setLayout(_outerlayout)
        self.resize(1280, 720)

    def activateArrivalsButton(self, val=True):
        self.plot_arrivals_button.setEnabled(val)

    def toggle_arrivals_plot(self):
        if self.plot_arrivals_button.isChecked():
            self.plot_arrivals()
        else:
            self.hide_arrivals_plot()

    def hide_arrivals_plot(self):
        self.phaseplot.hide()

    def plot_arrivals(self):
        if self.phaseplot.new:
            self.get_arrivals(True)
            ax = self.phaseplot.ax
            self.arrivals.plot(ax=ax, show=False)
            ax.legend(loc=1)
            self.phaseplot.new = False
            self.phaseplot.draw()
        self.phaseplot.show()

    def setDirty(self, bool):
        self._dirty = bool

    def get_arrivals(self, plot=False):
        if not self.metadata:
            print('get_arrivals: No metadata given. Return!')
            return
        func = {True: self.model.get_ray_paths_geo,
                False: self.model.get_travel_times_geo}
        phases = self.prepare_phases()
        station_id = self.data.traces[0].get_id()
        parser = self.metadata[1]
        station_coords = parser.get_coordinates(station_id)
        origins = self.pylot_event.origins
        if origins:
            source_origin = origins[0]
        else:
            raise ValueError('No source origin given.')
        arrivals = func[plot](source_origin.depth,
                              source_origin.latitude,
                              source_origin.longitude,
                              station_coords['latitude'],
                              station_coords['longitude'],
                              phases)
        self.arrivals = arrivals

    def prepare_phases(self):
        settings = QtCore.QSettings()
        p_phases = settings.value('p_phases')
        s_phases = settings.value('s_phases')
        phases = p_phases + ',' + s_phases
        phases = phases.split(',')
        phases = [phase.strip() for phase in phases]
        return phases

    def drawArrivals(self, textOnly=False):
        if not self.arrivals:
            return
        ax = self.multicompfig.axes[0]
        if not textOnly:
            ylims = self.getGlobalLimits(ax, 'y')
        else:
            ylims = self.multicompfig.getYLims(ax)
        stime = self.getStartTime()
        source_origin = self.pylot_event.origins[0]
        source_time = source_origin.time
        for arrival in self.arrivals:
            arrival_time_abs = source_time + arrival.time
            time_rel = arrival_time_abs - stime
            if not textOnly:
                ax.plot([time_rel, time_rel], ylims, '0.3', linestyle='dashed')
            self.arrivalsText.append(ax.text(time_rel, ylims[0], arrival.name, color='0.5'))

    def drawArrivalsText(self):
        return self.drawArrivals(True)

    def refreshArrivalsText(self, event=None):
        self.removeArrivalsText()
        self.drawArrivalsText()

    def removeArrivalsText(self):
        for textItem in self.arrivalsText:
            try:
                textItem.remove()
            except:
                pass
        self.arrivalsText = []

    def addPickPhases(self, menuBar):
        settings = QtCore.QSettings()
        p_phases = settings.value('p_phases')
        s_phases = settings.value('s_phases')

        if p_phases:
            p_phases = p_phases.split(',')
        else:
            p_phases = []
        if s_phases:
            s_phases = s_phases.split(',')
        else:
            s_phases = []

        phases = {'P': p_phases,
                  'S': s_phases}
        if not 'P' in phases['P'] and not 'p' in phases['P']:
            phases['P'] = ['P'] + phases['P']
        if not 'S' in phases['S'] and not 's' in phases['S']:
            phases['S'] = ['S'] + phases['S']

        picksMenu = menuBar.addMenu('Picks')
        self.picksActions = {}

        # dictionary points on corresponding phase_select function
        phaseSelect = {'P': self.p_phase_select,
                       'S': self.s_phase_select}

        hotkeys = {'P': [1, 2, 3, 4, 'q', 'w', 'e', 'r'],
                   'S': [5, 6, 7, 8, 't', 'z', 'u', 'i']}

        # loop over P and S (use explicit list instead of iter over dict.keys to keep order)
        for phaseIndex, phaseID in enumerate(['P', 'S']):
            # loop through phases in list
            for index, phase in enumerate(phases[phaseID]):
                # remove zeros
                phase = phase.strip()
                # add hotkeys
                try:
                    shortcut = str(hotkeys[phaseID][index])
                except IndexError:
                    shortcut = None

                # create action and add to menu
                # phase name transferred using lambda function
                slot = lambda phase=phase, phaseID=phaseID: phaseSelect[phaseID](phase)
                picksAction = createAction(parent=self, text=phase,
                                           slot=slot,
                                           shortcut=shortcut)
                picksMenu.addAction(picksAction)
                self.picksActions[str(phase)] = picksAction  # save action in dictionary
            if phaseIndex == 0:
                picksMenu.addSeparator()

        filterOptionsAction = createAction(parent=self, text="&Filter parameter ...",
                                   slot=self.filterOptions,
                                   shortcut='Alt+F',
                                   icon=self.orig_parent.filter_icon)
        filterMenu = menuBar.addMenu('Filter')
        filterMenu.addAction(self.filterActionP)
        filterMenu.addAction(self.filterActionS)
        filterMenu.addAction(self.autoFilterAction)
        filterMenu.addAction(filterOptionsAction)

    def filterOptions(self):
        self.orig_parent.adjustFilterOptions()

    def disable_ar_buttons(self):
        self.enable_ar_buttons(False)

    def enable_ar_buttons(self, bool=True):
        self.accept_button.setEnabled(bool)
        self.reject_button.setEnabled(bool)

    def p_phase_select(self, phase):
        if not self.p_button.isChecked():
            self.p_button.setEnabled(True)
            self.p_button.setChecked(True)
            self.p_button.setText(phase)
        else:
            if str(phase) == str(self.p_button.text()):
                self.reset_p_button()
            else:
                self.p_button.setText(phase)
        self.p_clicked()

    def s_phase_select(self, phase):
        if not self.s_button.isChecked():
            self.s_button.setEnabled(True)
            self.s_button.setChecked(True)
            self.s_button.setText(phase)
        else:
            if str(phase) == str(self.s_button.text()):
                self.reset_s_button()
            else:
                self.s_button.setText(phase)
        self.s_clicked()

    def p_clicked(self):
        if self.p_button.isChecked():
            self.reset_s_button()
            self.s_button.setEnabled(False)
            self.init_p_pick()
        else:
            self.leave_picking_mode()

    def s_clicked(self):
        if self.s_button.isChecked():
            self.reset_p_button()
            self.p_button.setEnabled(False)
            self.init_s_pick()
        else:
            self.leave_picking_mode()

    def init_p_pick(self):
        color = pick_color('manual', 'P')
        self.set_button_border_color(self.p_button, color)
        self.currentPhase = str(self.p_button.text())
        self.activatePicking()

    def init_s_pick(self):
        color = pick_color('manual', 'S')
        self.set_button_border_color(self.s_button, color)
        self.currentPhase = str(self.s_button.text())
        self.activatePicking()

    def getPhaseID(self, phase):
        return identifyPhaseID(phase)

    def set_button_border_color(self, button, color=None):
        '''
        Set background color of a button.
        button: type = QtGui.QAbstractButton
        color: type = QtGui.QColor or type = str (RGBA)
        '''
        if type(color) == QtGui.QColor:
            button.setStyleSheet({'QPushButton{background-color:transparent}'})
            palette = button.palette()
            role = button.backgroundRole()
            palette.setColor(role, color)
            button.setPalette(palette)
            button.setAutoFillBackground(True)
        elif type(color) == str:
            button.setStyleSheet('QPushButton{border-color: %s}' % color)
        elif type(color) == tuple:
            button.setStyleSheet('QPushButton{border-color: rgba%s}' % str(color))
        elif not color:
            button.setStyleSheet(self.orig_parent._style['stylesheet'])

    def reset_p_button(self):
        self.set_button_border_color(self.p_button)
        self.p_button.setEnabled(True)
        self.p_button.setChecked(False)
        self.p_button.setText('P')

    def reset_s_button(self):
        self.set_button_border_color(self.s_button)
        self.s_button.setEnabled(True)
        self.s_button.setChecked(False)
        self.s_button.setText('S')

    def leave_picking_mode(self):
        self.currentPhase = None
        self.reset_p_button()
        self.reset_s_button()
<<<<<<< HEAD
        self.multicompfig.plotWFData(wfdata=self.getWFData(),
                                     title=self.getStation(),
                                     plot_additional=self.additionalChannel.isChecked())
        self.drawAllPicks()
        self.drawArrivals()
        self.setPlotLabels()
        self.resetZoomAction.trigger()
=======
        self.resetPlot()
>>>>>>> 39e048cf
        self.deactivatePicking()

    def activatePicking(self):
        phase = self.currentPhase
        color = pick_color_plt('manual', self.getPhaseID(phase))
        self.multicompfig.set_frame_color(color)
        self.multicompfig.set_frame_linewidth(1.5)
        if self.zoomAction.isChecked():
            self.zoomAction.trigger()
        self.multicompfig.disconnectEvents()
        self.cidpress = self.multicompfig.connectPressEvent(self.setIniPick)
        if not self.filterActionP.isChecked() and not self.filterActionS.isChecked():
            if self.autoFilterAction.isChecked():
                self.filterWFData()
            else:
                self.draw()
        else:
            self.draw()
        #self.pick_block = self.togglePickBlocker()
        self.disconnect_pick_delete()

    def deactivatePicking(self):
        defaultcolor = self.orig_parent._style['linecolor']['rgba_mpl']
        self.multicompfig.set_frame_color(defaultcolor)
        self.multicompfig.set_frame_linewidth(1)

        self.disconnectPressEvent()
        self.multicompfig.connectEvents()
        self.connect_pick_delete()
        self.draw()

    def getParameter(self):
        return self.parameter

    def getStartTime(self):
        return self.stime

    def getEndTime(self):
        return self.etime

    def getComponents(self):
        return self.components

    def getStation(self):
        if self.network and self.station:
            return self.network + '.' + self.station
        return self.station

    def getChannelID(self, key):
        if key < 0: key = 0
        return self.multicompfig.getPlotDict()[int(key)][1]

    def getTraceID(self, channels):
        plotDict = self.multicompfig.getPlotDict()
        traceIDs = []
        for channel in channels:
            channel = channel.upper()
            for traceID, channelID in plotDict.items():
                if channelID[1].upper().endswith(channel):
                    traceIDs.append(traceID)
        return traceIDs

    def getUser(self):
        return self._user

    def getFilterOptions(self, phase):
        options = self.filteroptions[self.getPhaseID(phase)]
        if type(options) == dict:
            return FilterOptions(**options)
        else:
            return options

    def getXLims(self):
        return self.cur_xlim

    def getYLims(self):
        return self.cur_ylim

    def setXLims(self, limits):
        self.cur_xlim = limits

    def setYLims(self, limits):
        self.cur_ylim = limits

    def getGlobalLimits(self, ax, axis):
        return self.multicompfig.getGlobalLimits(ax, axis)

    def getWFData(self):
        return self.data

    def selectWFData(self, channel):
        component = channel[-1].upper()
        wfdata = Stream()

        def selectTrace(tr, components):
            if tr.stats.channel[-1].upper() in components:
                return tr

        if component == 'E' or component == 'N':
            for trace in self.getWFData():
                trace = selectTrace(trace, 'NE')
                if trace:
                    wfdata.append(trace)
        elif component == '1' or component == '2':
            for trace in self.getWFData():
                trace = selectTrace(trace, '12')
                if trace:
                    wfdata.append(trace)
        else:
            wfdata = self.getWFData().select(component=component)
        return wfdata

    def getPicks(self, picktype='manual'):
        if picktype == 'manual':
            return self.picks
        elif picktype == 'auto':
            return self.autopicks
        else:
            raise TypeError('Unknown picktype {0}'.format(picktype))

    def resetPicks(self):
        self.picks = {}

    def delPicks(self):
        self.resetPicks()
        self.resetPlot()

    def setIniPick(self, gui_event):
        self.multicompfig.set_frame_color('green')
        trace_number = round(gui_event.ydata)

        channel = self.getChannelID(trace_number)
        wfdata = self.selectWFData(channel)

        self.multicompfig.disconnectEvents()
        self.disconnectPressEvent()
        self.cidpress = self.multicompfig.connectPressEvent(self.setPick)

        if self.getPhaseID(self.currentPhase) == 'P':
            self.set_button_border_color(self.p_button, 'green')
            self.setIniPickP(gui_event, wfdata, trace_number)
        elif self.getPhaseID(self.currentPhase) == 'S':
            self.set_button_border_color(self.s_button, 'green')
            self.setIniPickS(gui_event, wfdata)

        self.zoomAction.setEnabled(False)

        # reset labels
        self.setPlotLabels()
        self.draw()

    def setIniPickP(self, gui_event, wfdata, trace_number):

        parameter = self.parameter
        ini_pick = gui_event.xdata

        nfac = parameter.get('nfacP')
        twins = parameter.get('tsnrz')
        noise_win = twins[0]
        gap_win = twins[1]
        signal_win = twins[2]
        itrace = int(trace_number)

        while itrace > len(wfdata) - 1:
            itrace -= 1

        stime = self.getStartTime()
        stime_diff = wfdata[itrace].stats.starttime - stime

        # copy data for plotting
        data = self.getWFData().copy()

        # filter data and trace on which is picked prior to determination of SNR
        phase = self.currentPhase
        filteroptions = self.getFilterOptions(self.getPhaseID(phase)).parseFilterOptions()
        if filteroptions:
            try:
                data.filter(**filteroptions)
                #wfdata.filter(**filteroptions)# MP MP removed filtering of original data
            except ValueError as e:
                self.qmb = QtGui.QMessageBox(QtGui.QMessageBox.Icon.Information,
                                             'Denied', 'setIniPickP: Could not filter waveform: {}'.format(e))
                self.qmb.show()

        result = getSNR(data, (noise_win, gap_win, signal_win), ini_pick - stime_diff, itrace)

        snr = result[0]
        noiselevel = result[2]
        if noiselevel:
            noiselevel *= nfac
        else:
            noiselevel = nfac

        x_res = getResolutionWindow(snr, parameter.get('extent'))

        # remove mean noise level from waveforms
        for trace in data:
            t = prepTimeAxis(trace.stats.starttime - stime, trace)
            inoise = getnoisewin(t, ini_pick, noise_win, gap_win)
            trace = demeanTrace(trace=trace, window=inoise)

        self.setXLims([ini_pick - x_res, ini_pick + x_res])
        self.setYLims(np.array([-noiselevel * 3.5, noiselevel * 3.5]) +
                      trace_number)
        self.multicompfig.plotWFData(wfdata=data,
                                        title=self.getStation() +
                                              ' picking mode',
                                        zoomx=self.getXLims(),
                                        zoomy=self.getYLims(),
                                        noiselevel=(trace_number + noiselevel,
                                                    trace_number - noiselevel),
                                        iniPick=ini_pick,
                                        plot_additional=self.additionalChannel.isChecked())

    def setIniPickS(self, gui_event, wfdata):

        parameter = self.parameter
        ini_pick = gui_event.xdata

        nfac = parameter.get('nfacS')
        twins = parameter.get('tsnrh')
        noise_win = twins[0]
        gap_win = twins[1]
        signal_win = twins[2]

        stime = self.getStartTime()
        stime_diff = wfdata[0].stats.starttime - stime

        # copy data for plotting
        data = self.getWFData().copy()

        # filter data and trace on which is picked prior to determination of SNR
        phase = self.currentPhase
        filteroptions = self.getFilterOptions(self.getPhaseID(phase)).parseFilterOptions()
        if filteroptions:
            try:
                data.filter(**filteroptions)
                wfdata.filter(**filteroptions)
            except ValueError as e:
                self.qmb = QtGui.QMessageBox(QtGui.QMessageBox.Icon.Information,
                                             'Denied', 'setIniPickS: Could not filter waveform: {}'.format(e))
                self.qmb.show()

        # determine SNR and noiselevel
        result = getSNR(wfdata, (noise_win, gap_win, signal_win), ini_pick - stime_diff)
        snr = result[0]
        noiselevel = result[2]

        if noiselevel:
            noiselevel *= nfac
        else:
            noiselevel = nfac

        # prepare plotting of data
        for trace in data:
            t = prepTimeAxis(trace.stats.starttime - stime, trace)
            inoise = getnoisewin(t, ini_pick, noise_win, gap_win)
            trace = demeanTrace(trace, inoise)

        # scale waveform for plotting
        horiz_comp = find_horizontals(data)
        data = scaleWFData(data, noiselevel * 2.5, horiz_comp)

        x_res = getResolutionWindow(snr, parameter.get('extent'))

        self.setXLims(tuple([ini_pick - x_res, ini_pick + x_res]))
        traces = self.getTraceID(horiz_comp)
        traces.sort()
        self.setYLims(tuple(np.array([-1.0, +1.0]) +
                            np.array(traces)))
        noiselevels = [trace + 1 / (2.5 * 2) for trace in traces] + \
                      [trace - 1 / (2.5 * 2) for trace in traces]

        self.multicompfig.plotWFData(wfdata=data,
                                        title=self.getStation() +
                                              ' picking mode',
                                        zoomx=self.getXLims(),
                                        zoomy=self.getYLims(),
                                        noiselevel=noiselevels,
                                        scaleddata=True,
                                        iniPick=ini_pick,
                                        plot_additional=self.additionalChannel.isChecked())

    def setPick(self, gui_event):

        parameter = self.parameter

        # get axes limits
        self.multicompfig.updateCurrentLimits()

        # setting pick
        pick = gui_event.xdata  # get pick time relative to the traces timeaxis not to the global
        channel = self.getChannelID(round(gui_event.ydata))

        # get name of phase actually picked
        phase = self.currentPhase

        # get filter parameter for the phase to be picked
        filteroptions = self.getFilterOptions(self.getPhaseID(phase)).parseFilterOptions()

        # copy and filter data for earliest and latest possible picks
        wfdata = self.getWFData().copy().select(channel=channel)
        if filteroptions:
            try:
                wfdata.filter(**filteroptions)
            except ValueError as e:
                self.qmb = QtGui.QMessageBox(QtGui.QMessageBox.Icon.Information,
                                             'Denied', 'setPick: Could not filter waveform: {}'.format(e))
                self.qmb.show()

        # get earliest and latest possible pick and symmetric pick error
        if wfdata[0].stats.channel[2] == 'Z' or wfdata[0].stats.channel[2] == '3':
            nfac = parameter.get('nfacP')
            TSNR = parameter.get('tsnrz')
        else:
            nfac = parameter.get('nfacS')
            TSNR = parameter.get('tsnrh')

        # return absolute time values for phases
        stime = self.getStartTime()
        stime_diff = wfdata[0].stats.starttime - stime

        [epp, lpp, spe] = earllatepicker(wfdata, nfac, (TSNR[0], TSNR[1], TSNR[2]),
                                         pick - stime_diff, verbosity=1)

        mpp = stime + pick
        if epp:
            epp = stime + epp + stime_diff
        if lpp:
            lpp = stime + lpp + stime_diff

        # save pick times for actual phase
        phasepicks = dict(epp=epp, lpp=lpp, mpp=mpp, spe=spe,
                          picker='manual', channel=channel,
                          network=wfdata[0].stats.network)

        try:
            oldphasepick = self.picks[phase]
        except KeyError:
            self.picks[phase] = phasepicks
        else:
            self.picks[phase] = phasepicks
            oepp = oldphasepick['epp']
            ompp = oldphasepick['mpp']
            olpp = oldphasepick['lpp']
            msg = """Warning old phase information for phase {phase} has been
                     altered.\n
                     New phase times:\n
                     earliest possible pick: {epp}\n
                     most probable pick: {mpp}\n
                     latest possible pick: {lpp}\n
                     \n
                     Old phase times (overwritten):\n
                     earliest possible pick: {oepp}\n
                     most probable pick: {ompp}\n
                     latest possible pick: {olpp}\n""".format(phase=phase,
                                                              epp=epp,
                                                              mpp=pick,
                                                              lpp=lpp,
                                                              oepp=oepp,
                                                              ompp=ompp,
                                                              olpp=olpp)

        self.disconnectPressEvent()
        self.enable_ar_buttons()
        self.zoomAction.setEnabled(True)
        #self.pick_block = self.togglePickBlocker()
        self.leave_picking_mode()
        self.setDirty(True)

    def disconnectPressEvent(self):
        self.multicompfig.mpl_disconnect(self.cidpress)
        self.cidpress = None

    def drawAllPicks(self):
        self.removePhaseText()
        self.drawPicks(picktype='manual')
        self.drawPicks(picktype='auto')

    def drawPicks(self, phase=None, picktype='manual', textOnly=False, picks=None):
        # plotting picks
        ax = self.multicompfig.axes[0]
        if not textOnly:
            ylims = self.multicompfig.getGlobalLimits(ax, 'y')
        else:
            ylims = ax.get_ylim()
        if not picks:
            if self.getPicks(picktype):
                if phase is not None and not phase == 'SPt':
                    if (type(self.getPicks(picktype)[phase]) is dict
                        or type(self.getPicks(picktype)[phase]) is AttribDict):
                        picks = self.getPicks(picktype)[phase]
                elif phase is None:
                    for phase in self.getPicks(picktype):
                        self.drawPicks(phase, picktype, textOnly)
                    return
                else:
                    return
            else:
                return

        # get quality classes
        if self.getPhaseID(phase) == 'P':
            quality = getQualityFromUncertainty(picks['spe'], self.parameter['timeerrorsP'])
            phaseID = 'P'
        elif self.getPhaseID(phase) == 'S':
            quality = getQualityFromUncertainty(picks['spe'], self.parameter['timeerrorsS'])
            phaseID = 'S'

        mpp = picks['mpp'] - self.getStartTime()
        if picks['epp'] and picks['lpp'] and not textOnly:
            epp = picks['epp'] - self.getStartTime()
            lpp = picks['lpp'] - self.getStartTime()
        spe = picks['spe']

        if picktype == 'manual':
            color = pick_color_plt(picktype, phaseID, quality)
            if not textOnly:
                linestyle_mpp, width_mpp = pick_linestyle_plt(picktype, 'mpp')
                ax.plot([mpp, mpp], ylims, color=color, linestyle=linestyle_mpp, linewidth=width_mpp,
                        label='{}-Pick (quality: {})'.format(phase, quality), picker=5)
                if spe:
                    ax.fill_between([mpp-spe, mpp+spe], ylims[0], ylims[1],
                                    alpha=.25, color=color, label='{}-SPE'.format(phase))
                if picks['epp']:
                    linestyle_epp, width_epp = pick_linestyle_plt(picktype, 'epp')
                    ax.plot([epp, epp], ylims, color=color, linestyle=linestyle_epp,
                            linewidth=width_epp, label='{}-EPP'.format(phase))
                if picks['lpp']:
                    linestyle_lpp, width_lpp = pick_linestyle_plt(picktype, 'lpp')
                    ax.plot([lpp, lpp], ylims, color=color, linestyle=linestyle_lpp,
                            linewidth=width_lpp, label='{}-LPP'.format(phase))
                # else:
                #     ax.plot([mpp, mpp], ylims, color=color, linestyle=linestyle_mpp, linewidth=width_mpp,
                #             label='{}-Pick (NO PICKERROR)'.format(phase), picker=5)
            # append phase text (if textOnly: draw with current ylims)
            self.phaseText.append(ax.text(mpp, ylims[1], phase, color=color))
        elif picktype == 'auto':
            color = pick_color_plt(picktype, phaseID, quality)
            linestyle_mpp, width_mpp = pick_linestyle_plt(picktype, 'mpp')
            if not textOnly:
                ax.plot(mpp, ylims[1], color=color, marker='v')
                ax.plot(mpp, ylims[0], color=color, marker='^')
                ax.vlines(mpp, ylims[0], ylims[1], color=color, linestyle=linestyle_mpp, linewidth=width_mpp,
                          picker=5, label='{}-Autopick (quality: {})'.format(phase, quality))
            # append phase text (if textOnly: draw with current ylims)
            self.phaseText.append(ax.text(mpp, ylims[1], phase, color=color))
        else:
            raise TypeError('Unknown picktype {0}'.format(picktype))

        ax.legend(loc=1)

    def connect_pick_delete(self):
        self.cidpick = self.multicompfig.mpl_connect('pick_event', self.onpick_delete)

    def disconnect_pick_delete(self):
        if hasattr(self, 'cidpick'):
            self.multicompfig.mpl_disconnect(self.cidpick)

    def onpick_delete(self, event):
        if not event.mouseevent.button == 3:
            return
        x = event.mouseevent.xdata
        self.remove_pick_by_x(x)
        self.resetPlot()

    def remove_pick_by_x(self, x):
        if not self.picks and not self.autopicks:
            return
        # init empty list and get station starttime
        X = []
        starttime = self.getStartTime()
        # init dictionaries to iterate through and iterate over them
        allpicks = {'manual': self.picks,
                    'auto': self.autopicks}
        for picktype in allpicks.keys():
            picks = allpicks[picktype]
            for phase in picks:
                if not type(picks[phase]) in [dict, AttribDict]:
                    continue
                pick_rel = picks[phase]['mpp'] - starttime
                # add relative pick time, phaseID and picktype index
                X.append((pick_rel, phase, picktype))
        # find index and value closest to x
        index, value = min(enumerate([val[0] for val in X]), key=lambda y: abs(y[1] - x))
        # unpack the found value
        pick_rel, phase, picktype = X[index]
        # delete the value from corresponding dictionary
        allpicks[picktype].pop(phase)
        # information output
        msg = 'Deleted {} pick for phase {}, at timestamp {} (relative time: {} s)'
        print(msg.format(picktype, phase, starttime+pick_rel, pick_rel))
        self.setDirty(True)

    def drawPhaseText(self):
        self.drawPicks(picktype='manual', textOnly=True)
        self.drawPicks(picktype='auto', textOnly=True)

    def removePhaseText(self):
        for textItem in self.phaseText:
            try:
                textItem.remove()
            except:
                pass
        self.phaseText = []

    def refreshPhaseText(self, event=None):
        self.removePhaseText()
        self.drawPhaseText()

    def togglePickBlocker(self):
        return not self.pick_block

    def filterWFData(self, phase=None):
        if not phase:
            phase = self.currentPhase
            if self.getPhaseID(phase) == 'P':
                self.filterActionP.setChecked(True)
                self.filterP()
            elif self.getPhaseID(phase) == 'S':
                self.filterActionS.setChecked(True)
                self.filterS()
            return
        self.plotWFData(phase=phase, filter=True)

    def plotWFData(self, phase=None, filter=False):
        if self.pick_block:
            return
        self.cur_xlim = self.multicompfig.axes[0].get_xlim()
        self.cur_ylim = self.multicompfig.axes[0].get_ylim()
        #self.multicompfig.updateCurrentLimits()
        data = self.getWFData().copy()
        title = self.getStation()
        if filter:
            filtoptions = None
            if phase:
                filtoptions = self.getFilterOptions(self.getPhaseID(phase)).parseFilterOptions()

            # if self.filterActionP.isChecked() or self.filterActionS.isChecked():
            #     if not phase:
            #         filtoptions = FilterOptionsDialog.getFilterObject()
            #         filtoptions = filtoptions.parseFilterOptions()

            if filtoptions is not None:
                data.filter(**filtoptions)
                title += '({} filtered - '.format(filtoptions['type'])
                for key, value in filtoptions.items():
                    if key == 'type':
                        continue
                    title += ' {}: {},'.format(key, value)
                title += ')'
        self.multicompfig.plotWFData(wfdata=data, title=title,
                                        zoomx=self.getXLims(),
                                        zoomy=self.getYLims(),
                                        plot_additional=self.additionalChannel.isChecked())
        self.setPlotLabels()
        self.drawAllPicks()
        self.draw()

    def filterP(self):
        self.filterActionS.setChecked(False)
        if self.filterActionP.isChecked():
            self.filterWFData('P')
        else:
            self.resetPlot()

    def filterS(self):
        self.filterActionP.setChecked(False)
        if self.filterActionS.isChecked():
            self.filterWFData('S')
        else:
            self.resetPlot()

    def toggleAutoFilter(self):
        settings = QSettings()
        settings.setValue('autoFilter', self.autoFilterAction.isChecked())

    def resetPlot(self):
        if self.autoFilterAction.isChecked():
            self.filterActionP.setChecked(False)
            self.filterActionS.setChecked(False)
        self.resetZoom()
        data = self.getWFData().copy()
        #title = self.multicompfig.axes[0].get_title()
        title = self.getStation()
        self.multicompfig.plotWFData(wfdata=data, title=title,
                                        zoomx=self.getXLims(),
                                        zoomy=self.getYLims(),
                                        plot_additional=self.additionalChannel.isChecked())
        self.setPlotLabels()
        self.drawAllPicks()
        self.draw()

    def resetZoom(self):
        ax = self.multicompfig.axes[0]
        self.setXLims(self.multicompfig.getGlobalLimits(ax, 'x'))
        self.setYLims(self.multicompfig.getGlobalLimits(ax, 'y'))
        if not self.zoomAction.isChecked():
            self.multicompfig.connectEvents()

    def setPlotLabels(self):

        # get channel labels
        pos = self.multicompfig.getPlotDict().keys()
        labels = [self.multicompfig.getPlotDict()[key][1] for key in pos]

        ax = self.multicompfig.figure.axes[0]

        # set channel labels
        self.multicompfig.setYTickLabels(pos, labels)
        self.multicompfig.setXLims(ax, self.getXLims())
        self.multicompfig.setYLims(ax, self.getYLims())

    def zoom(self):
        if self.zoomAction.isChecked() and self.pick_block:
            self.zoomAction.setChecked(False)
        elif self.zoomAction.isChecked():
            self.multicompfig.disconnectEvents()
            self.figToolBar.zoom()
        else:
            self.figToolBar.zoom()
            self.multicompfig.connectEvents()

    def draw(self):
        self.multicompfig.draw()

    def apply(self):
        picks = self.getPicks()
        self.update_picks.emit(picks)
        # for pick in picks:
        #     print(pick, picks[pick])

    def discard(self):
        self.picks = self._init_picks
        self.autopicks = self._init_autopicks
        self.update_picks.emit(self.picks)
        # for pick in picks:
        #     print(pick, picks[pick])

    def reject(self):
        self.discard()
        if not self._embedded:
            QDialog.reject(self)
        else:
            self.resetPlot()
            self.qmb = QtGui.QMessageBox(QtGui.QMessageBox.Icon.Information,
                                         'Denied', 'New picks rejected!')
            self.qmb.show()

    def accept(self):
        self.apply()
        if not self._embedded:
            QDialog.accept(self)
        else:
            self.qmb = QtGui.QMessageBox(QtGui.QMessageBox.Icon.Information,
                                         'Accepted', 'New picks applied!')
            self.qmb.show()


class PhasePlotWidget(FigureCanvas):
    def __init__(self, parent=None):
        self._parent = parent
        self.fig = Figure()
        self.ax = self.fig.add_subplot(111, projection='polar')
        self.new = True
        super(PhasePlotWidget, self).__init__(self.fig)


class CanvasWidget(QWidget):
    '''
    '''

    def __init__(self, parent, canvas):
        QtGui.QWidget.__init__(self, parent)#, 1)
        canvas = canvas
        self.main_layout = QtGui.QVBoxLayout()
        self.setLayout(self.main_layout)
        self.main_layout.addWidget(canvas)
        canvas.setZoomBorders2content()


class MultiEventWidget(QWidget):
    start = Signal()
    '''

    '''
    def __init__(self, options=None, parent=None, windowflag=1):
        QtGui.QWidget.__init__(self, parent, windowflag)

        self.options = options
        self.setupUi()
        # set initial size
        self.resize(1280, 720)

    def setupUi(self):
        # init main layout
        self.main_layout = QtGui.QVBoxLayout()
        self.setLayout(self.main_layout)
        # init main splitter
        self.main_splitter = QtGui.QSplitter()
        self.main_splitter.setChildrenCollapsible(False)

        self.init_checkboxes()

        self.eventbox = QtGui.QComboBox()
        self.button_clear = QtGui.QPushButton('Clear')

        self.main_layout.insertWidget(1, self.main_splitter)

        self.main_layout.setStretch(0, 0)
        self.main_layout.setStretch(1, 1)
        self.main_splitter.setStretchFactor(0, 1)
        self.main_splitter.setStretchFactor(1, 2)

    def init_checkboxes(self):
        self.rb_layout = QtGui.QHBoxLayout()

        self.rb_dict = {}

        self.start_button = QtGui.QPushButton('Start')

        for index, (key, func, color) in enumerate(self.options):
            rb = QtGui.QRadioButton(key)
            rb.toggled.connect(self.check_rb_selection)
            if color:
                color = 'rgba{}'.format(color)
            else:
                color = 'transparent'
            rb.setStyleSheet('QRadioButton{'
                             'background-color: %s;'
                             'border-style:outset;'
                             'border-width:1px;'
                             'border-radius:5px;'
                             'padding:5px;'
                             '}' % str(color))
            if index == 0:
                rb.setChecked(True)
            self.rb_dict[key] = rb
            self.rb_layout.insertWidget(index, rb)
            self.rb_layout.setStretch(index, 0)

        self.rb_layout.addWidget(self.start_button)

        self.rb_layout.addWidget(QtGui.QWidget())
        self.rb_layout.setStretch(len(self.options) + 1, 1)

        self.main_layout.insertLayout(0, self.rb_layout)

    def refresh_tooltips(self):
        for key, func, color in self.options:
            eventlist = func()
            if not type(eventlist) == list:
                eventlist = [eventlist]
            tooltip=''
            for index, event in enumerate(eventlist):
                if not event:
                    continue
                tooltip += '{}'.format(event.pylot_id)
                if not index + 1 == len(eventlist):
                    tooltip += '\n'
            if not tooltip:
                tooltip = 'No events for this selection'
            self.rb_dict[key].setToolTip(tooltip)
        self.check_rb_selection()

    def check_rb_selection(self):
        for rb in self.rb_dict.values():
            if rb.isChecked():
                check_events = (rb.toolTip() == 'No events for this selection')
                self.start_button.setEnabled(not(check_events))

    def enable(self, bool):
        for rb in self.rb_dict.values():
            rb.setEnabled(bool)
        self.start_button.setEnabled(bool)
        self.eventbox.setEnabled(bool)
        self.button_clear.setEnabled(bool)


class AutoPickWidget(MultiEventWidget):
    '''
    '''

    def __init__(self, parent, options):
        MultiEventWidget.__init__(self, options, parent, 1)
        self.events2plot = {}
        self.connect_buttons()
        self.init_plot_layout()
        self.init_log_layout()
        self.reinitEvents2plot()
        self.setWindowTitle('Autopick events interactively')
        self.set_main_stretch()

    def connect_buttons(self):
        self.start_button.clicked.connect(self.run)
        self.button_clear.clicked.connect(self.reinitEvents2plot)

    def init_plot_layout(self):
        # init tab widget
        self.tab_plots = QtGui.QTabWidget()
        self.gb_plots = QtGui.QGroupBox('Plots')
        self.gb_plots.setMinimumSize(100, 100)
        self.main_splitter.insertWidget(1, self.gb_plots)
        self.plot_layout = QtGui.QVBoxLayout()
        self.plot_layout.insertWidget(1, self.tab_plots)
        self.gb_plots.setLayout(self.plot_layout)

    def init_log_layout(self):
        self.gb_log = QtGui.QGroupBox('Log')
        self.gb_log.setMinimumSize(100, 100)
        self.main_splitter.insertWidget(0, self.gb_log)

    def insert_log_widget(self, widget):
        vl = QtGui.QVBoxLayout()
        vl.addWidget(widget)
        self.gb_log.setLayout(vl)

    def add_plot_widget(self, widget, key, eventID):
        eventID += ' [picked: {}]'.format(time.strftime('%X %x %z'))
        if not eventID in self.events2plot.keys():
            self.events2plot[eventID] = {}
        self.events2plot[eventID][key] = widget

    def generate_combobox(self):
        self.eventbox.clear()
        for eventID, widgets in self.events2plot.items():
            self.eventbox.addItem(str(eventID), widgets)
        self.eventbox.currentIndexChanged.connect(self.draw_plots)
        self.draw_plots()

    def draw_plots(self, index=0):
        self.refresh_plot_tabs()
        widgets = self.eventbox.itemData(index)
        if not widgets:
            return
        for key, widget in widgets.items():
            self.tab_plots.addTab(widget, str(key))

    def update_plots(self):
        self.refresh_plot_tabs()
        if len(self.events2plot) > 0:
            self.eventbox_layout = QtGui.QHBoxLayout()
            self.generate_combobox()
            self.eventbox_layout.addWidget(self.eventbox)
            self.eventbox_layout.addWidget(self.button_clear)
            self.eventbox_layout.setStretch(0, 1)
            self.plot_layout.insertLayout(0, self.eventbox_layout)

    def set_main_stretch(self):
        self.main_layout.setStretch(0, 0)
        self.main_layout.setStretch(1, 1)

    def reinitEvents2plot(self):
        for eventID, eventDict in self.events2plot.items():
            for widget_key, widget in eventDict.items():
                widget.setParent(None)
        self.events2plot = {}
        self.eventbox.clear()
        self.refresh_plot_tabs()

    def refresh_plot_tabs(self):
        self.tab_plots.clear()

    def run(self):
        self.refresh_plot_tabs()
        self.start.emit()


class CompareEventsWidget(MultiEventWidget):
    '''
    '''

    def __init__(self, parent, options, eventdict, comparisons):
        MultiEventWidget.__init__(self, options, parent, 1)
        self.eventdict = eventdict
        self.comparisons = comparisons
        self.compare_widget = QtGui.QWidget()
        self.init_eventbox()
        self.init_event_area()
        self.fill_eventbox()
        self.connect_buttons()
        self.setWindowTitle('Compare events')
        self.set_main_stretch()

    def connect_buttons(self):
        self.start_button.clicked.connect(self.run)
        self.start_button.setText('Show Histograms')

    def init_event_area(self):
        self.event_layout = QVBoxLayout()
        self.event_layout.insertWidget(0, self.eventbox)
        self.event_area = QGroupBox('Single Event')
        self.event_area.setLayout(self.event_layout)
        self.main_layout.insertWidget(1, self.event_area)

    def init_eventbox(self):
        self.eventbox_layout = QtGui.QHBoxLayout()
        self.eventbox_layout.addWidget(self.eventbox)
        self.eventbox.currentIndexChanged.connect(self.update_comparison)

    def fill_eventbox(self):
        event_ids = list(self.eventdict.keys())
        for event_id in sorted(event_ids):
            self.eventbox.addItem(str(event_id))
        self.update_comparison()

    def update_eventbox(self):
        self.eventbox.clear()
        self.fill_eventbox()

    def update_comparison(self, index=0):
        self.compare_widget.setParent(None)
        self.compare_widget = ComparisonWidget(
            self.comparisons[self.eventbox.currentText()], self, 0)
        self.event_layout.insertWidget(1, self.compare_widget)
        self.set_main_stretch()

    def set_main_stretch(self):
        self.main_layout.setStretch(0, 0)
        self.main_layout.setStretch(1, 1)
        self.main_layout.setStretch(2, 0)
        self.event_layout.setStretch(0, 0)
        self.event_layout.setStretch(1, 1)

    def run(self):
        self.start.emit()


class TuneAutopicker(QWidget):
    update = QtCore.Signal(str)
    '''
    QWidget used to modifiy and test picking parameters for autopicking algorithm.

    :param: parent
    :type: PyLoT Mainwindow
    '''

    def __init__(self, parent):
        QtGui.QWidget.__init__(self, parent, 1)
        self._style = parent._style
        self.setWindowTitle('PyLoT - Tune Autopicker')
        self.parameter = self.parent()._inputs
        self.fig_dict = self.parent().fig_dict
        self.data = Data()
        self.pdlg_widget = None
        self.pylot_picks = None
        self.init_main_layouts()
        self.init_eventlist()
        self.init_figure_tabs()
        self.init_stationlist()
        self.init_pbwidget()
        self.connect_signals()
        self.add_parameters()
        self.add_buttons()
        self.add_log()
        self.set_stretch()
        self.resize(1280, 720)
        self._manual_pick_plots = []
        if hasattr(self.parent(), 'metadata'):
            self.metadata = self.parent().metadata
        else:
            self.metadata = None
            # self.setWindowModality(QtCore.Qt.WindowModality.ApplicationModal)
            # self.setWindowFlags(self.windowFlags() | QtCore.Qt.WindowStaysOnTopHint)

    def set_fig_dict(self, fig_dict):
        for key, value in fig_dict.items():
            if key is not 'mainFig':
                value._tight = True
        self.fig_dict = fig_dict

    def init_main_layouts(self):
        self.main_layout = QtGui.QVBoxLayout()
        self.tune_layout = QtGui.QHBoxLayout()
        self.trace_layout = QtGui.QHBoxLayout()
        self.parameter_layout = QtGui.QVBoxLayout()

        self.main_layout.addLayout(self.trace_layout)
        self.main_layout.addLayout(self.tune_layout)
        self.setLayout(self.main_layout)

    def init_eventlist(self):
        self.eventBox = self.parent().createEventBox()
        self.eventBox.setMaxVisibleItems(20)
        self.fill_eventbox()
        self.trace_layout.addWidget(self.eventBox)

    def init_stationlist(self):
        self.stationBox = QtGui.QComboBox()
        self.stationBox.setMaxVisibleItems(42)
        self.trace_layout.addWidget(self.stationBox)
        self.fill_stationbox()
        self.figure_tabs.setCurrentIndex(0)

    def connect_signals(self):
        self.eventBox.activated.connect(self.fill_stationbox)
        self.eventBox.activated.connect(self.update_eventID)
        self.eventBox.activated.connect(self.fill_tabs)
        self.stationBox.activated.connect(self.fill_tabs)

    def fill_stationbox(self):
        fnames = self.parent().getWFFnames_from_eventbox(eventbox=self.eventBox)
        self.data.setWFData(fnames)
        wfdat = self.data.getWFData()  # all available streams
        # remove possible underscores in station names
        wfdat = remove_underscores(wfdat)
        # rotate misaligned stations to ZNE
        # check for gaps and doubled channels
        check4gaps(wfdat)
        check4doubled(wfdat)
        wfdat = check4rotated(wfdat, self.parent().metadata, verbosity=0)
        # trim station components to same start value
        trim_station_components(wfdat, trim_start=True, trim_end=False)
        self.stationBox.clear()
        stations = []
        for trace in self.data.getWFData():
            station = trace.stats.station
            network = trace.stats.network
            ns_tup = (str(network), str(station))
            if not ns_tup in stations:
                stations.append(ns_tup)
        stations.sort()
        model = self.stationBox.model()
        for network, station in stations:
            item = QtGui.QStandardItem(network + '.' + station)
            if station in self.get_current_event().pylot_picks:
                item.setBackground(self.parent()._ref_test_colors['ref'])
            model.appendRow(item)

    def init_figure_tabs(self):
        self.figure_tabs = QtGui.QTabWidget()
        self.fill_figure_tabs()

    def init_pbwidget(self):
        self.pb_widget = QtGui.QWidget()

    def init_tab_names(self):
        self.ptb_names = ['aicFig', 'slength', 'checkZ4s', 'refPpick', 'el_Ppick', 'fm_picker']
        self.stb_names = ['aicARHfig', 'refSpick', 'el_S1pick', 'el_S2pick']

    def add_parameters(self):
        self.paraBox = PylotParaBox(self.parameter, parent=self, windowflag=0)
        self.paraBox.set_tune_mode(True)
        self.update_eventID()
        self.parameter_layout.addWidget(self.paraBox)
        self.parameter_layout.addWidget(self.pb_widget)
        self.tune_layout.insertLayout(1, self.parameter_layout)

    def add_buttons(self):
        self.pick_button = QtGui.QPushButton('Pick Trace')
        self.pick_button.setStyleSheet('QPushButton{border-color: rgba(110, 200, 0, 255)}')
        self.pick_button.clicked.connect(self.call_picker)
        self.close_button = QtGui.QPushButton('Close')
        self.close_button.clicked.connect(self.hide)
        self.trace_layout.addWidget(self.pick_button)
        self.trace_layout.setStretch(0, 1)
        self.parameter_layout.addWidget(self.close_button)

    def add_log(self):
        self.listWidget = QtGui.QListWidget()
        self.figure_tabs.insertTab(4, self.listWidget, 'log')

    def add_log_item(self, text):
        self.listWidget.addItem(text)
        self.listWidget.scrollToBottom()

    def get_current_event(self):
        path = self.eventBox.currentText()
        return self.parent().project.getEventFromPath(path)

    def get_current_event_name(self):
        return self.eventBox.currentText().split('/')[-1]

    def get_current_event_fp(self):
        return self.eventBox.currentText()

    def get_current_event_picks(self, station):
        event = self.get_current_event()
        if station in event.pylot_picks.keys():
            return event.pylot_picks[station]

    def get_current_event_autopicks(self, station):
        event = self.get_current_event()
        if event.pylot_autopicks:
            return event.pylot_autopicks[station]

    def get_current_station(self):
        return str(self.stationBox.currentText()).split('.')[-1]

    def gen_tab_widget(self, name, canvas):
        widget = QtGui.QWidget()
        v_layout = QtGui.QVBoxLayout()
        v_layout.addWidget(canvas)
        widget.setLayout(v_layout)
        return widget

    def gen_pick_dlg(self):
        if not self.get_current_event():
            if self.pdlg_widget:
                self.pdlg_widget.setParent(None)
            self.pdlg_widget = None
            return
        station = self.get_current_station()
        data = self.data.getWFData()
        metadata = self.parent().metadata
        event = self.get_current_event()
        filteroptions = self.parent().filteroptions
        self.pickDlg = PickDlg(self, data=data.select(station=station),
                               station=station, parameter=self.parameter,
                               picks=self.get_current_event_picks(station),
                               autopicks=self.get_current_event_autopicks(station),
                               metadata=metadata, event=event, filteroptions=filteroptions,
                               embedded=True)
        self.pickDlg.update_picks.connect(self.picks_from_pickdlg)
        self.pickDlg.update_picks.connect(self.fill_eventbox)
        self.pickDlg.update_picks.connect(self.fill_stationbox)
        self.pickDlg.update_picks.connect(lambda: self.parent().setDirty(True))
        self.pickDlg.update_picks.connect(self.parent().enableSaveEventAction)
        self.pickDlg.update_picks.connect(self.plot_manual_picks_to_figs)
        self.pdlg_widget = QtGui.QWidget(self)
        hl = QtGui.QHBoxLayout()
        self.pdlg_widget.setLayout(hl)
        hl.addWidget(self.pickDlg)

    def picks_from_pickdlg(self, picks=None):
        station = self.get_current_station()
        replot = self.parent().addPicks(station, picks)
        self.get_current_event().setPick(station, picks)
        if self.get_current_event() == self.parent().get_current_event():
            if replot:
                self.parent().plotWaveformDataThread()
                self.parent().drawPicks()
            else:
                self.parent().drawPicks(station)
            self.parent().draw()

    def clear_plotitem(self, plotitem):
        if type(plotitem) == list:
            for item in plotitem:
                self.clear_plotitem(item)
            return
        try:
            plotitem.remove()
        except Exception as e:
            print('Warning could not remove item {}: {}'.format(plotitem, e))

    def plot_manual_picks_to_figs(self):
        picks = self.get_current_event_picks(self.get_current_station())
        if not picks:
            return
        for plotitem in self._manual_pick_plots:
            self.clear_plotitem(plotitem)
        self._manual_pick_plots = []
        st = self.data.getWFData()
        tr = st.select(station=self.get_current_station())[0]
        starttime = tr.stats.starttime
        p_axes = [
            ('mainFig', 0),
            ('aicFig', 0),
            ('slength', 0),
            ('refPpick', 0),
            ('el_Ppick', 0),
            ('fm_picker', 0),
            ('fm_picker', 1)]
        s_axes = [
            ('mainFig', 1),
            ('mainFig', 2),
            ('aicARHfig', 0),
            ('refSpick', 0),
            ('el_S1pick', 0),
            ('el_S2pick', 0)]
        qualityPpick = getQualityFromUncertainty(picks['P']['spe'], self.parameter['timeerrorsP'])
        qualitySpick = getQualityFromUncertainty(picks['S']['spe'], self.parameter['timeerrorsS'])
        for p_ax in p_axes:
            axes = self.parent().fig_dict[p_ax[0]].axes
            if not axes:
                continue
            ax = axes[p_ax[1]]
            self.plot_manual_pick_to_ax(ax=ax, picks=picks, phase='P',
                                        starttime=starttime, quality=qualityPpick)
        for s_ax in s_axes:
            axes = self.parent().fig_dict[s_ax[0]].axes
            if not axes:
                continue
            ax = axes[s_ax[1]]
            self.plot_manual_pick_to_ax(ax=ax, picks=picks, phase='S',
                                        starttime=starttime, quality=qualitySpick)
        for canvas in self.parent().canvas_dict.values():
            canvas.draw()

    def plot_manual_pick_to_ax(self, ax, picks, phase, starttime, quality):
        mpp = picks[phase]['mpp'] - starttime
        color = pick_color_plt('manual', phase, quality)

        y_top = 0.9 * ax.get_ylim()[1]
        y_bot = 0.9 * ax.get_ylim()[0]
        self._manual_pick_plots.append(ax.vlines(mpp, y_bot, y_top,
                                                 color=color, linewidth=2,
                                                 label='manual {} Onset (quality: {})'.format(phase, quality)))
        self._manual_pick_plots.append(ax.plot([mpp - 0.5, mpp + 0.5],
                                               [y_bot, y_bot], linewidth=2,
                                               color=color))
        self._manual_pick_plots.append(ax.plot([mpp - 0.5, mpp + 0.5],
                                               [y_top, y_top], linewidth=2,
                                               color=color))
        ax.legend(loc=1)

    def fill_tabs(self, event=None, picked=False):
        self.clear_all()
        self.gen_pick_dlg()
        canvas_dict = self.parent().canvas_dict
        self.overview = self.gen_tab_widget('Overview', canvas_dict['mainFig'])
        id0 = self.figure_tabs.insertTab(0, self.pdlg_widget, 'Traces Plot')
        id1 = self.figure_tabs.insertTab(1, self.overview, 'Overview')
        id2 = self.figure_tabs.insertTab(2, self.p_tabs, 'P')
        id3 = self.figure_tabs.insertTab(3, self.s_tabs, 'S')
        if picked and self.get_current_event():
            self.fill_p_tabs(canvas_dict)
            self.fill_s_tabs(canvas_dict)
            self.toggle_autopickTabs(bool(self.fig_dict['mainFig'].axes))
            self.plot_manual_picks_to_figs()
        else:
            self.disable_autopickTabs()
        try:
            self.fig_dict['main_fig'].tight_layout()
        except:
            pass
        self.figure_tabs.setCurrentIndex(0)

    def fill_p_tabs(self, canvas_dict):
        for name in self.ptb_names:
            id = self.p_tabs.addTab(self.gen_tab_widget(name, canvas_dict[name]), name)
            self.p_tabs.setTabEnabled(id, bool(self.fig_dict[name].axes))
            try:
                self.fig_dict[name].tight_layout()
            except:
                pass

    def fill_s_tabs(self, canvas_dict):
        for name in self.stb_names:
            id = self.s_tabs.addTab(self.gen_tab_widget(name, canvas_dict[name]), name)
            self.s_tabs.setTabEnabled(id, bool(self.fig_dict[name].axes))
            try:
                self.fig_dict[name].tight_layout()
            except:
                pass

    def fill_figure_tabs(self):
        self.clear_all()
        self.p_tabs = QtGui.QTabWidget()
        self.s_tabs = QtGui.QTabWidget()
        self.tune_layout.insertWidget(0, self.figure_tabs)
        self.init_tab_names()

    def fill_eventbox(self):
        project = self.parent().project
        if not project:
            return
        # update own list
        self.parent().fill_eventbox(eventBox=self.eventBox, select_events='ref')
        index_start = self.parent().eventBox.currentIndex()
        index = index_start
        if index == -1:
            index += 1
        nevents = self.eventBox.model().rowCount()
        path = self.eventBox.itemText(index)
        if project.getEventFromPath(path).isTestEvent():
            for index in range(nevents):
                path = self.eventBox.itemText(index)
                if project.getEventFromPath(index):
                    if not project.getEventFromPath(index).isTestEvent():
                        break
                # in case all events are marked as test events and last event is reached
                if index == nevents - 1:
                    index = -1
        self.eventBox.setCurrentIndex(index)
        if not index == index_start:
            self.eventBox.activated.emit(index)
        # update parent
        self.parent().fill_eventbox()

    def update_eventID(self):
        self.paraBox.boxes['eventID'].setText(
            self.get_current_event_name())
        self.figure_tabs.setCurrentIndex(0)

    def call_picker(self):
        self.parameter = self.params_from_gui()
        station = self.get_current_station()
        if not station:
            self._warn('No station selected')
            return
        args = {'parameter': self.parameter,
                'station': station,
                'fnames': 'None',
                'eventid': [self.get_current_event_fp()],
                'iplot': 2,
                'fig_dict': self.fig_dict,
                'locflag': 0,
                'savexml': False}
        for key in self.fig_dict.keys():
            if not key == 'plot_style':
                self.fig_dict[key].clear()
        self.ap_thread = Thread(self, autoPyLoT, arg=args,
                                progressText='Picking trace...',
                                pb_widget=self.pb_widget,
                                redirect_stdout=True)
        self.enable(False)
        self.ap_thread.message.connect(self.add_log_item)
        self.ap_thread.finished.connect(self.finish_picker)
        self.figure_tabs.setCurrentIndex(4)
        self.ap_thread.start()
        # picks = autoPyLoT(self.parameter, fnames='None', iplot=2, fig_dict=self.fig_dict)

    def finish_picker(self):
        self.enable(True)
        if not self.ap_thread._executed:
            msg = 'Could not execute picker:\n{}'.format(
                self.ap_thread._executedError)
            info = self.ap_thread._executedErrorInfo
            self._warn(msg, info)
            return
        self.pylot_picks = self.ap_thread.data[self.get_current_event_name()]
        if not self.pylot_picks:
            self._warn('No picks found. See terminal output.')
            return
        # renew tabs
        # self.fill_figure_tabs()
        self.set_stretch()
        self.update.emit('Update')
        self.figure_tabs.setCurrentIndex(1)

    def enable(self, bool):
        self.pick_button.setEnabled(bool)
        self.paraBox.setEnabled(bool)
        self.eventBox.setEnabled(bool)
        self.stationBox.setEnabled(bool)
        self.overview.setEnabled(bool)
        self.p_tabs.setEnabled(bool)
        self.s_tabs.setEnabled(bool)

    def params_from_gui(self):
        parameters = self.paraBox.params_from_gui()
        if self.parent():
            self.parent()._inputs = parameters
        return parameters

    def set_stretch(self):
        self.tune_layout.setStretch(0, 3)
        self.tune_layout.setStretch(1, 1)

    def clear_all(self):
        if hasattr(self, 'pdlg_widget'):
            if self.pdlg_widget:
                self.pdlg_widget.setParent(None)
                # TODO: removing widget by parent deletion raises exception when activating stationbox:
                # RuntimeError: Internal C++ object (PylotCanvas) already deleted.
        if hasattr(self, 'overview'):
            self.overview.setParent(None)
        if hasattr(self, 'p_tabs'):
            self.p_tabs.clear()
            self.p_tabs.setParent(None)
        if hasattr(self, 's_tabs'):
            self.s_tabs.clear()
            self.s_tabs.setParent(None)

    def disable_autopickTabs(self):
        self.toggle_autopickTabs(False)

    def toggle_autopickTabs(self, bool):
        self.figure_tabs.setTabEnabled(1, bool)
        self.figure_tabs.setTabEnabled(2, bool)
        self.figure_tabs.setTabEnabled(3, bool)

    def _warn(self, message, info=None):
        self.qmb = QtGui.QMessageBox(QtGui.QMessageBox.Icon.Warning,
                                     'Warning', message)
        self.qmb.setDetailedText(str(info))
        self.qmb.show()


class PylotParaBox(QtGui.QWidget):
    accepted = QtCore.Signal(str)
    rejected = QtCore.Signal(str)

    def __init__(self, parameter, parent=None, windowflag=1):
        '''
        Generate Widget containing parameters for PyLoT.

        :param: parameter
        :type: PylotParameter (object)

        '''
        QtGui.QWidget.__init__(self, parent, windowflag)
        self.parameter = parameter
        self.tabs = QtGui.QTabWidget()
        self.layout = QtGui.QVBoxLayout()
        self._init_save_buttons()
        self._init_tabs()
        self._init_dialog_buttons()
        self.labels = {}
        self.boxes = {}
        self.groupboxes = {}
        self._exclusive_widgets = []
        self._init_sublayouts()
        self.setLayout(self.layout)
        self.add_main_parameters_tab()
        self.add_special_pick_parameters_tab()
        self.params_to_gui()
        self._toggle_advanced_settings()
        self.resize(720, 860)
        self.setWindowModality(QtCore.Qt.WindowModality.ApplicationModal)
        self.accepted.connect(self.params_from_gui)
        self.rejected.connect(self.params_to_gui)

    def _init_sublayouts(self):
        self._main_layout = QtGui.QVBoxLayout()
        self._advanced_layout = QtGui.QVBoxLayout()
        self._create_advanced_cb()

    def _init_save_buttons(self):
        self._buttons_layout = QtGui.QHBoxLayout()
        self.loadButton = QtGui.QPushButton('&Load settings')
        self.saveButton = QtGui.QPushButton('&Save settings')
        self.defaultsButton = QtGui.QPushButton('&Defaults')
        self._buttons_layout.addWidget(self.loadButton)
        self._buttons_layout.addWidget(self.saveButton)
        self._buttons_layout.addWidget(self.defaultsButton)
        self.layout.addLayout(self._buttons_layout)
        self.loadButton.clicked.connect(self.openFile)
        self.saveButton.clicked.connect(self.saveFile)
        self.defaultsButton.clicked.connect(self.restoreDefaults)

    def _init_tabs(self):
        self.layout.addWidget(self.tabs)

    def _init_dialog_buttons(self):
        self._dialog_buttons = QtGui.QHBoxLayout()
        self._okay = QtGui.QPushButton('Ok')
        self._close = QtGui.QPushButton('Close')
        self._apply = QtGui.QPushButton('Apply')
        self._dialog_buttons.addWidget(self._okay)
        self._dialog_buttons.addWidget(self._close)
        self._dialog_buttons.addWidget(self._apply)
        self._okay.clicked.connect(self.accept)
        self._okay.clicked.connect(self.close)
        self._apply.clicked.connect(self.accept)
        self._close.clicked.connect(self.close)
        self.layout.addLayout(self._dialog_buttons)

    def _create_advanced_cb(self):
        self._advanced_cb = QtGui.QCheckBox('Enable Advanced Settings')
        self._advanced_layout.insertWidget(0, self._advanced_cb)
        self._advanced_cb.toggled.connect(self._toggle_advanced_settings)

    def _toggle_advanced_settings(self):
        if self._advanced_cb.isChecked():
            self._enable_advanced(True)
        else:
            self._enable_advanced(False)

    def _enable_advanced(self, enable):
        for lst in self.parameter.get_special_para_names().values():
            for param in lst:
                box = self.boxes[param]
                if type(box) is not list:
                    box.setEnabled(enable)
                else:
                    for b in box:
                        b.setEnabled(enable)

    def set_tune_mode(self, bool):
        names = ['Directories', 'NLLoc',
                 'Seismic Moment']
        for name in names:
            self.hide_groupbox(name)
        if bool:
            self._apply.hide()
            self._okay.hide()
            self._close.hide()
        else:
            self._apply.show()
            self._okay.show()
            self._close.show()

    def init_boxes(self, parameter_names):
        grid = QtGui.QGridLayout()

        for index1, name in enumerate(parameter_names):
            default_item = self.parameter.get_defaults()[name]
            tooltip = default_item['tooltip']
            tooltip += ' | type: {}'.format(default_item['type'])
            if not type(default_item['type']) == tuple:
                typ = default_item['type']
                box = self.create_box(typ, tooltip)
                self.boxes[name] = box
                namestring = default_item['namestring']
            elif type(default_item['type']) == tuple:
                boxes = []
                values = self.parameter[name]
                for index2, val in enumerate(values):
                    typ = default_item['type'][index2]
                    boxes.append(self.create_box(typ, tooltip))
                headline = default_item['namestring'][1:]
                box, lower = self.create_multi_box(boxes, headline)
                self.boxes[name] = boxes
                namestring = default_item['namestring'][0]
            text = namestring + ' [?]'
            label = QtGui.QLabel(text)
            self.labels[name] = label
            label.setToolTip(tooltip)
            grid.addWidget(label, index1, 1)
            grid.addWidget(box, index1, 2)
        return grid

    def create_box(self, typ, tooltip):
        if typ == str:
            box = QtGui.QLineEdit()
        elif typ == float:
            box = QtGui.QDoubleSpinBox()
            box.setDecimals(4)
            box.setRange(-10e4, 10e4)
        elif typ == int:
            box = QtGui.QSpinBox()
        elif typ == bool:
            box = QtGui.QCheckBox()
        else:
            raise TypeError('Unrecognized type {}'.format(typ))
        return box

    def create_multi_box(self, boxes, headline=None):
        box = QtGui.QWidget()
        gl = QtGui.QGridLayout()
        column = 0
        if headline:
            for index, item in enumerate(headline):
                if not item:
                    continue
                gl.addWidget(QtGui.QLabel(item), index, 0, 2)
                column = 1
        for index, b in enumerate(boxes):
            gl.addWidget(b, index, column)
        box.setLayout(gl)
        return box, column

    def add_tab(self, layout, name):
        widget = QtGui.QWidget()
        scrollA = QtGui.QScrollArea()
        scrollA.setWidgetResizable(True)
        scrollA.setWidget(widget)
        widget.setLayout(layout)
        self.tabs.addTab(scrollA, name)

    def add_main_parameters_tab(self):
        self.add_to_layout(self._main_layout, 'Directories',
                           self.parameter.get_main_para_names()['dirs'], 0)
        self.add_to_layout(self._main_layout, 'NLLoc',
                           self.parameter.get_main_para_names()['nlloc'], 1)
        self.add_to_layout(self._main_layout, 'Seismic Moment',
                           self.parameter.get_main_para_names()['smoment'], 2)
        self.add_to_layout(self._main_layout, 'Local Magnitude',
                           self.parameter.get_main_para_names()['localmag'], 3)
        self.add_to_layout(self._main_layout, 'Filter Settings',
                           self.parameter.get_main_para_names()['filter'], 4)
        self.add_to_layout(self._main_layout, 'Common Settings Characteristic Function',
                           self.parameter.get_main_para_names()['pick'], 5)
        self.add_tab(self._main_layout, 'Main Settings')

    def add_special_pick_parameters_tab(self):
        self.add_to_layout(self._advanced_layout, 'Z-component',
                           self.parameter.get_special_para_names()['z'], 1)
        self.add_to_layout(self._advanced_layout, 'H-components',
                           self.parameter.get_special_para_names()['h'], 2)
        self.add_to_layout(self._advanced_layout, 'First-motion picker',
                           self.parameter.get_special_para_names()['fm'], 3)
        self.add_to_layout(self._advanced_layout, 'Quality assessment',
                           self.parameter.get_special_para_names()['quality'], 4)
        self.add_tab(self._advanced_layout, 'Advanced Settings')

    # def gen_h_separator(self):
    #     separator = QtGui.QFrame()
    #     separator.setFrameShape(QtGui.QFrame.HLine)
    #     return separator

    # def gen_headline(self, text):
    #     label=QtGui.QLabel(text)
    #     font=QtGui.QFont()
    #     font.setBold(True)
    #     label.setFont(font)
    #     return label

    def refresh(self):
        for groupbox in self.groupboxes.values():
            layout = groupbox._parentLayout
            position = groupbox._position
            layout.insertWidget(position, groupbox)

    def get_groupbox_exclusive(self, name):
        widget = QtGui.QWidget(self, 1)
        layout = QtGui.QVBoxLayout()
        widget.setLayout(layout)
        layout.addWidget(self.groupboxes[name])
        self._exclusive_widgets.append(widget)
        return widget

    def get_groupbox_dialog(self, name):
        widget = self.get_groupbox_exclusive(name)
        dialog = QtGui.QDialog(self.parent())
        layout = QtGui.QVBoxLayout()
        dialog.setLayout(layout)
        buttonbox = QtGui.QDialogButtonBox(QDialogButtonBox.Ok |
                                           QDialogButtonBox.Cancel)
        buttonbox.accepted.connect(dialog.accept)
        buttonbox.accepted.connect(self.refresh)
        buttonbox.accepted.connect(self.params_from_gui)
        buttonbox.rejected.connect(dialog.reject)
        buttonbox.rejected.connect(self.refresh)
        buttonbox.rejected.connect(self.params_to_gui)
        layout.addWidget(widget)
        layout.addWidget(buttonbox)
        self._exclusive_dialog = dialog
        return dialog

    def add_to_layout(self, layout, name, items, position):
        groupbox = QtGui.QGroupBox(name)
        groupbox._position = position
        groupbox._parentLayout = layout
        self.groupboxes[name] = groupbox
        groupbox.setLayout(self.init_boxes(items))
        layout.insertWidget(position, groupbox)

    def show_groupboxes(self):
        for name in self.groupboxes.keys():
            self.show_groupbox(name)
        self._advanced_cb.show()

    def hide_groupboxes(self):
        for name in self.groupboxes.keys():
            self.hide_groupbox(name)
        self._advanced_cb.hide()

    def show_groupbox(self, name):
        if name in self.groupboxes.keys():
            self.groupboxes[name].show()
        else:
            print('Groupbox {} not part of object.'.format(name))

    def hide_groupbox(self, name):
        if name in self.groupboxes.keys():
            self.groupboxes[name].hide()
        else:
            print('Groupbox {} not part of object.'.format(name))

    def show_file_buttons(self):
        self.saveButton.show()
        self.loadButton.show()
        self.defaultsButton.show()

    def hide_file_buttons(self):
        self.saveButton.hide()
        self.loadButton.hide()
        self.defaultsButton.hide()

    def show_parameter(self, name=None):
        if not name:
            for name in self.boxes.keys():
                self.show_parameter(name)
            return
        if name in self.boxes.keys() and name in self.labels.keys():
            # comprising case type(self.boxes[name]) == list
            boxes = self.boxes[name]
            if not type(boxes) == list:
                boxes = [boxes]
            for box in boxes:
                box.show()
            self.labels[name].show()
        else:
            print('Parameter {} not part of object.'.format(name))

    def hide_parameter(self, name=None):
        if not name:
            for name in self.boxes.keys():
                self.hide_parameter(name)
            return
        if name in self.boxes.keys() and name in self.labels.keys():
            # comprising case type(self.boxes[name]) == list
            boxes = self.boxes[name]
            if not type(boxes) == list:
                boxes = [boxes]
            for box in boxes:
                box.hide()
            self.labels[name].hide()
        else:
            print('Parameter {} not part of object.'.format(name))

    def params_from_gui(self):
        for param in self.parameter.get_all_para_names():
            box = self.boxes[param]
            value = self.getValue(box)
            self.parameter.checkValue(param, value)
            self.parameter.setParamKV(param, value)
        return self.parameter

    def params_to_gui(self, tuneMode=False):
        for param in self.parameter.get_all_para_names():
            if param == 'eventID':
                if tuneMode:
                    continue
            box = self.boxes[param]
            value = self.parameter[param]
            # self.parameter.checkValue(param, value)
            self.setValue(box, value)

    def setValue(self, box, value):
        if type(box) == QtGui.QLineEdit:
            box.setText(str(value))
        elif type(box) == QtGui.QSpinBox or type(box) == QtGui.QDoubleSpinBox:
            if not value:
                value = 0.
            box.setValue(value)
        elif type(box) == QtGui.QCheckBox:
            if value == 'True':
                value = True
            if value == 'False' or value is None:
                value = False
            box.setChecked(value)
        elif type(box) == list:
            for index, b in enumerate(box):
                self.setValue(b, value[index])

    def getValue(self, box):
        if type(box) == QtGui.QLineEdit:
            value = str(box.text())
        elif type(box) == QtGui.QSpinBox or type(box) == QtGui.QDoubleSpinBox:
            value = box.value()
        elif type(box) == QtGui.QCheckBox:
            value = box.isChecked()
        elif type(box) == list:
            value = []
            for b in box:
                value.append(self.getValue(b))
            value = tuple(value)
        return value

    def openFile(self):
        fd = QtGui.QFileDialog()
        fname = fd.getOpenFileName(self, 'Browse for settings file.',
                                   filter='PyLoT input file (*.in)')
        if fname[0]:
            try:
                self.parameter.from_file(fname[0])
                self.params_to_gui(tuneMode=True)
            except Exception as e:
                self._warn('Could not open file {}:\n{}'.format(fname[0], e))
                return

    def saveFile(self):
        fd = QtGui.QFileDialog()
        fname = fd.getSaveFileName(self, 'Browse for settings file.',
                                   filter='PyLoT input file (*.in)')
        if fname[0]:
            try:
                self.params_from_gui()
                self.parameter.export2File(fname[0])
            except Exception as e:
                self._warn('Could not save file {}:\n{}'.format(fname[0], e))
                return

    def restoreDefaults(self):
        try:
            self.parameter.reset_defaults()
            self.params_to_gui(tuneMode=True)
        except Exception as e:
            self._warn('Could not restore defaults:\n{}'.format(e))
            return

    def show(self):
        self.refresh()
        self.show_parameter()
        if hasattr(self, '_exclusive_dialog'):
            self._exclusive_dialog.close()
        self._exclusive_widgets = []
        QtGui.QWidget.show(self)

    def close(self):
        self.rejected.emit('reject')
        QtGui.QWidget.close(self)

    def accept(self):
        self.accepted.emit('accept')

    def _warn(self, message):
        self.qmb = QtGui.QMessageBox(QtGui.QMessageBox.Icon.Warning,
                                     'Warning', message)
        self.qmb.show()


class AutoPickDlg(QDialog):
    def __init__(self, parent=None, sge=False):
        super(AutoPickDlg, self).__init__(parent)

        if not self.parent():
            print('WARNING: No parent given! PyLoT parameter can not be read!')

        self.pp_export = os.path.join(os.path.expanduser('~'), '.pylot', '.pylot_exported.in')

        self.sge = sge
        self.layout = QVBoxLayout()
        self.setWindowTitle('Pick whole project...')
        self.setLayout(self.layout)

        self.setupUI()
        self.resize(720, 0)

    def setupUI(self):
        self.init_sb_ncores()
        self.init_gb()

        self.layout.addLayout(self.layout_ncores, 2)
        self.layout.addWidget(self.gb)
        self.addJobWidget()

    def init_sb_ncores(self):
        self.layout_ncores = QHBoxLayout()
        self.label_ncores = QLabel('Number of CPU cores:')
        self.sb_ncores = QSpinBox()
        if not self.sge:
            maxcores = multiprocessing.cpu_count()
            self.sb_ncores.setMinimum(1)
            self.sb_ncores.setMaximum(maxcores)
            self.layout_ncores.addWidget(self.label_ncores)
            self.layout_ncores.addWidget(self.sb_ncores)
            self.layout_ncores.setStretch(0, 1)
            self.layout_ncores.setStretch(1, 0)

    def init_gb(self):
        title_sge = {
            True: 'Submit autoPyLoT process to grid engine',
            False: 'Spawn autoPyLot process on local machine'
        }

        self.gb = QGroupBox(title_sge[self.sge])

    def addJobWidget(self):
        widget_sge = {
            True: Submit2Grid(),
            False: SubmitLocal()
        }

        self.job_widget = widget_sge[self.sge]
        self.job_widget.button.clicked.connect(self.accept)

        self.jobLayout = QVBoxLayout()
        self.jobLayout.addWidget(self.job_widget)

        self.gb.setLayout(self.jobLayout)

    def exportParameter(self):
        self.parent().exportAllEvents()
        pylot_params = self.parent()._inputs
        self.addEvents2pp(pylot_params)
        pylot_params.export2File(self.pp_export)

    def addEvents2pp(self, pylot_parameter):
        eventIDs = []
        for event in self.parent().project.eventlist:
            eventIDs.append(event.pylot_id)
        pylot_parameter['eventID'] = eventIDs

    def accept(self):
        self.exportParameter()
        self.job_widget.start(self.pp_export, self.sb_ncores.value())
        QDialog.accept(self)


class Submit2Grid(QWidget):
    def __init__(self, parent=None):
        super(Submit2Grid, self).__init__(parent)
        self.main_layout = QVBoxLayout()
        self.sub_layout = QVBoxLayout()
        self.setLayout(self.main_layout)
        self.label = QLabel('Full GE command (without script name):')
        self.textedit = QLineEdit()
        self.button = QPushButton('Run')

        self.script_fn = '.autoPyLot.sh'

        self.sub_layout.addWidget(self.label)
        self.sub_layout.addWidget(self.textedit)

        self.main_layout.addLayout(self.sub_layout)
        self.main_layout.addWidget(self.button)

        self.setDefaultCommand()

    def setDefaultCommand(self):
        default_command = 'qsub -l low -cwd -q TARGET_MACHINE -pe mpi-fu NCORES'
        self.textedit.setText(default_command)

    def start(self, pp_export, ncores=None):
        self.genShellScript(pp_export)
        self.execute_script()

    def genShellScript(self, pp_export):
        outfile = open(self.script_fn, 'w')
        outfile.write('#!/bin/sh\n\n')
        try:
            ncores = int(self.textedit.text().split()[-1])
            ncores = '--ncores {}'.format(ncores)
        except:
            ncores = None
        outfile.write('python autoPyLoT.py -i {} {}\n'.format(pp_export, ncores))
        outfile.close()

    def execute_script(self):
        command = self.textedit.text().strip().split(' ')
        command.append(self.script_fn)
        p = subprocess.Popen(command)
        cmd_str = str()
        for item in command:
            cmd_str += item + ' '
        print('exec. command: {}'.format(cmd_str))
        print('Spawned autoPyLoT process with pid {}'.format(p.pid))


class SubmitLocal(QWidget):
    def __init__(self, parent=None):
        super(SubmitLocal, self).__init__(parent)
        self.main_layout = QVBoxLayout()
        self.setLayout(self.main_layout)
        self.button = QPushButton('Run')

        self.script_fn = ['python', 'autoPyLoT.py', '-i']

        self.main_layout.addWidget(self.button)

    def start(self, pp_export, ncores):
        self.execute_command(pp_export, ncores)

    def execute_command(self, pp_export, ncores):
        command = self.script_fn[:]
        command.append(pp_export)
        command.append('--ncores')
        command.append(str(ncores))
        cmd_str = str()
        for item in command:
            cmd_str += item + ' '
        print('exec. command: {}'.format(cmd_str))
        p = subprocess.Popen(command)
        print('Spawned autoPyLoT process with pid {}'.format(p.pid))


class PropertiesDlg(QDialog):
    def __init__(self, parent=None, infile=None, inputs=None):
        super(PropertiesDlg, self).__init__(parent)
        self._pylot_mainwindow = self.parent()

        self.infile = infile
        self.inputs = inputs

        self.setWindowTitle("PyLoT Properties")
        self.tabWidget = QTabWidget()
        self.tabWidget.addTab(InputsTab(self), "Inputs")
        # self.tabWidget.addTab(OutputsTab(self), "Outputs")
        self.tabWidget.addTab(PhasesTab(self, inputs), "Phases")
        self.tabWidget.addTab(GraphicsTab(self), "Graphics")
        # self.tabWidget.addTab(LocalisationTab(self), "Loc. Tools")
        self.tabWidget.addTab(LocalisationTab(self), "NonLinLoc")
        self.tabWidget.addTab(ChannelOrderTab(self), "Channel Order")
        self.buttonBox = QDialogButtonBox(QDialogButtonBox.Ok |
                                          QDialogButtonBox.Apply |
                                          QDialogButtonBox.Close |
                                          QDialogButtonBox.RestoreDefaults)

        layout = QVBoxLayout()
        layout.addWidget(self.tabWidget)
        layout.addWidget(self.buttonBox)
        self.setLayout(layout)
        self.setFixedWidth(700)

        self.buttonBox.accepted.connect(self.accept)
        self.buttonBox.rejected.connect(self.reject)
        self.buttonBox.button(QDialogButtonBox.Apply).clicked.connect(self.apply)
        self.buttonBox.button(QDialogButtonBox.RestoreDefaults).clicked.connect(self.restore)

    def getinfile(self):
        return self.infile

    def accept(self, *args, **kwargs):
        self.apply()
        QDialog.accept(self)

    def apply(self):
        for widint in range(self.tabWidget.count()):
            curwid = self.tabWidget.widget(widint)
            values = curwid.getValues()
            if values is not None:
                self.setValues(values)

    def close(self):
        self.reset_current()
        QDialog.close(self)

    def show(self):
        self.keep_current()
        QDialog.show(self)

    def restore(self):
        for widint in range(self.tabWidget.count()):
            curwid = self.tabWidget.widget(widint)
            values = curwid.resetValues(self.getinfile())
            if values is not None:
                self.setValues(values)

    def keep_current(self):
        self._current_values = []
        for widint in range(self.tabWidget.count()):
            curwid = self.tabWidget.widget(widint)
            values = curwid.getValues()
            if values is not None:
                self._current_values.append(values)

    def reset_current(self):
        for values in self._current_values():
            self.setValues(values)

    @staticmethod
    def setValues(tabValues):
        settings = QSettings()
        compclass = settings.value('compclass')
        if not compclass:
            print('Warning: No settings for channel components found. Using default')
            compclass = SetChannelComponents()

        for setting, value in tabValues.items():
            settings.setValue(setting, value)
            if value is not None:
                if setting.startswith('Channel Z'):
                    component = 'Z'
                    compclass.setCompPosition(value, component, False)
                elif setting.startswith('Channel E'):
                    component = 'E'
                    compclass.setCompPosition(value, component, False)
                elif setting.startswith('Channel N'):
                    component = 'N'
                    compclass.setCompPosition(value, component, False)

        settings.sync()


class PropTab(QWidget):
    def __init__(self, parent=None):
        super(PropTab, self).__init__(parent)

    def getValues(self):
        return None

    def resetValues(self, infile=None):
        return None


class InputsTab(PropTab):
    def __init__(self, parent, infile=None):
        super(InputsTab, self).__init__(parent)

        settings = QSettings()
        pylot_user = getpass.getuser()
        fulluser = settings.value("user/FullName")
        login = settings.value("user/Login")

        fullNameLabel = QLabel("Full name for user '{0}': ".format(pylot_user))

        # get the full name of the actual user
        self.fullNameEdit = QLineEdit()
        try:
            self.fullNameEdit.setText(fulluser)
        except TypeError as e:
            self.fullNameEdit.setText(fulluser[0])

        # information about data structure
        dataroot = settings.value("data/dataRoot")
        curstructure = settings.value("data/Structure")
        dataDirLabel = QLabel("data root directory: ")
        self.dataDirEdit = QLineEdit()
        self.dataDirEdit.setText(dataroot)
        self.dataDirEdit.selectAll()
        structureLabel = QLabel("data structure: ")
        self.structureSelect = QComboBox()

        from pylot.core.util.structure import DATASTRUCTURE

        self.structureSelect.addItems(list(DATASTRUCTURE.keys()))

        dsind = findComboBoxIndex(self.structureSelect, curstructure)

        self.structureSelect.setCurrentIndex(dsind)

        layout = QGridLayout()
        layout.addWidget(dataDirLabel, 0, 0)
        layout.addWidget(self.dataDirEdit, 0, 1)
        layout.addWidget(fullNameLabel, 1, 0)
        layout.addWidget(self.fullNameEdit, 1, 1)
        layout.addWidget(structureLabel, 2, 0)
        layout.addWidget(self.structureSelect, 2, 1)

        self.setLayout(layout)

    def getValues(self):
        values = {"data/dataRoot": self.dataDirEdit.text(),
                  "user/FullName": self.fullNameEdit.text(),
                  "data/Structure": self.structureSelect.currentText()}
        return values

    def resetValues(self, infile):
        para = PylotParameter(infile)
        datstruct = para.get('datastructure')
        if datstruct == 'SeisComp':
            index = 0
        else:
            index = 2
        datapath = para.get('datapath')
        rootpath = para.get('rootpath')
        database = para.get('database')
        if isinstance(database, int):
            database = str(database)
        path = os.path.join(os.path.expanduser('~'), rootpath, datapath, database)
        values = {"data/dataRoot": self.dataDirEdit.setText("%s" % path),
                  "user/FullName": self.fullNameEdit.text(),
                  "data/Structure": self.structureSelect.setCurrentIndex(index)}
        return values


class OutputsTab(PropTab):
    def __init__(self, parent=None, infile=None):
        super(OutputsTab, self).__init__(parent)

        settings = QSettings()
        curval = settings.value("output/Format", None)

        eventOutputLabel = QLabel("event/picks output format")
        self.eventOutputComboBox = QComboBox()
        eventoutputformats = OUTPUTFORMATS.keys()
        self.eventOutputComboBox.addItems(eventoutputformats)

        ind = findComboBoxIndex(self.eventOutputComboBox, curval)

        self.eventOutputComboBox.setCurrentIndex(ind)
        layout = QGridLayout()
        layout.addWidget(eventOutputLabel, 0, 0)
        layout.addWidget(self.eventOutputComboBox, 0, 1)

        self.setLayout(layout)

    def getValues(self):
        values = {"output/Format": self.eventOutputComboBox.currentText()}
        return values

    def resetValues(self, infile):
        values = {"output/Format": self.eventOutputComboBox.setCurrentIndex(1)}
        return values


class PhasesTab(PropTab):
    def __init__(self, parent=None, inputs=None):
        super(PhasesTab, self).__init__(parent)
        self.inputs = inputs

        self.Pphases = 'P, Pg, Pn, PmP, P1, P2, P3'
        self.Sphases = 'S, Sg, Sn, SmS, S1, S2, S3'

        self.PphasesEdit = QLineEdit()
        self.SphasesEdit = QLineEdit()

        self.pickDefaultsButton = QtGui.QPushButton('Choose default phases...')
        PphasesLabel = QLabel("P Phases to pick")
        SphasesLabel = QLabel("S Phases to pick")

        settings = QSettings()
        Pphases = settings.value('p_phases')
        Sphases = settings.value('s_phases')

        self.PphasesEdit.setText("%s" % Pphases)
        self.SphasesEdit.setText("%s" % Sphases)

        self.main_layout = QtGui.QHBoxLayout()
        layout = QGridLayout()
        layout.addWidget(PphasesLabel, 0, 0)
        layout.addWidget(SphasesLabel, 1, 0)

        layout.addWidget(self.PphasesEdit, 0, 1)
        layout.addWidget(self.SphasesEdit, 1, 1)
        self.main_layout.addLayout(layout)
        self.main_layout.addWidget(self.pickDefaultsButton)
        self.setLayout(self.main_layout)

        self.connectSignals()

    def connectSignals(self):
        self.pickDefaultsButton.clicked.connect(self.get_defaults)

    def get_defaults(self):
        phases = [p.strip() for p in self.Pphases.split(',')] + [s.strip() for s in self.Sphases.split(',')]
        p_current = [p.strip() for p in self.PphasesEdit.text().split(',')]
        s_current = [s.strip() for s in self.SphasesEdit.text().split(',')]

        current_phases = p_current + s_current
        if self.inputs:
            parameter = self.inputs
            if parameter.get('extent') == 'global':
                # get all default phase names known to obspy.taup
                # in a list and remove duplicates
                phases = list(set(get_phase_names('ttall')))
                phases.sort()

        phaseDefaults = PhaseDefaults(self, phase_defaults=phases,
                                      current_phases=current_phases)
        if phaseDefaults.exec_():
            phase_dict = self.sortPhases(phaseDefaults.selected_phases)
            p_phases = ''
            s_phases = ''
            for index, p in enumerate(phase_dict['P']):
                p_phases += p
                if not index == len(phase_dict['P']) - 1:
                    p_phases += ', '
            for index, s in enumerate(phase_dict['S']):
                s_phases += s
                if not index == len(phase_dict['S']) - 1:
                    s_phases += ', '
            self.PphasesEdit.setText(p_phases)
            self.SphasesEdit.setText(s_phases)

    def sortPhases(self, phases):
        sorted_phases = {'P': [],
                         'S': []}
        for phase in phases:
            idf_phase = loopIdentifyPhase(phase)
            if idf_phase:
                sorted_phases[identifyPhase(idf_phase)].append(phase)
        return sorted_phases

    def getValues(self):
        p_phases = self.PphasesEdit.text()
        s_phases = self.SphasesEdit.text()
        values = {'p_phases': p_phases,
                  's_phases': s_phases}
        return values

    def resetValues(self, infile=None):
        values = {'p_phases': self.PphasesEdit.setText(self.Pphases),
                  's_phases': self.SphasesEdit.setText(self.Sphases)}
        return values


class GraphicsTab(PropTab):
    def __init__(self, parent=None):
        super(GraphicsTab, self).__init__(parent)
        self.pylot_mainwindow = parent._pylot_mainwindow
        self.init_layout()
        self.add_pg_cb()
        self.add_nth_sample()
        self.add_style_settings()
        self.setLayout(self.main_layout)

    def init_layout(self):
        self.main_layout = QGridLayout()

    def add_style_settings(self):
        styles = self.pylot_mainwindow._styles
        active_stylename = self.pylot_mainwindow._stylename
        label = QtGui.QLabel('Application style (might require Application restart):')
        self.style_cb = QComboBox()
        for stylename, style in styles.items():
            self.style_cb.addItem(stylename, style)
        index_current_style = self.style_cb.findText(active_stylename)
        self.style_cb.setCurrentIndex(index_current_style)
        self.main_layout.addWidget(label, 2, 0)
        self.main_layout.addWidget(self.style_cb, 2, 1)
        self.style_cb.activated.connect(self.set_current_style)

    def add_nth_sample(self):
        settings = QSettings()
        nth_sample = settings.value("nth_sample")
        if not nth_sample:
            nth_sample = 1

        self.spinbox_nth_sample = QtGui.QSpinBox()
        label = QLabel('nth sample')
        label.setToolTip('Plot every nth sample (to speed up plotting)')
        self.spinbox_nth_sample.setMinimum(1)
        self.spinbox_nth_sample.setMaximum(10e3)
        self.spinbox_nth_sample.setValue(int(nth_sample))
        self.main_layout.addWidget(label, 1, 0)
        self.main_layout.addWidget(self.spinbox_nth_sample, 1, 1)

    def add_pg_cb(self):
        try:
            import pyqtgraph as pg
            pg = True
        except:
            pg = False

        text = {True: 'Use pyqtgraphic library for plotting',
                False: 'Cannot use library: pyqtgraphic not found on system'}
        label = QLabel('PyQt graphic')
        label.setToolTip(text[bool(pg)])
        label.setEnabled(bool(pg))
        self.checkbox_pg = QtGui.QCheckBox()
        self.checkbox_pg.setEnabled(bool(pg))
        self.checkbox_pg.setChecked(bool(pg))
        self.main_layout.addWidget(label, 0, 0)
        self.main_layout.addWidget(self.checkbox_pg, 0, 1)

    def set_current_style(self):
        selected_style = self.style_cb.currentText()
        self.pylot_mainwindow.set_style(selected_style)

    def getValues(self):
        values = {'nth_sample': self.spinbox_nth_sample.value(),
                  'pyqtgraphic': self.checkbox_pg.isChecked()}
        return values

    def resetValues(self, infile=None):
        values = {'nth_sample': self.spinbox_nth_sample.setValue(1),
                  'pyqtgraphic': self.checkbox_pg.setChecked(True)}
        return values


class ChannelOrderTab(PropTab):
    def __init__(self, parent=None, infile=None):
        super(ChannelOrderTab, self).__init__(parent)

        settings = QSettings()
        compclass = settings.value('compclass')
        if not compclass:
            print('Warning: No settings for channel components found. Using default')
            compclass = SetChannelComponents()

        ChannelOrderLabelZ = QLabel("Channel Z [up/down, default=3]")
        ChannelOrderLabelN = QLabel("Channel N [north/south, default=1]")
        ChannelOrderLabelE = QLabel("Channel E [east/west, default=2]")
        self.ChannelOrderZEdit = QLineEdit()
        self.ChannelOrderZEdit.setMaxLength(1)
        self.ChannelOrderZEdit.setFixedSize(20, 20)
        self.ChannelOrderNEdit = QLineEdit()
        self.ChannelOrderNEdit.setMaxLength(1)
        self.ChannelOrderNEdit.setFixedSize(20, 20)
        self.ChannelOrderEEdit = QLineEdit()
        self.ChannelOrderEEdit.setMaxLength(1)
        self.ChannelOrderEEdit.setFixedSize(20, 20)
        # get channel order settings
        zcomp = compclass.getCompPosition('Z')
        ncomp = compclass.getCompPosition('N')
        ecomp = compclass.getCompPosition('E')
        self.ChannelOrderZEdit.setText("%s" % zcomp)
        self.ChannelOrderNEdit.setText("%s" % ncomp)
        self.ChannelOrderEEdit.setText("%s" % ecomp)

        layout = QGridLayout()
        layout.addWidget(ChannelOrderLabelZ, 0, 0)
        layout.addWidget(ChannelOrderLabelN, 1, 0)
        layout.addWidget(ChannelOrderLabelE, 2, 0)
        layout.addWidget(self.ChannelOrderZEdit, 0, 1)
        layout.addWidget(self.ChannelOrderNEdit, 1, 1)
        layout.addWidget(self.ChannelOrderEEdit, 2, 1)

        self.setLayout(layout)
        self.connectSignals()

    def connectSignals(self):
        self.ChannelOrderZEdit.textEdited.connect(self.checkDoubleZ)
        self.ChannelOrderNEdit.textEdited.connect(self.checkDoubleN)
        self.ChannelOrderEEdit.textEdited.connect(self.checkDoubleE)

    def checkDoubleZ(self, text):
        self.checkDouble(text, 'Z')

    def checkDoubleN(self, text):
        self.checkDouble(text, 'N')

    def checkDoubleE(self, text):
        self.checkDouble(text, 'E')

    def checkDouble(self, text, comp):
        channelOrderEdits = {
            'Z': self.ChannelOrderZEdit,
            'N': self.ChannelOrderNEdit,
            'E': self.ChannelOrderEEdit
        }
        for key in channelOrderEdits.keys():
            if key == comp:
                continue
            if str(channelOrderEdits[key].text()) == str(text):
                channelOrderEdits[key].setText('')

    def getValues(self):
        values = {"Channel Z [up/down, default=3]": int(self.ChannelOrderZEdit.text()),
                  "Channel N [north/south, default=1]": int(self.ChannelOrderNEdit.text()),
                  "Channel E [east/west, default=2]": int(self.ChannelOrderEEdit.text())}
        return values

    def resetValues(self, infile=None):
        Zdefault = 3
        Ndefault = 1
        Edefault = 2
        values = {"Channel Z [up/down, default=3]": self.ChannelOrderZEdit.setText("%d" % Zdefault),
                  "Channel N [north/south, default=1]": self.ChannelOrderNEdit.setText("%d" % Ndefault),
                  "Channel E [east/west, default=2]": self.ChannelOrderEEdit.setText("%d" % Edefault)}
        return values

        # MP MP: No idea why this function exists!?
        # def getComponents(self):
        #     self.CompName = dict(Z='10', N='11', E='12')


class LocalisationTab(PropTab):
    def __init__(self, parent=None, infile=None):
        super(LocalisationTab, self).__init__(parent)

        settings = QSettings()
        curtool = settings.value("loc/tool", None)

        # loctoollabel = QLabel("location tool")
        self.locToolComboBox = QComboBox()
        # loctools = LOCTOOLS.keys()
        # self.locToolComboBox.addItems(loctools)

        # toolind = findComboBoxIndex(self.locToolComboBox, curtool)

        # self.locToolComboBox.setCurrentIndex(toolind)

        curroot = settings.value("{0}/rootPath".format(curtool), None)
        curbin = settings.value("{0}/binPath".format(curtool), None)

        self.rootlabel = QLabel("root directory")
        self.binlabel = QLabel("bin directory")

        self.rootedit = QLineEdit('')
        self.binedit = QLineEdit('')

        if curroot is not None:
            self.rootedit.setText(curroot)
        if curbin is not None:
            self.binedit.setText(curbin)

        rootBrowse = QPushButton('...', self)
        rootBrowse.clicked.connect(lambda: self.selectDirectory(self.rootedit))

        binBrowse = QPushButton('...', self)
        binBrowse.clicked.connect(lambda: self.selectDirectory(self.binedit))

        # self.locToolComboBox.currentIndexChanged.connect(self.updateUi)

        self.updateUi()

        layout = QGridLayout()
        # layout.addWidget(loctoollabel, 0, 0)
        # layout.addWidget(self.locToolComboBox, 0, 1)
        layout.addWidget(self.rootlabel, 1, 0)
        layout.addWidget(self.rootedit, 1, 1)
        layout.addWidget(rootBrowse, 1, 2)
        layout.addWidget(self.binlabel, 2, 0)
        layout.addWidget(self.binedit, 2, 1)
        layout.addWidget(binBrowse, 2, 2)

        self.setLayout(layout)

    def updateUi(self):
        curtool = self.locToolComboBox.currentText()
        # if curtool is not None:
        self.rootlabel.setText("{0} root directory".format(curtool))
        self.binlabel.setText("{0} bin directory".format(curtool))

    def selectDirectory(self, edit):
        selected_directory = QFileDialog.getExistingDirectory()
        # check if string is empty
        if selected_directory:
            edit.setText(selected_directory)

    def getValues(self):
        loctool = self.locToolComboBox.currentText()
        values = {"{0}/rootPath".format(loctool): self.rootedit.text(),
                  "{0}/binPath".format(loctool): self.binedit.text()}
        # "loc/tool": loctool}
        return values

    def resetValues(self, infile):
        para = PylotParameter(infile)
        nllocroot = para.get('nllocroot')
        nllocbin = para.get('nllocbin')
        loctool = self.locToolComboBox.setCurrentIndex(3)
        values = {"nll/rootPath": self.rootedit.setText("%s" % nllocroot),
                  "nll/binPath": self.binedit.setText("%s" % nllocbin)}


class NewEventDlg(QDialog):
    def __init__(self, parent=None, titleString="Create a new event"):
        """
        QDialog object utilized to create a new event manually.
        """
        super(NewEventDlg, self).__init__()

        self.setupUI()

        now = datetime.datetime.now()
        self.eventTimeEdit.setDateTime(now)
        # event dates in the future are forbidden
        self.eventTimeEdit.setMaximumDateTime(now)

        self.latEdit.setText("51.0000")
        self.lonEdit.setText("7.0000")
        self.depEdit.setText("10.0")

        self.buttonBox.accepted.connect(self.accept)
        self.buttonBox.rejected.connect(self.reject)

    def getValues(self):
        return {'origintime': self.eventTimeEdit.dateTime().toPython(),
                'latitude': self.latEdit.text(),
                'longitude': self.lonEdit.text(),
                'depth': self.depEdit.text()}

    def setupUI(self):
        # create widget objects
        timeLabel = QLabel()
        timeLabel.setText("Select time: ")
        self.eventTimeEdit = QDateTimeEdit()
        latLabel = QLabel()
        latLabel.setText("Latitude: ")
        self.latEdit = QLineEdit()
        lonLabel = QLabel()
        lonLabel.setText("Longitude: ")
        self.lonEdit = QLineEdit()
        depLabel = QLabel()
        depLabel.setText("Depth: ")
        self.depEdit = QLineEdit()

        self.buttonBox = QDialogButtonBox(QDialogButtonBox.Ok |
                                          QDialogButtonBox.Cancel)

        grid = QGridLayout()
        grid.addWidget(timeLabel, 0, 0)
        grid.addWidget(self.eventTimeEdit, 0, 1)
        grid.addWidget(latLabel, 1, 0)
        grid.addWidget(self.latEdit, 1, 1)
        grid.addWidget(lonLabel, 2, 0)
        grid.addWidget(self.lonEdit, 2, 1)
        grid.addWidget(depLabel, 3, 0)
        grid.addWidget(self.depEdit, 3, 1)
        grid.addWidget(self.buttonBox, 4, 1)

        self.setLayout(grid)


class FilterOptionsDialog(QDialog):
    def __init__(self, parent=None, titleString="Filter options",
                 filterOptions=None):
        """
        PyLoT widget FilterOptionsDialog is a QDialog object. It is an UI to
        adjust parameters for filtering seismic data.
        """
        super(FilterOptionsDialog, self).__init__()
        if parent is not None and parent.getFilters():
            self.filterOptions = parent.getFilters()
        # elif filterOptions is not None:
        #     self.filterOptions = filterOptions
        else:
            self.filterOptions = {'P': FilterOptions(),
                                  'S': FilterOptions()}

        self.setWindowTitle(titleString)
        self.filterOptionWidgets = {'P': FilterOptionsWidget(self.filterOptions['P']),
                                    'S': FilterOptionsWidget(self.filterOptions['S'])}
        self.setupUi()
        self.updateUi()
        self.connectButtons()

    def setupUi(self):
        self.main_layout = QtGui.QVBoxLayout()
        self.filter_layout = QtGui.QHBoxLayout()
        self.groupBoxes = {'P': QtGui.QGroupBox('P Filter'),
                           'S': QtGui.QGroupBox('S Filter')}

        self.buttonBox = QDialogButtonBox(QDialogButtonBox.Ok |
                                          QDialogButtonBox.Cancel)

        for key in ['P', 'S']:
            groupbox = self.groupBoxes[key]
            box_layout = QtGui.QVBoxLayout()
            groupbox.setLayout(box_layout)

            self.filter_layout.addWidget(groupbox)
            box_layout.addWidget(self.filterOptionWidgets[key])

        self.main_layout.addLayout(self.filter_layout)
        self.main_layout.addWidget(self.buttonBox)
        self.setLayout(self.main_layout)

    def connectButtons(self):
        self.buttonBox.accepted.connect(self.accept)
        self.buttonBox.rejected.connect(self.reject)

    def accept(self):
        if not self.checkMinMax():
            QMessageBox.warning(self, "Value error",
                                "Maximum frequency must be at least the "
                                "same value as minimum frequency (notch)! "
                                "Adjusted maximum frequency automatically!")
            return
        self.updateUi()
        QDialog.accept(self)

    def checkMinMax(self):
        returnvals = []
        for foWidget in self.filterOptionWidgets.values():
            returnvals.append(foWidget.checkMin())
            returnvals.append(foWidget.checkMax())
        if all(returnvals):
            return True
        else:
            return False

    def updateUi(self):
        returnvals = []
        for foWidget in self.filterOptionWidgets.values():
            foWidget.updateUi()

    def getFilterOptions(self):
        filteroptions = {'P': self.filterOptionWidgets['P'].getFilterOptions(),
                         'S': self.filterOptionWidgets['S'].getFilterOptions()}
        return filteroptions


class FilterOptionsWidget(QWidget):
    def __init__(self, filterOptions):
        super(FilterOptionsWidget, self).__init__()
        self.filterOptions = filterOptions

        _enable = True
        if self.getFilterOptions().getFilterType() is None:
            _enable = False

        self.freqminLabel = QLabel()
        self.freqminLabel.setText("minimum:")
        self.freqminSpinBox = QDoubleSpinBox()
        self.freqminSpinBox.setRange(5e-7, 1e6)
        self.freqminSpinBox.setDecimals(5)
        self.freqminSpinBox.setSingleStep(0.01)
        self.freqminSpinBox.setSuffix(' Hz')
        self.freqminSpinBox.setEnabled(_enable)

        self.freqmaxLabel = QLabel()
        self.freqmaxLabel.setText("maximum:")
        self.freqmaxSpinBox = QDoubleSpinBox()
        self.freqmaxSpinBox.setRange(5e-7, 1e6)
        self.freqmaxSpinBox.setDecimals(5)
        self.freqmaxSpinBox.setSingleStep(0.01)
        self.freqmaxSpinBox.setSuffix(' Hz')

        # if _enable:
        #     self.freqminSpinBox.setValue(self.getFilterOptions().getFreq()[0])
        #     if self.getFilterOptions().getFilterType() in ['bandpass',
        #                                                    'bandstop']:
        #         self.freqmaxSpinBox.setValue(
        #             self.getFilterOptions().getFreq()[1])
        # else:
        try:
            self.freqminSpinBox.setValue(self.getFilterOptions().getFreq()[0])
            self.freqmaxSpinBox.setValue(self.getFilterOptions().getFreq()[1])
        except TypeError as e:
            print(e)
            self.freqmaxSpinBox.setValue(1.)
            self.freqminSpinBox.setValue(.1)

        typeOptions = [None, "bandpass", "bandstop", "lowpass", "highpass"]

        self.orderLabel = QLabel()
        self.orderLabel.setText("Order:")
        self.orderSpinBox = QSpinBox()
        self.orderSpinBox.setRange(2, 10)
        self.orderSpinBox.setEnabled(_enable)
        self.selectTypeLabel = QLabel()
        self.selectTypeLabel.setText("Select filter type:")
        self.selectTypeCombo = QComboBox()
        self.selectTypeCombo.addItems(typeOptions)
        self.selectTypeCombo.setCurrentIndex(typeOptions.index(self.getFilterOptions().getFilterType()))
        self.selectTypeLayout = QVBoxLayout()
        self.selectTypeLayout.addWidget(self.orderLabel)
        self.selectTypeLayout.addWidget(self.orderSpinBox)
        self.selectTypeLayout.addWidget(self.selectTypeLabel)
        self.selectTypeLayout.addWidget(self.selectTypeCombo)

        self.freqGroupBox = QGroupBox("Frequency range")
        self.freqGroupLayout = QGridLayout()
        self.freqGroupLayout.addWidget(self.freqminLabel, 0, 0)
        self.freqGroupLayout.addWidget(self.freqminSpinBox, 0, 1)
        self.freqGroupLayout.addWidget(self.freqmaxLabel, 1, 0)
        self.freqGroupLayout.addWidget(self.freqmaxSpinBox, 1, 1)
        self.freqGroupBox.setLayout(self.freqGroupLayout)

        self.freqmaxSpinBox.setEnabled(_enable)

        try:
            self.orderSpinBox.setValue(self.getFilterOptions().getOrder())
        except:
            self.orderSpinBox.setValue(2)

        grid = QGridLayout()
        grid.addWidget(self.freqGroupBox, 0, 2, 1, 2)
        grid.addLayout(self.selectTypeLayout, 1, 2, 1, 2)

        self.setLayout(grid)

        self.orderSpinBox.valueChanged.connect(self.updateUi)
        self.selectTypeCombo.currentIndexChanged.connect(self.updateUi)

    def checkMin(self):
        if not self.freqminSpinBox.value() <= self.freqmaxSpinBox.value():
            self.freqmaxSpinBox.setValue(self.freqminSpinBox.value())
            return False
        return True

    def checkMax(self):
        if not self.freqminSpinBox.value() <= self.freqmaxSpinBox.value():
            self.freqminSpinBox.setValue(self.freqmaxSpinBox.value())
            return False
        return True

    def updateUi(self):
        type = self.selectTypeCombo.currentText()
        _enable = type in ['bandpass', 'bandstop']
        freq = [self.freqminSpinBox.value(), self.freqmaxSpinBox.value()]
        self.freqmaxLabel.setEnabled(True)
        self.freqmaxSpinBox.setEnabled(True)
        self.freqminLabel.setEnabled(True)
        self.freqminSpinBox.setEnabled(True)
        self.freqminLabel.setText("minimum:")
        self.freqmaxLabel.setText("maximum:")

        if not _enable:
            if type == 'highpass':
                self.freqminLabel.setText("cutoff:")
                self.freqmaxLabel.setEnabled(False)
                self.freqmaxSpinBox.setEnabled(False)
            elif type == 'lowpass':
                self.freqmaxLabel.setText("cutoff:")
                self.freqminLabel.setEnabled(False)
                self.freqminSpinBox.setEnabled(False)
        else:
            if not isSorted(freq):
                QMessageBox.warning(self, "Value error",
                                    "Maximum frequency must be at least the "
                                    "same value as minimum frequency (notch)! "
                                    "Adjusted maximum frequency automatically!")
                freq[1] = freq[0]
                self.freqmaxSpinBox.setValue(freq[1])
                self.freqmaxSpinBox.selectAll()
                self.freqmaxSpinBox.setFocus()

        self.getFilterOptions().setFilterType(type)
        self.getFilterOptions().setFreq(freq)
        self.getFilterOptions().setOrder(self.orderSpinBox.value())

    def getFilterOptions(self):
        return self.filterOptions

    @staticmethod
    def getFilterObject():
        dlg = FilterOptionsDialog()
        if dlg.exec_():
            return dlg.getFilterOptions()
        return None


class LoadDataDlg(QDialog):
    def __init__(self, parent=None):
        super(LoadDataDlg, self).__init__(parent)

        pass


class HelpForm(QDialog):
    def __init__(self, parent=None,
                 page=QUrl('https://ariadne.geophysik.ruhr-uni-bochum.de/trac/PyLoT/')):
        super(HelpForm, self).__init__(parent, 1)
        self.setAttribute(Qt.WA_DeleteOnClose)
        self.setAttribute(Qt.WA_GroupLeader)

        self.home_page = page

        back_icon = QIcon()
        back_icon.addPixmap(QPixmap(':/icons/back.png'))

        home_icon = QIcon()
        home_icon.addPixmap(QPixmap(':/icons/home.png'))

        backAction = QAction(back_icon, "&Back", self)
        backAction.setShortcut(QKeySequence.Back)
        homeAction = QAction(home_icon, "&Home", self)
        homeAction.setShortcut("Home")
        self.pageLabel = QLabel()

        toolBar = QToolBar()
        toolBar.addAction(backAction)
        toolBar.addAction(homeAction)
        toolBar.addWidget(self.pageLabel)
        self.webBrowser = QWebView()
        self.webBrowser.load(page)

        layout = QVBoxLayout()
        layout.addWidget(toolBar)
        layout.addWidget(self.webBrowser)
        self.setLayout(layout)

        backAction.triggered.connect(self.webBrowser.back)
        homeAction.triggered.connect(self.home)
        self.webBrowser.urlChanged.connect(self.updatePageTitle)

        self.resize(1280, 720)
        self.setWindowTitle("{0} Help".format(QApplication.applicationName()))

    def home(self):
        self.webBrowser.load(self.home_page)

    def updatePageTitle(self):
        self.pageLabel.setText(self.webBrowser.title())


if __name__ == '__main__':
    import doctest

    doctest.testmod()<|MERGE_RESOLUTION|>--- conflicted
+++ resolved
@@ -1177,13 +1177,9 @@
         else:
             self.filteroptions = FILTERDEFAULTS
         self.pick_block = False
-<<<<<<< HEAD
-        self.nextStation = QtGui.QCheckBox('Continue with next station.')
+        self.nextStation = QtGui.QCheckBox('Continue with next station ')
         self.additionalChannel = QtGui.QCheckBox('Additional Channel')
         self.additionalChannel.stateChanged.connect(self.resetPlot)
-=======
-        self.nextStation = QtGui.QCheckBox('Continue with next station ')
->>>>>>> 39e048cf
 
         # initialize panning attributes
         self.press = None
@@ -1666,17 +1662,7 @@
         self.currentPhase = None
         self.reset_p_button()
         self.reset_s_button()
-<<<<<<< HEAD
-        self.multicompfig.plotWFData(wfdata=self.getWFData(),
-                                     title=self.getStation(),
-                                     plot_additional=self.additionalChannel.isChecked())
-        self.drawAllPicks()
-        self.drawArrivals()
-        self.setPlotLabels()
-        self.resetZoomAction.trigger()
-=======
         self.resetPlot()
->>>>>>> 39e048cf
         self.deactivatePicking()
 
     def activatePicking(self):

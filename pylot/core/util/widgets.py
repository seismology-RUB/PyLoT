--- conflicted
+++ resolved
@@ -727,11 +727,7 @@
 class PickDlg(QDialog):
     update_picks = QtCore.Signal(dict)    
     def __init__(self, parent=None, data=None, station=None, network=None, picks=None,
-<<<<<<< HEAD
-                 autopicks=None, rotate=False, parameter=None, embedded=False):
-=======
                  autopicks=None, rotate=False, parameter=None, embedded=False, model='iasp91'):
->>>>>>> 8dcff4a4
         super(PickDlg, self).__init__(parent)
 
         # initialize attributes
@@ -938,8 +934,6 @@
         self.setLayout(_outerlayout)
         self.resize(1280, 720)        
 
-<<<<<<< HEAD
-=======
     def get_arrivals(self):
         phases = self.prepare_phases()
         station_id = self.data.traces[0].get_id()
@@ -977,7 +971,6 @@
             ax.plot([time_rel, time_rel], ylims, '0.3', linestyle='dashed')
             ax.text(time_rel, ylims[0], arrival.name, color='0.5')
         
->>>>>>> 8dcff4a4
     def addPickPhases(self, menuBar):
         settings = QtCore.QSettings()
         p_phases = settings.value('p_phases')
@@ -2748,17 +2741,10 @@
         settings = QSettings()
         Pphases = settings.value('p_phases')
         Sphases = settings.value('s_phases')
-<<<<<<< HEAD
 
         self.PphasesEdit.setText("%s" % Pphases)
         self.SphasesEdit.setText("%s" % Sphases)
 
-=======
-
-        self.PphasesEdit.setText("%s" % Pphases)
-        self.SphasesEdit.setText("%s" % Sphases)
-
->>>>>>> 8dcff4a4
         layout = QGridLayout()
         layout.addWidget(PphasesLabel, 0, 0)
         layout.addWidget(SphasesLabel, 1, 0)

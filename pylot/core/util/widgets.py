--- conflicted
+++ resolved
@@ -2117,15 +2117,11 @@
         self.add_to_layout(self._main_layout, 'NLLoc',
                            self.parameter.get_main_para_names()['nlloc'], 1)
         self.add_to_layout(self._main_layout, 'Seismic Moment',
-<<<<<<< HEAD
                            self.parameter.get_main_para_names()['smoment'], 2)
-=======
-                           self.parameter.get_main_para_names()['smoment'])
         self.add_to_layout(self._main_layout, 'Local Magnitude',
-                           self.parameter.get_main_para_names()['localmag'])
->>>>>>> 9dc1545b
+                           self.parameter.get_main_para_names()['localmag'], 3)
         self.add_to_layout(self._main_layout, 'Common Settings Characteristic Function',
-                           self.parameter.get_main_para_names()['pick'], 3)
+                           self.parameter.get_main_para_names()['pick'], 4)
         self.add_tab(self._main_layout, 'Main Settings')
 
     def add_special_pick_parameters_tab(self):

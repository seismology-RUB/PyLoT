# -*- coding: utf-8 -*-
"""
Created on Wed Mar 19 11:27:35 2014

@author: sebastianw
"""

import warnings
import copy
import datetime
import numpy as np

from matplotlib.figure import Figure

try:
    from matplotlib.backends.backend_qt4agg import FigureCanvas
except ImportError:
    from matplotlib.backends.backend_qt4agg import FigureCanvasQTAgg as FigureCanvas
from matplotlib.backends.backend_qt4agg import NavigationToolbar2QT
from matplotlib.widgets import MultiCursor
from PySide.QtGui import QAction, QApplication, QCheckBox, QComboBox, \
    QDateTimeEdit, QDialog, QDialogButtonBox, QDoubleSpinBox, QGroupBox, \
    QGridLayout, QIcon, QKeySequence, QLabel, QLineEdit, QMessageBox, \
    QPixmap, QSpinBox, QTabWidget, QToolBar, QVBoxLayout, QWidget, \
    QPushButton, QFileDialog, QInputDialog
from PySide.QtCore import QSettings, Qt, QUrl, Signal, Slot
from PySide.QtWebKit import QWebView
from obspy import Stream, UTCDateTime
from pylot.core.io.inputs import FilterOptions
from pylot.core.pick.utils import getSNR, earllatepicker, getnoisewin, \
    getResolutionWindow
from pylot.core.pick.compare import Comparison
from pylot.core.util.defaults import OUTPUTFORMATS, FILTERDEFAULTS, LOCTOOLS, \
    COMPPOSITION_MAP
from pylot.core.util.utils import prepTimeAxis, full_range, scaleWFData, \
<<<<<<< HEAD
    demeanTrace, isSorted, findComboBoxIndex, clims, find_horizontals

=======
    demeanTrace, isSorted, findComboBoxIndex, clims
import icons_rc
>>>>>>> 2e840cdf

def getDataType(parent):
    type = QInputDialog().getItem(parent, "Select phases type", "Type:",
                                  ["manual", "automatic"])

    if type[0].startswith('auto'):
        type = 'auto'
    else:
        type = type[0]

    return type

def plot_pdf(_axes, x, y, annotation, bbox_props, xlabel=None, ylabel=None,
             title=None):
    _axes.plot(x, y)
    if title:
        _axes.set_title(title)
    if xlabel:
        _axes.set_xlabel(xlabel)
    if ylabel:
        _axes.set_ylabel(ylabel)
    _anno = _axes.annotate(annotation, xy=(.05, .5), xycoords='axes fraction')
    _anno.set_bbox(bbox_props)

    return _axes

def createAction(parent, text, slot=None, shortcut=None, icon=None,
                 tip=None, checkable=False):
    """
    :rtype : ~PySide.QtGui.QAction
    """
    action = QAction(text, parent)
    if icon is not None:
        action.setIcon(icon)
    if shortcut is not None:
        action.setShortcut(shortcut)
    if tip is not None:
        action.setToolTip(tip)
    if slot is not None:
        action.triggered.connect(slot)
    if checkable:
        action.setCheckable(True)
    return action

class ComparisonDialog(QDialog):
    def __init__(self, c, parent=None):
        self._data = c
        self._stats = c.stations
        self._canvas = PlotWidget(self)
        self._widgets = dict(stationsComboBox=None,
                             phasesComboBox=None,
                             histCheckBox=None)
        self._phases = 'PS'
        self._plotprops = dict(station=self.stations[0], phase=self.phases[0])
        super(ComparisonDialog, self).__init__(parent)
        self.setupUI()
        self.plotcomparison()

    def setupUI(self):

        _outerlayout = QVBoxLayout(self)
        _innerlayout = QVBoxLayout()

        _stats_combobox = QComboBox(self)
        _stats_combobox.setObjectName('stationsComboBox')
        _stats_combobox.setEditable(True)
        _stats_combobox.setInsertPolicy(QComboBox.NoInsert)
        _stats_combobox.addItems(sorted(self.stations))
        _stats_combobox.editTextChanged.connect(self.prepareplot)
        self.widgets = _stats_combobox

        _phases_combobox = QComboBox(self)
        _phases_combobox.setObjectName('phasesComboBox')
        _phases_combobox.addItems(['P', 'S'])
        _phases_combobox.currentIndexChanged.connect(self.prepareplot)
        self.widgets = _phases_combobox

        _hist_checkbox = QCheckBox('Show histograms', self)
        _hist_checkbox.setObjectName('histCheckBox')
        _hist_checkbox.stateChanged.connect(self.plothist)
        self.widgets = _hist_checkbox

        _toolbar = QToolBar(self)
        _toolbar.addWidget(_stats_combobox)
        _toolbar.addWidget(_phases_combobox)
        _toolbar.addWidget(_hist_checkbox)

        _buttonbox = QDialogButtonBox(QDialogButtonBox.Close)

        _innerlayout.addWidget(self.canvas)
        _innerlayout.addWidget(_buttonbox)

        _outerlayout.addWidget(_toolbar)
        _outerlayout.addLayout(_innerlayout)

        _buttonbox.rejected.connect(self.reject)

        # finally layout the entire dialog
        self.setLayout(_outerlayout)

    @property
    def canvas(self):
        return self._canvas

    @canvas.setter
    def canvas(self, canvas_obj):
        self._canvas = canvas_obj

    @property
    def stations(self):
        return self._stats

    @stations.setter
    def stations(self, stations):
        self._stats = stations

    @property
    def phases(self):
        return self._phases

    @phases.setter
    def phases(self, value):
        self._phases = value

    @property
    def plotprops(self):
        return self._plotprops

    @plotprops.setter
    def plotprops(self, values):
        try:
            key, value = values
            if key not in self.plotprops.keys():
                raise KeyError("'key' {0} not found in "
                               "ComparisonDialog.plotprops keys.".format(key))
        except ValueError:
            raise ValueError("Pass an iterable with two items")
        else:
            self._plotprops[key] = value

    @property
    def data(self):
        return self._data

    @data.setter
    def data(self, data):
        assert not isinstance(data, Comparison)
        self.stations = data.stations
        self._data = data

    @property
    def widgets(self):
        return self._widgets

    @widgets.setter
    def widgets(self, widget):
        name = widget.objectName()
        if name in self.widgets.keys():
            self._widgets[name] = widget

    def clf(self):
        self.canvas.figure.clf()

    def hasvalue(self, sender):
        text = sender.currentText()
        index = sender.findText(text.upper())
        return index

    def prepareplot(self):
        try:
            _widget = self.sender()
            name = _widget.objectName()
            text = _widget.currentText().upper()
            index = self.hasvalue(_widget)
            if name == 'stationsComboBox' and index is not -1:
                _widget.setCurrentIndex(index)
                self.plotprops = ('station', text)
            elif name == 'phasesComboBox':
                self.plotprops = ('phase', text)
        except ValueError:
            raise ValueError('No sender widget given!')
        finally:
            self.plotcomparison()

    def plotcomparison(self):
        from matplotlib import gridspec

        _gs = gridspec.GridSpec(3, 2)
        self.clf()
        _axes = self.canvas.figure.add_subplot(_gs[0:2, :])
        _ax1 = self.canvas.figure.add_subplot(_gs[2, 0])
        _ax2 = self.canvas.figure.add_subplot(_gs[2, 1])

        #_axes.cla()
        station = self.plotprops['station']
        phase = self.plotprops['phase']
        pdf = self.data.comparison[station][phase]
        x, y, std, exp = pdf.axis, pdf.data, pdf.standard_deviation(), \
                         pdf.expectation()

        annotation = "{phase} difference on {station}\n" \
                     "expectation: {exp}\n" \
                     "std: {std}".format(station=station, phase=phase,
                                         std=std, exp=exp)
        bbox_props = dict(boxstyle='round', facecolor='lightgrey', alpha=.7)

        plot_pdf(_axes, x, y, annotation, bbox_props, 'time difference [s]',
                 'propability density [-]', phase)

        pdf_a = copy.deepcopy(self.data.get('auto')[station][phase])
        pdf_m = copy.deepcopy(self.data.get('manu')[station][phase])

        xauto, yauto, stdauto, expauto, alim = pdf_a.axis, pdf_a.data, \
                                               pdf_a.standard_deviation(), \
                                               pdf_a.expectation(), \
                                               pdf_a.limits()
        xmanu, ymanu, stdmanu, expmanu, mlim = pdf_m.axis, pdf_m.data, \
                                               pdf_m.standard_deviation(), \
                                               pdf_m.expectation(), \
                                               pdf_m.limits()
        # find common limits
        lims = clims(alim, mlim)
        # relative x axis
        x0 = lims[0]
        xmanu -= x0
        xauto -= x0
        lims = [lim - x0 for lim in lims]
        x0 = UTCDateTime(x0)

        # set annotation text
        mannotation = "probability density for manual pick\n" \
                      "expectation: {exp}\n" \
                      "std: {std}".format(std=stdmanu,
                                          exp=expmanu-x0.timestamp)

        aannotation = "probability density for automatic pick\n" \
                      "expectation: {exp}\n" \
                      "std: {std}".format(std=stdauto,
                                          exp=expauto-x0.timestamp)

        _ax1 = plot_pdf(_ax1, xmanu, ymanu, mannotation,
                        bbox_props=bbox_props, xlabel='seconds since '
                                                      '{0}'.format(x0),
                        ylabel='probability density [-]')
        _ax1.set_xlim(lims)

        _ax2 = plot_pdf(_ax2, xauto, yauto, aannotation,
                        bbox_props=bbox_props, xlabel='seconds since '
                                                      '{0}'.format(x0))
        _ax2.set_xlim(lims)

        _gs.update(wspace=0.5, hspace=0.5)

        self.canvas.draw()

    def plothist(self):
        name = self.sender().objectName()
        if self.widgets[name].isChecked():
            for wname, widget in self.widgets.items():
                if wname != name:
                    self.widgets[wname].setEnabled(False)
            self.canvas.figure.clf()
            _axPstd, _axPexp = self.canvas.figure.add_subplot(221), self.canvas.figure.add_subplot(223)
            _axSstd, _axSexp = self.canvas.figure.add_subplot(222), self.canvas.figure.add_subplot(224)
            axes_dict = dict(P=dict(std=_axPstd, exp=_axPexp),
                             S=dict(std=_axSstd, exp=_axSexp))
            bbox_props = dict(boxstyle='round', facecolor='lightgrey', alpha=.7)
            for phase in self.phases:
                std = self.data.get_std_array(phase)
                std = std[np.isfinite(std)]
                stdxlims = [0., 1.2 * max(std)]
                exp = self.data.get_expectation_array(phase)
                exp = exp[np.isfinite(exp)]
                eps_exp = 0.05 * (max(exp) - min(exp))
                expxlims = [min(exp) - eps_exp, max(exp) + eps_exp]
                axes_dict[phase]['std'].hist(std, range=stdxlims, bins=20, normed=False)
                axes_dict[phase]['exp'].hist(exp, range=expxlims, bins=20,
                                             normed=False)
                std_annotation = "Distribution curve for {phase} differences'\n" \
                                 "standard deviations (all stations)\n" \
                                 "number of samples: {nsamples}".format(phase=phase, nsamples=len(std))
                _anno_std = axes_dict[phase]['std'].annotate(std_annotation, xy=(.05, .8), xycoords='axes fraction')
                _anno_std.set_bbox(bbox_props)
                exp_annotation = "Distribution curve for {phase} differences'\n" \
                                 "expectations (all stations)\n" \
                                 "number of samples: {nsamples}".format(phase=phase, nsamples=len(exp))
                _anno_exp = axes_dict[phase]['exp'].annotate(exp_annotation, xy=(.05, .8), xycoords='axes fraction')
                _anno_exp.set_bbox(bbox_props)
                axes_dict[phase]['exp'].set_xlabel('expectation [s]')
                axes_dict[phase]['std'].set_xlabel('standard deviation [s]')

            for ax in axes_dict['P'].values():
                ax.set_ylabel('frequency [-]')

            self.canvas.draw()
        else:
            for wname, widget in self.widgets.items():
                if wname != name:
                    self.widgets[wname].setEnabled(True)
            self.canvas.figure.clf()
            self.plotcomparison()


class PlotWidget(FigureCanvas):
    def __init__(self, parent=None, xlabel='x', ylabel='y', title='Title'):
        self._parent = parent
        self._fig = Figure()
        self._xl = xlabel
        self._yl = ylabel
        self._title = title
        super(PlotWidget, self).__init__(self.figure)

    @property
    def figure(self):
        return self._fig

    @figure.setter
    def figure(self, fig):
        self._fig = fig

    @property
    def xlabel(self):
        return self._xl

    @xlabel.setter
    def xlabel(self, label):
        self._xl = label

    @property
    def ylabel(self):
        return self._yl

    @ylabel.setter
    def ylabel(self, label):
        self._yl = label

    @property
    def title(self):
        return self._title

    @title.setter
    def title(self, title):
        self._title = title

    @property
    def parent(self):
        return self._parent


class WaveformWidget(FigureCanvas):
    def __init__(self, parent=None, xlabel='x', ylabel='y', title='Title'):

        self._parent = None
        self.setParent(parent)
        self.figure = Figure()
        self.figure.set_facecolor((.92, .92, .92))
        # attribute plotdict is an dictionary connecting position and a name
        self.plotdict = dict()
        # create axes
        self.axes = self.figure.add_subplot(111)
        # clear axes each time plot is called
        self.axes.hold(True)
        # initialize super class
        super(WaveformWidget, self).__init__(self.figure)
        # add an cursor for station selection
        self.multiCursor = MultiCursor(self.figure.canvas, (self.axes,),
                                       horizOn=True,
                                       color='m', lw=1)
        # update labels of the entire widget
        self.updateWidget(xlabel, ylabel, title)

    def getPlotDict(self):
        return self.plotdict

    def setPlotDict(self, key, value):
        self.plotdict[key] = value

    def clearPlotDict(self):
        self.plotdict = dict()

    def getParent(self):
        return self._parent

    def setParent(self, parent):
        self._parent = parent

    def plotWFData(self, wfdata, title=None, zoomx=None, zoomy=None,
                   noiselevel=None, scaleddata=False, mapping=True):
        self.getAxes().cla()
        self.clearPlotDict()
        wfstart, wfend = full_range(wfdata)
        nmax = 0
        for n, trace in enumerate(wfdata):
            channel = trace.stats.channel
            station = trace.stats.station
            if mapping:
                comp = channel[-1]
                n = COMPPOSITION_MAP[comp]
            if n > nmax:
                nmax = n
            msg = 'plotting %s channel of station %s' % (channel, station)
            print(msg)
            stime = trace.stats.starttime - wfstart
            time_ax = prepTimeAxis(stime, trace)
            if not scaleddata:
                trace.normalize(np.max(np.abs(trace.data)) * 2)
            self.getAxes().plot(time_ax, trace.data + n, 'k')
            if noiselevel is not None:
                for level in noiselevel:
                    self.getAxes().plot([time_ax[0], time_ax[-1]],
                                        [level, level], '--k')
            self.setPlotDict(n, (station, channel))
        xlabel = 'seconds since {0}'.format(wfstart)
        ylabel = ''
        self.updateWidget(xlabel, ylabel, title)
        self.setXLims([0, wfend - wfstart])
        self.setYLims([-0.5, nmax + 0.5])
        if zoomx is not None:
            self.setXLims(zoomx)
        if zoomy is not None:
            self.setYLims(zoomy)
        self.draw()

    def getAxes(self):
        return self.axes

    def getXLims(self):
        return self.getAxes().get_xlim()

    def getYLims(self):
        return self.getAxes().get_ylim()

    def setXLims(self, lims):
        self.getAxes().set_xlim(lims)

    def setYLims(self, lims):
        self.getAxes().set_ylim(lims)

    def setYTickLabels(self, pos, labels):
        self.getAxes().set_yticks(pos)
        self.getAxes().set_yticklabels(labels)
        self.draw()

    def updateXLabel(self, text):
        self.getAxes().set_xlabel(text)
        self.draw()

    def updateYLabel(self, text):
        self.getAxes().set_ylabel(text)
        self.draw()

    def updateTitle(self, text):
        self.getAxes().set_title(text)
        self.draw()

    def updateWidget(self, xlabel, ylabel, title):
        self.updateXLabel(xlabel)
        self.updateYLabel(ylabel)
        self.updateTitle(title)

    def insertLabel(self, pos, text):
        pos = pos / max(self.getAxes().ylim)
        axann = self.getAxes().annotate(text, xy=(.03, pos),
                                        xycoords='axes fraction')
        axann.set_bbox(dict(facecolor='lightgrey', alpha=.6))


class PickDlg(QDialog):
    def __init__(self, parent=None, data=None, station=None, picks=None,
                 rotate=False):
        super(PickDlg, self).__init__(parent)

        # initialize attributes
        self.station = station
        self.rotate = rotate
        self.components = 'ZNE'
        settings = QSettings()
        self._user = settings.value('user/Login', 'anonymous')
        if picks:
            self.picks = picks
        else:
            self.picks = {}
        self.filteroptions = FILTERDEFAULTS
        self.pick_block = False

        # initialize panning attributes
        self.press = None
        self.xpress = None
        self.ypress = None
        self.cur_xlim = None
        self.cur_ylim = None

        # set attribute holding data
        if data is None:
            try:
                data = parent.get_data().getWFData().copy()
                self.data = data.select(station=station)
            except AttributeError as e:
                errmsg = 'You either have to put in a data or an appropriate ' \
                         'parent (PyLoT MainWindow) object: {0}'.format(e)
                raise Exception(errmsg)
        else:
            self.data = data

        self.stime, self.etime = full_range(self.getWFData())

        # initialize plotting widget
        self.multicompfig = WaveformWidget(self)

        # setup ui
        self.setupUi()

        # plot data
        self.getPlotWidget().plotWFData(wfdata=self.getWFData(),
                                        title=self.getStation())

        xlims = self.getPlotWidget().getXLims()
        ylims = self.getPlotWidget().getYLims()

        self.limits = {'x': xlims,
                       'y': ylims}

        self.updateCurrentLimits()

        # set plot labels
        self.setPlotLabels()

        # draw picks if present
        self.drawPicks()

        # connect button press event to an action
        self.cidpress = self.connectPressEvent(self.panPress)
        self.cidmotion = self.connectMotionEvent(self.panMotion)
        self.cidrelease = self.connectReleaseEvent(self.panRelease)
        self.cidscroll = self.connectScrollEvent(self.scrollZoom)

    def setupUi(self):

        # create matplotlib toolbar to inherit functionality
        self.figToolBar = NavigationToolbar2QT(self.getPlotWidget(), self)
        self.figToolBar.hide()

        # create icons
        filter_icon = QIcon()
        filter_icon.addPixmap(QPixmap(':/icons/filter.png'))
        zoom_icon = QIcon()
        zoom_icon.addPixmap(QPixmap(':/icons/zoom_in.png'))
        home_icon = QIcon()
        home_icon.addPixmap(QPixmap(':/icons/zoom_0.png'))
        del_icon = QIcon()
        del_icon.addPixmap(QPixmap(':/icons/delete.png'))

        # create actions
        self.filterAction = createAction(parent=self, text='Filter',
                                         slot=self.filterWFData,
                                         icon=filter_icon,
                                         tip='Toggle filtered/original'
                                             ' waveforms')
        self.zoomAction = createAction(parent=self, text='Zoom',
                                       slot=self.zoom, icon=zoom_icon,
                                       tip='Zoom into waveform',
                                       checkable=True)
        self.resetZoomAction = createAction(parent=self, text='Home',
                                            slot=self.resetZoom, icon=home_icon,
                                            tip='Reset zoom to original limits')
        self.resetPicksAction = createAction(parent=self, text='Delete Picks',
                                             slot=self.delPicks, icon=del_icon,
                                             tip='Delete current picks.')

        # create other widget elements
        self.selectPhase = QComboBox()
        phaseitems = [None] + FILTERDEFAULTS.keys()
        self.selectPhase.addItems(phaseitems)

        # layout the outermost appearance of the Pick Dialog
        _outerlayout = QVBoxLayout()
        _dialtoolbar = QToolBar()

        # fill toolbar with content
        _dialtoolbar.addAction(self.filterAction)
        _dialtoolbar.addWidget(self.selectPhase)
        _dialtoolbar.addAction(self.zoomAction)
        _dialtoolbar.addSeparator()
        _dialtoolbar.addAction(self.resetZoomAction)
        _dialtoolbar.addSeparator()
        _dialtoolbar.addAction(self.resetPicksAction)

        # layout the innermost widget
        _innerlayout = QVBoxLayout()
        _innerlayout.addWidget(self.multicompfig)

        # add button box to the dialog
        _buttonbox = QDialogButtonBox(QDialogButtonBox.Ok |
                                      QDialogButtonBox.Cancel)

        # merge widgets and layouts to establish the dialog
        _innerlayout.addWidget(_buttonbox)
        _outerlayout.addWidget(_dialtoolbar)
        _outerlayout.addLayout(_innerlayout)

        # connect widget element signals with slots (methods to the dialog
        # object
        self.selectPhase.currentIndexChanged.connect(self.verifyPhaseSelection)
        _buttonbox.accepted.connect(self.accept)
        _buttonbox.rejected.connect(self.reject)

        # finally layout the entire dialog
        self.setLayout(_outerlayout)

    def disconnectPressEvent(self):
        widget = self.getPlotWidget()
        widget.mpl_disconnect(self.cidpress)
        self.cidpress = None

    def connectPressEvent(self, slot):
        widget = self.getPlotWidget()
        return widget.mpl_connect('button_press_event', slot)

    def disconnectScrollEvent(self):
        widget = self.getPlotWidget()
        widget.mpl_disconnect(self.cidscroll)
        self.cidscroll = None

    def connectScrollEvent(self, slot):
        widget = self.getPlotWidget()
        return widget.mpl_connect('scroll_event', slot)

    def disconnectMotionEvent(self):
        widget = self.getPlotWidget()
        widget.mpl_disconnect(self.cidmotion)
        self.cidmotion = None

    def connectMotionEvent(self, slot):
        widget = self.getPlotWidget()
        return widget.mpl_connect('motion_notify_event', slot)

    def disconnectReleaseEvent(self):
        widget = self.getPlotWidget()
        widget.mpl_disconnect(self.cidrelease)
        self.cidrelease = None

    def connectReleaseEvent(self, slot):
        widget = self.getPlotWidget()
        return widget.mpl_connect('button_release_event', slot)

    def verifyPhaseSelection(self):
        if self.pick_block:
            self.pick_block = self.togglePickBlocker()
            warnings.warn('Changed selection before phase was set!',
                          UserWarning)
        phase = self.selectPhase.currentText()
        self.updateCurrentLimits()
        if phase:
            if self.zoomAction.isChecked():
                self.zoomAction.trigger()
            self.disconnectReleaseEvent()
            self.disconnectScrollEvent()
            self.disconnectMotionEvent()
            self.disconnectPressEvent()
            self.cidpress = self.connectPressEvent(self.setIniPick)
            self.filterWFData()
            self.pick_block = self.togglePickBlocker()
        else:
            self.disconnectPressEvent()
            self.cidpress = self.connectPressEvent(self.panPress)
            self.cidmotion = self.connectMotionEvent(self.panMotion)
            self.cidrelease = self.connectReleaseEvent(self.panRelease)
            self.cidscroll = self.connectScrollEvent(self.scrollZoom)

    def getStartTime(self):
        return self.stime

    def getEndTime(self):
        return self.etime

    def getComponents(self):
        return self.components

    def getStation(self):
        return self.station

    def getPlotWidget(self):
        return self.multicompfig

    def getChannelID(self, key):
        return self.getPlotWidget().getPlotDict()[int(key)][1]

    def getTraceID(self, channels):
        plotDict = self.getPlotWidget().getPlotDict()
        traceIDs = []
        for channel in channels:
            channel = channel.upper()
            for traceID, channelID in plotDict.items():
                if channelID[1].upper().endswith(channel):
                    traceIDs.append(traceID)
        return traceIDs

    def getUser(self):
        return self._user

    def getFilterOptions(self, phase):
        options = self.filteroptions[phase]
        return FilterOptions(**options)

    def getXLims(self):
        return self.cur_xlim

    def getYLims(self):
        return self.cur_ylim

    def setXLims(self, limits):
        self.cur_xlim = limits

    def setYLims(self, limits):
        self.cur_ylim = limits

    def getGlobalLimits(self, axis):
        return self.limits[axis]

    def updateCurrentLimits(self):
        self.setXLims(self.getPlotWidget().getXLims())
        self.setYLims(self.getPlotWidget().getYLims())

    def getWFData(self):
        return self.data

    def selectWFData(self, channel):
        component = channel[-1].upper()
        wfdata = Stream()

        def selectTrace(tr, components):
            if tr.stats.channel[-1].upper() in components:
                return tr

        if component == 'E' or component == 'N':
            for trace in self.getWFData():
                trace = selectTrace(trace, 'NE')
                if trace:
                    wfdata.append(trace)
        elif component == '1' or component == '2':
            for trace in self.getWFData():
                trace = selectTrace(trace, '12')
                if trace:
                    wfdata.append(trace)
        else:
            wfdata = self.getWFData().select(component=component)
        return wfdata

    def getPicks(self):
        return self.picks

    def resetPicks(self):
        self.picks = {}

    def delPicks(self):
        self.resetPicks()
        self.resetPlot()

    def setIniPick(self, gui_event):

        trace_number = round(gui_event.ydata)

        channel = self.getChannelID(trace_number)
        wfdata = self.selectWFData(channel)

        self.disconnectScrollEvent()
        self.disconnectPressEvent()
        self.disconnectReleaseEvent()
        self.disconnectMotionEvent()
        self.cidpress = self.connectPressEvent(self.setPick)

        if self.selectPhase.currentText().upper().startswith('P'):
            self.setIniPickP(gui_event, wfdata, trace_number)
        elif self.selectPhase.currentText().upper().startswith('S'):
            self.setIniPickS(gui_event, wfdata)

        self.zoomAction.setEnabled(False)

        # reset labels
        self.setPlotLabels()
        self.draw()

    def setIniPickP(self, gui_event, wfdata, trace_number):

        ini_pick = gui_event.xdata

        settings = QSettings()

        nfac = settings.value('picking/nfac_P', 1.3)
        noise_win = settings.value('picking/noise_win_P', 5.)
        gap_win = settings.value('picking/gap_win_P', .2)
        signal_win = settings.value('picking/signal_win_P', 3.)
        itrace = int(trace_number)

        while itrace > len(wfdata) - 1:
            itrace -= 1

        # copy data for plotting
        data = self.getWFData().copy()

        # filter data and trace on which is picked prior to determination of SNR
        phase = self.selectPhase.currentText()
        filteroptions = self.getFilterOptions(phase).parseFilterOptions()
        if filteroptions:
            data.filter(**filteroptions)
            wfdata.filter(**filteroptions)

        result = getSNR(wfdata, (noise_win, gap_win, signal_win), ini_pick, itrace)

        snr = result[0]
        noiselevel = result[2] * nfac

        x_res = getResolutionWindow(snr)

        # remove mean noise level from waveforms
        for trace in data:
            t = prepTimeAxis(trace.stats.starttime - self.getStartTime(), trace)
            inoise = getnoisewin(t, ini_pick, noise_win, gap_win)
            trace = demeanTrace(trace=trace, window=inoise)

        self.setXLims([ini_pick - x_res, ini_pick + x_res])
        self.setYLims(np.array([-noiselevel * 2.5, noiselevel * 2.5]) +
                      trace_number)
        self.getPlotWidget().plotWFData(wfdata=data,
                                        title=self.getStation() +
                                              ' picking mode',
                                        zoomx=self.getXLims(),
                                        zoomy=self.getYLims(),
                                        noiselevel=(trace_number + noiselevel,
                                                    trace_number - noiselevel))

    def setIniPickS(self, gui_event, wfdata):

        ini_pick = gui_event.xdata

        settings = QSettings()

        nfac = settings.value('picking/nfac_S', 1.5)
        noise_win = settings.value('picking/noise_win_S', 5.)
        gap_win = settings.value('picking/gap_win_S', .2)
        signal_win = settings.value('picking/signal_win_S', 3.)

        # copy data for plotting
        data = self.getWFData().copy()

        # filter data and trace on which is picked prior to determination of SNR
        phase = self.selectPhase.currentText()
        filteroptions = self.getFilterOptions(phase).parseFilterOptions()
        if filteroptions:
            data.filter(**filteroptions)
            wfdata.filter(**filteroptions)

        # determine SNR and noiselevel
        result = getSNR(wfdata, (noise_win, gap_win, signal_win), ini_pick)
        snr = result[0]
        noiselevel = result[2] * nfac

        # prepare plotting of data
        for trace in data:
            t = prepTimeAxis(trace.stats.starttime - self.getStartTime(), trace)
            inoise = getnoisewin(t, ini_pick, noise_win, gap_win)
            trace = demeanTrace(trace, inoise)

        # scale waveform for plotting
        horiz_comp = find_horizontals(data)
        data = scaleWFData(data, noiselevel * 2.5, horiz_comp)

        x_res = getResolutionWindow(snr)

        self.setXLims(tuple([ini_pick - x_res, ini_pick + x_res]))
        traces = self.getTraceID(horiz_comp)
        traces.sort()
        self.setYLims(tuple(np.array([-0.5, +0.5]) +
                            np.array(traces)))
        noiselevels = [trace + 1 / (2.5 * 2) for trace in traces] + \
                      [trace - 1 / (2.5 * 2) for trace in traces]

        self.getPlotWidget().plotWFData(wfdata=data,
                                        title=self.getStation() +
                                              ' picking mode',
                                        zoomx=self.getXLims(),
                                        zoomy=self.getYLims(),
                                        noiselevel=noiselevels,
                                        scaleddata=True)

    def setPick(self, gui_event):

        # get axes limits
        self.updateCurrentLimits()

        # setting pick
        pick = gui_event.xdata  # get pick time relative to the traces timeaxis not to the global
        channel = self.getChannelID(round(gui_event.ydata))

        # get name of phase actually picked
        phase = self.selectPhase.currentText()

        # get filter parameter for the phase to be picked
        filteroptions = self.getFilterOptions(phase).parseFilterOptions()

        # copy and filter data for earliest and latest possible picks
        wfdata = self.getWFData().copy().select(channel=channel)
        if filteroptions:
            wfdata.filter(**filteroptions)

        # get earliest and latest possible pick and symmetric pick error
        [epp, lpp, spe] = earllatepicker(wfdata, 1.5, (5., .5, 2.), pick)

        # return absolute time values for phases
        stime = self.getStartTime()
        epp = stime + epp
        mpp = stime + pick
        lpp = stime + lpp

        # save pick times for actual phase
        phasepicks = dict(epp=epp, lpp=lpp, mpp=mpp, spe=spe,
                          picker=self.getUser())

        try:
            oldphasepick = self.picks[phase]
        except KeyError:
            self.picks[phase] = phasepicks
        else:
            self.picks[phase] = phasepicks
            oepp = oldphasepick['epp']
            ompp = oldphasepick['mpp']
            olpp = oldphasepick['lpp']
            msg = """Warning old phase information for phase {phase} has been
                     altered.\n
                     New phase times:\n
                     earliest possible pick: {epp}\n
                     most probable pick: {mpp}\n
                     latest possible pick: {lpp}\n
                     \n
                     Old phase times (overwritten):\n
                     earliest possible pick: {oepp}\n
                     most probable pick: {ompp}\n
                     latest possible pick: {olpp}\n""".format(phase=phase,
                                                              epp=epp,
                                                              mpp=pick,
                                                              lpp=lpp,
                                                              oepp=oepp,
                                                              ompp=ompp,
                                                              olpp=olpp)
        self.getPlotWidget().plotWFData(wfdata=self.getWFData(),
                                        title=self.getStation())
        self.drawPicks()
        self.disconnectPressEvent()
        self.zoomAction.setEnabled(True)
        self.pick_block = self.togglePickBlocker()
        self.selectPhase.setCurrentIndex(-1)
        self.setPlotLabels()

    def drawPicks(self, phase=None):
        # plotting picks
        ax = self.getPlotWidget().axes
        ylims = self.getGlobalLimits('y')
        phase_col = {'P': ('c', 'c--', 'b-'),
                     'S': ('m', 'm--', 'r-')}
        if self.getPicks():
            if phase is not None and type(self.getPicks()[phase]) is dict:
                picks = self.getPicks()[phase]
                colors = phase_col[phase[0].upper()]
            elif phase is None:
                for phase in self.getPicks():
                    self.drawPicks(phase)
                return
            else:
                return
        else:
            return

        mpp = picks['mpp'] - self.getStartTime()
        epp = picks['epp'] - self.getStartTime()
        lpp = picks['lpp'] - self.getStartTime()
        spe = picks['spe']

        ax.fill_between([epp, lpp], ylims[0], ylims[1],
                        alpha=.5, color=colors[0])
        ax.plot([mpp - spe, mpp - spe], ylims, colors[1],
                [mpp, mpp], ylims, colors[2],
                [mpp + spe, mpp + spe], ylims, colors[1])

    def panPress(self, gui_event):
        ax = self.getPlotWidget().axes
        if gui_event.inaxes != ax: return
        self.cur_xlim = ax.get_xlim()
        self.cur_ylim = ax.get_ylim()
        self.press = gui_event.xdata, gui_event.ydata
        self.xpress, self.ypress = self.press

    def panRelease(self, gui_event):
        ax = self.getPlotWidget().axes
        self.press = None
        ax.figure.canvas.draw()

    def panMotion(self, gui_event):
        if self.press is None: return
        ax = self.getPlotWidget().axes
        if gui_event.inaxes != ax: return
        dx = gui_event.xdata - self.xpress
        dy = gui_event.ydata - self.ypress
        self.cur_xlim -= dx
        self.cur_ylim -= dy
        ax.set_xlim(self.cur_xlim)
        ax.set_ylim(self.cur_ylim)

        ax.figure.canvas.draw()

    def togglePickBlocker(self):
        return not self.pick_block

    def filterWFData(self):
        if self.pick_block:
            return
        self.updateCurrentLimits()
        data = self.getWFData().copy()
        old_title = self.getPlotWidget().getAxes().get_title()
        title = None
        phase = self.selectPhase.currentText()
        filtoptions = None
        if phase:
            filtoptions = self.getFilterOptions(phase).parseFilterOptions()
        if self.filterAction.isChecked():
            if not phase:
                filtoptions = FilterOptionsDialog.getFilterObject()
                filtoptions = filtoptions.parseFilterOptions()
        if filtoptions is not None:
            data.filter(**filtoptions)
            if not old_title.endswith(')'):
                title = old_title + ' (filtered)'
            elif not old_title.endswith(' (filtered)') and not old_title.endswith(', filtered)'):
                title = old_title[:-1] + ', filtered)'
        else:
            if old_title.endswith(' (filtered)'):
                title = old_title.replace(' (filtered)', '')
            elif old_title.endswith(', filtered)'):
                title = old_title.replace(', filtered)', ')')
        if title is None:
            title = old_title
        self.getPlotWidget().plotWFData(wfdata=data, title=title,
                                        zoomx=self.getXLims(),
                                        zoomy=self.getYLims())
        self.setPlotLabels()
        self.drawPicks()
        self.draw()

    def resetPlot(self):
        self.updateCurrentLimits()
        data = self.getWFData().copy()
        title = self.getPlotWidget().getAxes().get_title()
        self.getPlotWidget().plotWFData(wfdata=data, title=title,
                                        zoomx=self.getXLims(),
                                        zoomy=self.getYLims())
        self.setPlotLabels()
        self.drawPicks()
        self.draw()

    def setPlotLabels(self):

        # get channel labels
        pos = self.getPlotWidget().getPlotDict().keys()
        labels = [self.getPlotWidget().getPlotDict()[key][1] for key in pos]

        # set channel labels
        self.getPlotWidget().setYTickLabels(pos, labels)
        self.getPlotWidget().setXLims(self.getXLims())
        self.getPlotWidget().setYLims(self.getYLims())

    def zoom(self):
        if self.zoomAction.isChecked() and self.pick_block:
            self.zoomAction.setChecked(False)
        elif self.zoomAction.isChecked():
            self.disconnectPressEvent()
            self.disconnectMotionEvent()
            self.disconnectReleaseEvent()
            self.disconnectScrollEvent()
            self.figToolBar.zoom()
        else:
            self.figToolBar.zoom()
            self.cidpress = self.connectPressEvent(self.panPress)
            self.cidmotion = self.connectMotionEvent(self.panMotion)
            self.cidrelease = self.connectReleaseEvent(self.panRelease)
            self.cidscroll = self.connectScrollEvent(self.scrollZoom)

    def scrollZoom(self, gui_event, factor=2.):

        self.updateCurrentLimits()

        if gui_event.button == 'up':
            scale_factor = 1 / factor
        elif gui_event.button == 'down':
            # deal with zoom out
            scale_factor = factor
        else:
            # deal with something that should never happen
            scale_factor = 1
            print(gui_event.button)

        new_xlim = gui_event.xdata - \
                   scale_factor * (gui_event.xdata - self.getXLims())
        new_ylim = gui_event.ydata - \
                   scale_factor * (gui_event.ydata - self.getYLims())

        new_xlim.sort()
        global_x = self.getGlobalLimits('x')
        global_y = self.getGlobalLimits('y')
        new_xlim[0] = max(new_xlim[0], global_x[0])
        new_xlim[1] = min(new_xlim[1], global_x[1])
        new_ylim.sort()
        new_ylim[0] = max(new_ylim[0], global_y[0])
        new_ylim[1] = min(new_ylim[1], global_y[1])

        self.getPlotWidget().setXLims(new_xlim)
        self.getPlotWidget().setYLims(new_ylim)
        self.draw()

    def resetZoom(self):
        self.getPlotWidget().setXLims(self.getGlobalLimits('x'))
        self.getPlotWidget().setYLims(self.getGlobalLimits('y'))
        self.draw()

    def draw(self):
        self.getPlotWidget().draw()

    def apply(self):
        picks = self.getPicks()
        for pick in picks:
            print(pick, picks[pick])

    def accept(self):
        self.apply()
        QDialog.accept(self)


class PropertiesDlg(QDialog):
    def __init__(self, parent=None):
        super(PropertiesDlg, self).__init__(parent)

        appName = QApplication.applicationName()

        self.setWindowTitle("{0} Properties".format(appName))

        self.tabWidget = QTabWidget()
        self.tabWidget.addTab(InputsTab(self), "Inputs")
        self.tabWidget.addTab(OutputsTab(self), "Outputs")
        self.tabWidget.addTab(PhasesTab(self), "Phases")
        self.tabWidget.addTab(GraphicsTab(self), "Graphics")
        self.tabWidget.addTab(LocalisationTab(self), "Loc Tools")
        self.buttonBox = QDialogButtonBox(QDialogButtonBox.Ok |
                                          QDialogButtonBox.Apply |
                                          QDialogButtonBox.Close)

        layout = QVBoxLayout()
        layout.addWidget(self.tabWidget)
        layout.addWidget(self.buttonBox)
        self.setLayout(layout)

        self.buttonBox.accepted.connect(self.accept)
        self.buttonBox.rejected.connect(self.reject)
        self.buttonBox.button(QDialogButtonBox.Apply).clicked.connect(
            self.apply)

    def accept(self, *args, **kwargs):
        self.apply()
        QDialog.accept(self)

    def apply(self):
        for widint in range(self.tabWidget.count()):
            curwid = self.tabWidget.widget(widint)
            values = curwid.getValues()
            if values is not None:
                self.setValues(values)

    @staticmethod
    def setValues(tabValues):
        settings = QSettings()
        for setting, value in tabValues.items():
            settings.setValue(setting, value)
        settings.sync()


class PropTab(QWidget):
    def __init__(self, parent=None):
        super(PropTab, self).__init__(parent)

    def getValues(self):
        return None


class InputsTab(PropTab):
    def __init__(self, parent):
        super(InputsTab, self).__init__(parent)

        settings = QSettings()
        fulluser = settings.value("user/FullName")
        login = settings.value("user/Login")

        fullNameLabel = QLabel("Full name for user '{0}': ".format(login))

        # get the full name of the actual user
        self.fullNameEdit = QLineEdit()
        try:
            self.fullNameEdit.setText(fulluser)
        except TypeError as e:
            self.fullNameEdit.setText(fulluser[0])

        # information about data structure
        dataroot = settings.value("data/dataRoot")
        curstructure = settings.value("data/Structure")
        dataDirLabel = QLabel("data root directory: ")
        self.dataDirEdit = QLineEdit()
        self.dataDirEdit.setText(dataroot)
        self.dataDirEdit.selectAll()
        structureLabel = QLabel("data structure: ")
        self.structureSelect = QComboBox()

        from pylot.core.util.structure import DATASTRUCTURE

        self.structureSelect.addItems(DATASTRUCTURE.keys())

        dsind = findComboBoxIndex(self.structureSelect, curstructure)

        self.structureSelect.setCurrentIndex(dsind)

        layout = QGridLayout()
        layout.addWidget(dataDirLabel, 0, 0)
        layout.addWidget(self.dataDirEdit, 0, 1)
        layout.addWidget(fullNameLabel, 1, 0)
        layout.addWidget(self.fullNameEdit, 1, 1)
        layout.addWidget(structureLabel, 2, 0)
        layout.addWidget(self.structureSelect, 2, 1)

        self.setLayout(layout)

    def getValues(self):
        values = {"data/dataRoot": self.dataDirEdit.text(),
                  "user/FullName": self.fullNameEdit.text(),
                  "data/Structure": self.structureSelect.currentText()}
        return values


class OutputsTab(PropTab):
    def __init__(self, parent=None):
        super(OutputsTab, self).__init__(parent)

        settings = QSettings()
        curval = settings.value("output/Format", None)

        eventOutputLabel = QLabel("event ouput format")
        self.eventOutputComboBox = QComboBox()
        eventoutputformats = OUTPUTFORMATS.keys()
        self.eventOutputComboBox.addItems(eventoutputformats)

        ind = findComboBoxIndex(self.eventOutputComboBox, curval)

        self.eventOutputComboBox.setCurrentIndex(ind)
        layout = QGridLayout()
        layout.addWidget(eventOutputLabel, 0, 0)
        layout.addWidget(self.eventOutputComboBox, 0, 1)

        self.setLayout(layout)

    def getValues(self):
        values = {"output/Format": self.eventOutputComboBox.currentText()}
        return values


class PhasesTab(PropTab):
    def __init__(self, parent=None):
        super(PhasesTab, self).__init__(parent)

        pass


class GraphicsTab(PropTab):
    def __init__(self, parent=None):
        super(GraphicsTab, self).__init__(parent)

        pass


class LocalisationTab(PropTab):
    def __init__(self, parent=None):
        super(LocalisationTab, self).__init__(parent)

        settings = QSettings()
        curtool = settings.value("loc/tool", None)

        loctoollabel = QLabel("location tool")
        self.locToolComboBox = QComboBox()
        loctools = LOCTOOLS.keys()
        self.locToolComboBox.addItems(loctools)

        toolind = findComboBoxIndex(self.locToolComboBox, curtool)

        self.locToolComboBox.setCurrentIndex(toolind)

        curroot = settings.value("{0}/rootPath".format(curtool), None)
        curbin = settings.value("{0}/binPath".format(curtool), None)

        self.rootlabel = QLabel("root directory")
        self.binlabel = QLabel("bin directory")

        self.rootedit = QLineEdit('')
        self.binedit = QLineEdit('')

        if curroot is not None:
            self.rootedit.setText(curroot)
        if curbin is not None:
            self.binedit.setText(curbin)

        rootBrowse = QPushButton('...', self)
        rootBrowse.clicked.connect(lambda: self.selectDirectory(self.rootedit))

        binBrowse = QPushButton('...', self)
        binBrowse.clicked.connect(lambda: self.selectDirectory(self.binedit))

        self.locToolComboBox.currentIndexChanged.connect(self.updateUi)

        self.updateUi()

        layout = QGridLayout()
        layout.addWidget(loctoollabel, 0, 0)
        layout.addWidget(self.locToolComboBox, 0, 1)
        layout.addWidget(self.rootlabel, 1, 0)
        layout.addWidget(self.rootedit, 1, 1)
        layout.addWidget(rootBrowse, 1, 2)
        layout.addWidget(self.binlabel, 2, 0)
        layout.addWidget(self.binedit, 2, 1)
        layout.addWidget(binBrowse, 2, 2)

        self.setLayout(layout)

    def updateUi(self):
        curtool = self.locToolComboBox.currentText()
        if curtool is not None:
            self.rootlabel.setText("{0} root directory".format(curtool))
            self.binlabel.setText("{0} bin directory".format(curtool))

    def selectDirectory(self, edit):
        selected_directory = QFileDialog.getExistingDirectory()
        # check if string is empty
        if selected_directory:
            edit.setText(selected_directory)

    def getValues(self):
        loctool = self.locToolComboBox.currentText()
        values = {"{0}/rootPath".format(loctool): self.rootedit.text(),
                  "{0}/binPath".format(loctool): self.binedit.text(),
                  "loc/tool": loctool}
        return values


class NewEventDlg(QDialog):
    def __init__(self, parent=None, titleString="Create a new event"):
        """
        QDialog object utilized to create a new event manually.
        """
        super(NewEventDlg, self).__init__()

        self.setupUI()

        now = datetime.datetime.now()
        self.eventTimeEdit.setDateTime(now)
        # event dates in the future are forbidden
        self.eventTimeEdit.setMaximumDateTime(now)

        self.latEdit.setText("51.0000")
        self.lonEdit.setText("7.0000")
        self.depEdit.setText("10.0")

        self.buttonBox.accepted.connect(self.accept)
        self.buttonBox.rejected.connect(self.reject)

    def getValues(self):
        return {'origintime': self.eventTimeEdit.dateTime().toPython(),
                'latitude': self.latEdit.text(),
                'longitude': self.lonEdit.text(),
                'depth': self.depEdit.text()}

    def setupUI(self):
        # create widget objects
        timeLabel = QLabel()
        timeLabel.setText("Select time: ")
        self.eventTimeEdit = QDateTimeEdit()
        latLabel = QLabel()
        latLabel.setText("Latitude: ")
        self.latEdit = QLineEdit()
        lonLabel = QLabel()
        lonLabel.setText("Longitude: ")
        self.lonEdit = QLineEdit()
        depLabel = QLabel()
        depLabel.setText("Depth: ")
        self.depEdit = QLineEdit()

        self.buttonBox = QDialogButtonBox(QDialogButtonBox.Ok |
                                          QDialogButtonBox.Cancel)

        grid = QGridLayout()
        grid.addWidget(timeLabel, 0, 0)
        grid.addWidget(self.eventTimeEdit, 0, 1)
        grid.addWidget(latLabel, 1, 0)
        grid.addWidget(self.latEdit, 1, 1)
        grid.addWidget(lonLabel, 2, 0)
        grid.addWidget(self.lonEdit, 2, 1)
        grid.addWidget(depLabel, 3, 0)
        grid.addWidget(self.depEdit, 3, 1)
        grid.addWidget(self.buttonBox, 4, 1)

        self.setLayout(grid)


class FilterOptionsDialog(QDialog):
    def __init__(self, parent=None, titleString="Filter options",
                 filterOptions=None):
        """
        PyLoT widget FilterOptionsDialog is a QDialog object. It is an UI to
        adjust parameters for filtering seismic data.
        """
        super(FilterOptionsDialog, self).__init__()

        if parent is not None and parent.getFilterOptions():
            self.filterOptions = parent.getFilterOptions()
        elif filterOptions is not None:
            self.filterOptions = FilterOptions(filterOptions)
        else:
            self.filterOptions = FilterOptions()

        _enable = True
        if self.getFilterOptions().getFilterType() is None:
            _enable = False

        self.freqminLabel = QLabel()
        self.freqminLabel.setText("minimum:")
        self.freqminSpinBox = QDoubleSpinBox()
        self.freqminSpinBox.setRange(5e-7, 1e6)
        self.freqminSpinBox.setDecimals(2)
        self.freqminSpinBox.setSuffix(' Hz')
        self.freqminSpinBox.setEnabled(_enable)

        self.freqmaxLabel = QLabel()
        self.freqmaxLabel.setText("maximum:")
        self.freqmaxSpinBox = QDoubleSpinBox()
        self.freqmaxSpinBox.setRange(5e-7, 1e6)
        self.freqmaxSpinBox.setDecimals(2)
        self.freqmaxSpinBox.setSuffix(' Hz')

        if _enable:
            self.freqminSpinBox.setValue(self.getFilterOptions().getFreq()[0])
            if self.getFilterOptions().getFilterType() in ['bandpass',
                                                           'bandstop']:
                self.freqmaxSpinBox.setValue(
                    self.getFilterOptions().getFreq()[1])
        else:
            try:
                self.freqmaxSpinBox.setValue(self.getFilterOptions().getFreq())
                self.freqminSpinBox.setValue(self.getFilterOptions().getFreq())
            except TypeError as e:
                print(e)
                self.freqmaxSpinBox.setValue(1.)
                self.freqminSpinBox.setValue(.1)

        typeOptions = [None, "bandpass", "bandstop", "lowpass", "highpass"]

        self.orderLabel = QLabel()
        self.orderLabel.setText("Order:")
        self.orderSpinBox = QSpinBox()
        self.orderSpinBox.setRange(2, 10)
        self.orderSpinBox.setEnabled(_enable)
        self.selectTypeLabel = QLabel()
        self.selectTypeLabel.setText("Select filter type:")
        self.selectTypeCombo = QComboBox()
        self.selectTypeCombo.addItems(typeOptions)
        self.selectTypeCombo.setCurrentIndex(typeOptions.index(self.getFilterOptions().getFilterType()))
        self.selectTypeLayout = QVBoxLayout()
        self.selectTypeLayout.addWidget(self.orderLabel)
        self.selectTypeLayout.addWidget(self.orderSpinBox)
        self.selectTypeLayout.addWidget(self.selectTypeLabel)
        self.selectTypeLayout.addWidget(self.selectTypeCombo)

        self.freqGroupBox = QGroupBox("Frequency range")
        self.freqGroupLayout = QGridLayout()
        self.freqGroupLayout.addWidget(self.freqminLabel, 0, 0)
        self.freqGroupLayout.addWidget(self.freqminSpinBox, 0, 1)
        self.freqGroupLayout.addWidget(self.freqmaxLabel, 1, 0)
        self.freqGroupLayout.addWidget(self.freqmaxSpinBox, 1, 1)
        self.freqGroupBox.setLayout(self.freqGroupLayout)

        self.freqmaxSpinBox.setEnabled(_enable)

        self.buttonBox = QDialogButtonBox(QDialogButtonBox.Ok |
                                          QDialogButtonBox.Cancel)

        grid = QGridLayout()
        grid.addWidget(self.freqGroupBox, 0, 2, 1, 2)
        grid.addLayout(self.selectTypeLayout, 1, 2, 1, 2)
        grid.addWidget(self.buttonBox, 2, 2, 1, 2)

        self.setLayout(grid)

        self.freqminSpinBox.valueChanged.connect(self.updateUi)
        self.freqmaxSpinBox.valueChanged.connect(self.updateUi)
        self.orderSpinBox.valueChanged.connect(self.updateUi)
        self.selectTypeCombo.currentIndexChanged.connect(self.updateUi)
        self.buttonBox.accepted.connect(self.accept)
        self.buttonBox.rejected.connect(self.reject)

    def updateUi(self):
        type = self.selectTypeCombo.currentText()
        _enable = type in ['bandpass', 'bandstop']
        freq = [self.freqminSpinBox.value(), self.freqmaxSpinBox.value()]
        self.freqmaxLabel.setEnabled(_enable)
        self.freqmaxSpinBox.setEnabled(_enable)

        if not _enable:
            self.freqminLabel.setText("cutoff:")
            self.freqmaxSpinBox.setValue(freq[0])
            freq.remove(freq[1])
        else:
            self.freqminLabel.setText("minimum:")
            if not isSorted(freq):
                QMessageBox.warning(self, "Value error",
                                    "Maximum frequency must be at least the "
                                    "same value as minimum frequency (notch)!")
                self.freqmaxSpinBox.setValue(freq[0])
                self.freqmaxSpinBox.selectAll()
                self.freqmaxSpinBox.setFocus()
                return

        self.getFilterOptions().setFilterType(type)
        self.getFilterOptions().setFreq(freq)
        self.getFilterOptions().setOrder(self.orderSpinBox.value())

    def getFilterOptions(self):
        return self.filterOptions

    @staticmethod
    def getFilterObject():
        dlg = FilterOptionsDialog()
        if dlg.exec_():
            return dlg.getFilterOptions()
        return None

    def accept(self):
        self.updateUi()
        QDialog.accept(self)


class LoadDataDlg(QDialog):
    def __init__(self, parent=None):
        super(LoadDataDlg, self).__init__(parent)

        pass


class HelpForm(QDialog):
    def __init__(self, page=QUrl('https://ariadne.geophysik.rub.de/trac/PyLoT'),
                 parent=None):
        super(HelpForm, self).__init__(parent)
        self.setAttribute(Qt.WA_DeleteOnClose)
        self.setAttribute(Qt.WA_GroupLeader)

        backAction = QAction(QIcon(":/back.png"), "&Back", self)
        backAction.setShortcut(QKeySequence.Back)
        homeAction = QAction(QIcon(":/home.png"), "&Home", self)
        homeAction.setShortcut("Home")
        self.pageLabel = QLabel()

        toolBar = QToolBar()
        toolBar.addAction(backAction)
        toolBar.addAction(homeAction)
        toolBar.addWidget(self.pageLabel)
        self.webBrowser = QWebView()
        self.webBrowser.load(page)

        layout = QVBoxLayout()
        layout.addWidget(toolBar)
        layout.addWidget(self.webBrowser, 1)
        self.setLayout(layout)

        self.connect(backAction, Signal("triggered()"),
                     self.webBrowser, Slot("backward()"))
        self.connect(homeAction, Signal("triggered()"),
                     self.webBrowser, Slot("home()"))
        self.connect(self.webBrowser, Signal("sourceChanged(QUrl)"),
                     self.updatePageTitle)

        self.resize(400, 600)
        self.setWindowTitle("{0} Help".format(QApplication.applicationName()))

    def updatePageTitle(self):
        self.pageLabel.setText(self.webBrowser.documentTitle())


if __name__ == '__main__':
    import doctest

    doctest.testmod()<|MERGE_RESOLUTION|>--- conflicted
+++ resolved
@@ -33,13 +33,8 @@
 from pylot.core.util.defaults import OUTPUTFORMATS, FILTERDEFAULTS, LOCTOOLS, \
     COMPPOSITION_MAP
 from pylot.core.util.utils import prepTimeAxis, full_range, scaleWFData, \
-<<<<<<< HEAD
-    demeanTrace, isSorted, findComboBoxIndex, clims, find_horizontals
-
-=======
     demeanTrace, isSorted, findComboBoxIndex, clims
 import icons_rc
->>>>>>> 2e840cdf
 
 def getDataType(parent):
     type = QInputDialog().getItem(parent, "Select phases type", "Type:",

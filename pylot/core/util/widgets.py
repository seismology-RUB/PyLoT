--- conflicted
+++ resolved
@@ -7,6 +7,7 @@
 import copy
 import datetime
 import getpass
+import glob
 import multiprocessing
 import os
 import subprocess
@@ -16,6 +17,7 @@
 
 import matplotlib
 import numpy as np
+from pylot.core.io.phases import getQualitiesfromxml
 
 matplotlib.use('QT5Agg')
 
@@ -53,13 +55,8 @@
     pick_linestyle_plt, pick_color_plt, \
     check4rotated, check4doubled, check_for_gaps_and_merge, check_for_nan, identifyPhase, \
     loopIdentifyPhase, trim_station_components, transformFilteroptions2String, \
-<<<<<<< HEAD
-    identifyPhaseID, get_bool, get_None, pick_color, getAutoFilteroptions, SetChannelComponents, \
+    identifyPhaseID, get_bool, get_none, pick_color, getAutoFilteroptions, SetChannelComponents, \
     station_id_remove_channel, get_pylot_eventfile_with_extension, get_possible_pylot_eventfile_extensions
-=======
-    identifyPhaseID, get_bool, get_none, pick_color, getAutoFilteroptions, SetChannelComponents, \
-    station_id_remove_channel
->>>>>>> b3fdbc81
 from autoPyLoT import autoPyLoT
 from pylot.core.util.thread import Thread
 from pylot.core.util.dataprocessing import Metadata
@@ -2272,7 +2269,7 @@
 
                 # create action and add to menu
                 # phase name transferred using lambda function
-                slot = lambda phase=phase, phaseID=phaseID: phaseSelect[phaseID](phase)
+                slot = lambda ph=phase, phID=phaseID: phaseSelect[phID](ph)
                 picksAction = createAction(parent=self, text=phase,
                                            slot=slot,
                                            shortcut=shortcut)
@@ -5796,7 +5793,7 @@
         #self.currentSpectro = self.traces[
         #    self.chooseBoxTraces.currentText()[3:]][self.chooseBoxComponent.currentText()].spectrogram(show=False, title=t)
         #self.currentSpectro.show()
-        applyFFT()
+        self.applyFFT()
 
     def applyFFT(self, trace):
         tra = self.traces[self.chooseBoxTraces.currentText()[3:]]['Z']

--- conflicted
+++ resolved
@@ -866,7 +866,6 @@
 
     def plotWFData(self, wfdata, wfsyn=None, title=None, scaleddata=False, mapping=True,
                    component='*', nth_sample=1, verbosity=0, method='normal', gain=1., shift_syn=0.2):
-<<<<<<< HEAD
         def station_sort(nslc):
             """Try to sort after station integer in case of a line array (e.g. active seismics)"""
             try:
@@ -881,8 +880,6 @@
             # fallback to default sorting
             return sorted(nslc)
 
-=======
->>>>>>> 65dbaad4
         if not wfdata:
             print('Nothing to plot.')
             return
@@ -1415,7 +1412,7 @@
             plot_streams['wfdata']['data'] = wfdata
             if wfdata_compare:
                 plot_streams['wfdata_comp']['data'] = wfdata_compare
-            
+
         st_main = plot_streams['wfdata']['data']
 
         if mapping:
@@ -1433,24 +1430,6 @@
 
         for n, seed_id in enumerate(nslc):
             network, station, location, channel = seed_id.split('.')
-<<<<<<< HEAD
-            st = st_select.select(id=seed_id)
-            trace = st[0].copy()
-            if mapping:
-                n = plot_positions[trace.stats.channel]
-            if n > nmax:
-                nmax = n
-            if verbosity:
-                msg = 'plotting %s channel of station %s' % (channel, station)
-                print(msg)
-            stime = trace.stats.starttime - wfstart
-            time_ax = prep_time_axis(stime, trace)
-            if time_ax is not None:
-                if scaleToChannel:
-                    st_scale = wfdata.select(channel=scaleToChannel)
-                    if st_scale:
-                        tr = st_scale[0]
-=======
             for wf_name, wf_dict in plot_streams.items():
                 st_select = wf_dict.get('data')
                 if not st_select:
@@ -1465,7 +1444,7 @@
                     msg = 'plotting %s channel of station %s' % (channel, station)
                     print(msg)
                 stime = trace.stats.starttime - wfstart
-                time_ax = prepTimeAxis(stime, trace)
+                time_ax = prep_time_axis(stime, trace)
                 if time_ax is not None:
                     if scaleToChannel:
                         st_scale = wfdata.select(channel=scaleToChannel)
@@ -1475,7 +1454,6 @@
                             trace.normalize(np.max(np.abs(tr.data)) * 2)
                             scaleddata = True
                     if not scaleddata:
->>>>>>> 65dbaad4
                         trace.detrend('constant')
                         trace.normalize(np.max(np.abs(trace.data)) * 2)
 
@@ -2807,24 +2785,11 @@
                 noiselevel = nfac
             noiselevels[trace.stats.channel] = noiselevel
 
-<<<<<<< HEAD
-        # prepare plotting of data
-        for trace in data:
-            t = prep_time_axis(trace.stats.starttime - stime, trace)
-            inoise = getnoisewin(t, ini_pick, noise_win, gap_win)
-            trace = demeanTrace(trace, inoise)
-            # upscale trace data in a way that each trace is vertically zoomed to noiselevel*factor
-            channel = trace.stats.channel
-            noiselevel = noiselevels[channel]
-            noiseScaleFactor = self.calcNoiseScaleFactor(noiselevel, zoomfactor=5.)
-            trace.data *= noiseScaleFactor
-            noiselevels[channel] *= noiseScaleFactor
-=======
         # prepare plotting of wfdata
         for wfd in [wfdata, wfdata_comp]:
             if wfd:
                 for trace in wfd:
-                    t = prepTimeAxis(trace.stats.starttime - stime, trace)
+                    t = prep_time_axis(trace.stats.starttime - stime, trace)
                     inoise = getnoisewin(t, ini_pick, noise_win, gap_win)
                     trace = demeanTrace(trace, inoise)
                     # upscale trace wfdata in a way that each trace is vertically zoomed to noiselevel*factor
@@ -2833,7 +2798,6 @@
                     noiseScaleFactor = self.calcNoiseScaleFactor(noiselevel, zoomfactor=5.)
                     trace.data *= noiseScaleFactor
                     noiselevels[channel] *= noiseScaleFactor
->>>>>>> 65dbaad4
 
         mean_snr = np.mean(snr)
         x_res = getResolutionWindow(mean_snr, parameter.get('extent'))

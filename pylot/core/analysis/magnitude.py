#!/usr/bin/env python
# -*- coding: utf-8 -*-
"""
Created autumn/winter 2015.

:author: Ludger Küperkoch / MAGS2 EP3 working group
"""
import os
<<<<<<< HEAD
=======

>>>>>>> 2e840cdf
import matplotlib.pyplot as plt
import numpy as np
import obspy.core.event as ope
from obspy.geodetics import degrees2kilometers
from scipy import integrate, signal
<<<<<<< HEAD
from pylot.core.io.data import Data
from pylot.core.util.dataprocessing import restitute_data, read_metadata
from pylot.core.util.utils import common_range, fit_curve

def richter_magnitude_scaling(delta):
    relation = np.loadtxt(os.path.join(os.path.expanduser('~'),
                            '.pylot', 'richter_scaling.data'))
    # prepare spline interpolation to calculate return value
    func, params = fit_curve(relation[:,0], relation[:, 1])
    return func(delta, params)

class Magnitude(object):
    '''
    Superclass for calculating Wood-Anderson peak-to-peak
    amplitudes, local magnitudes, source spectra, seismic moments
    and moment magnitudes.
    '''

    def __init__(self, wfstream, To, pwin, iplot, NLLocfile=None, \
                 picks=None, rho=None, vp=None, Qp=None, invdir=None):
        '''
        :param: wfstream
        :type: `~obspy.core.stream.Stream

        :param: To, onset time, P- or S phase
        :type:  float

        :param: pwin, pick window [To To+pwin] to get maximum
                peak-to-peak amplitude (WApp) or to calculate
                source spectrum (DCfc) around P onset
        :type:  float

        :param: iplot, no. of figure window for plotting interims results
        :type:  integer

        :param: NLLocfile, name and full path to NLLoc-location file
                needed when calling class MoMw
        :type:  string

        :param: picks, dictionary containing picking results
        :type:  dictionary

        :param: rho [kg/m³], rock density, parameter from autoPyLoT.in
        :type:  integer

        :param: vp [m/s], P-velocity
        :param: integer

        :param: invdir, name and path to inventory or dataless-SEED file
        :type:  string
        '''

        assert isinstance(wfstream, Stream), "%s is not a stream object" % str(wfstream)

        self.setwfstream(wfstream)
        self.setTo(To)
        self.setpwin(pwin)
        self.setiplot(iplot)
        self.setNLLocfile(NLLocfile)
        self.setrho(rho)
        self.setpicks(picks)
        self.setvp(vp)
        self.setQp(Qp)
        self.setinvdir(invdir)
        self.calcwapp()
        self.calcsourcespec()
        self.run_calcMoMw()

    def getwfstream(self):
        return self.wfstream

    def setwfstream(self, wfstream):
        self.wfstream = wfstream

    def getTo(self):
        return self.To

    def setTo(self, To):
        self.To = To

    def getpwin(self):
        return self.pwin

    def setpwin(self, pwin):
        self.pwin = pwin

    def getiplot(self):
        return self.iplot

    def setiplot(self, iplot):
        self.iplot = iplot

    def setNLLocfile(self, NLLocfile):
        self.NLLocfile = NLLocfile

    def getNLLocfile(self):
        return self.NLLocfile

    def setrho(self, rho):
        self.rho = rho

    def getrho(self):
        return self.rho

    def setvp(self, vp):
        self.vp = vp

    def getvp(self):
        return self.vp

    def setQp(self, Qp):
        self.Qp = Qp
=======
from scipy.optimize import curve_fit
>>>>>>> 2e840cdf

from pylot.core.pick.utils import getsignalwin, crossings_nonzero_all, \
    select_for_phase
from pylot.core.util.utils import common_range, fit_curve


def richter_magnitude_scaling(delta):
    relation = np.loadtxt(os.path.join(os.path.expanduser('~'),
                                       '.pylot', 'richter_scaling.data'))
    # prepare spline interpolation to calculate return value
    func, params = fit_curve(relation[:, 0], relation[:, 1])
    return func(delta, params)


class Magnitude(object):
    """
    Base class object for Magnitude calculation within PyLoT.
    """

    def __init__(self, stream, event, verbosity=False, iplot=0):
        self._type = "M"
        self._plot_flag = iplot
        self._verbosity = verbosity
        self._event = event
        self._stream = stream
        self._magnitudes = dict()

    def __str__(self):
        print(
        'number of stations used: {0}\n'.format(len(self.magnitudes.values())))
        print('\tstation\tmagnitude')
        for s, m in self.magnitudes.items(): print('\t{0}\t{1}'.format(s, m))

    def __nonzero__(self):
        return bool(self.magnitudes)

    @property
    def type(self):
        return self._type

    @property
    def plot_flag(self):
        return self._plot_flag

    @plot_flag.setter
    def plot_flag(self, value):
        self._plot_flag = value

    @property
    def verbose(self):
        return self._verbosity

    @verbose.setter
    def verbose(self, value):
        if not isinstance(value, bool):
            print('WARNING: only boolean values accepted...\n')
            value = bool(value)
        self._verbosity = value

    @property
    def stream(self):
        return self._stream

    @stream.setter
    def stream(self, value):
        self._stream = value

    @property
    def event(self):
        return self._event

    @property
    def origin_id(self):
        return self._event.origins[0].resource_id

    @property
    def arrivals(self):
        return self._event.origins[0].arrivals

    @property
    def magnitudes(self):
        return self._magnitudes

    @magnitudes.setter
    def magnitudes(self, value):
        """
        takes a tuple and saves the key value pair to private
        attribute _magnitudes
        :param value: station, magnitude value pair
        :type value: tuple or list
        :return:
        """
        station, magnitude = value
        self._magnitudes[station] = magnitude

    def calc(self):
        pass

    def updated_event(self):
        self.event.magnitudes.append(self.net_magnitude())
        return self.event

    def net_magnitude(self):
        if self:
            # TODO if an average Magnitude instead of the median is calculated
            # StationMagnitudeContributions should be added to the returned
            # Magnitude object
            # mag_error => weights (magnitude error estimate from peak_to_peak, calcsourcespec?)
            # weights => StationMagnitdeContribution
            mag = ope.Magnitude(
                mag=np.median([M.mag for M in self.magnitudes.values()]),
                magnitude_type=self.type,
                origin_id=self.origin_id,
                station_count=len(self.magnitudes),
                azimuthal_gap=self.origin_id.get_referred_object().quality.azimuthal_gap)
            return mag
        return None


class RichterMagnitude(Magnitude):
    """
    Method to derive peak-to-peak amplitude as seen on a Wood-Anderson-
    seismograph. Has to be derived from instrument corrected traces!
    """

    # poles, zeros and sensitivity of WA seismograph
    # (see Uhrhammer & Collins, 1990, BSSA, pp. 702-716)
    _paz = {
        'poles': [5.6089 - 5.4978j, -5.6089 - 5.4978j],
        'zeros': [0j, 0j],
        'gain': 2080,
        'sensitivity': 1
    }

    _amplitudes = dict()

    def __init__(self, stream, event, calc_win, verbosity=False, iplot=0):
        super(RichterMagnitude, self).__init__(stream, event, verbosity, iplot)

        self._calc_win = calc_win
        self._type = 'ML'
        self.calc()

    @property
    def calc_win(self):
        return self._calc_win

    @calc_win.setter
    def calc_win(self, value):
        self._calc_win = value

    @property
    def amplitudes(self):
        return self._amplitudes

    @amplitudes.setter
    def amplitudes(self, value):
        station, a0 = value
        self._amplitudes[station] = a0

    def peak_to_peak(self, st, t0):

        # simulate Wood-Anderson response
        st.simulate(paz_remove=None, paz_simulate=self._paz)

        # trim waveform to common range
        stime, etime = common_range(st)
        st.trim(stime, etime)

        # get time delta from waveform data
        dt = st[0].stats.delta

        power = [np.power(tr.data, 2) for tr in st if tr.stats.channel[-1] not
                 in 'Z3']
        if len(power) != 2:
            raise ValueError('Wood-Anderson amplitude defintion only valid for '
                             'two horizontals: {0} given'.format(len(power)))
        power_sum = power[0] + power[1]
        #
        sqH = np.sqrt(power_sum)

        # get time array
        th = np.arange(0, len(sqH) * dt, dt)
        # get maximum peak within pick window
        iwin = getsignalwin(th, t0 - stime, self.calc_win)
        wapp = np.max(sqH[iwin])
        if self.verbose:
            print("Determined Wood-Anderson peak-to-peak amplitude: {0} "
                  "mm".format(wapp))

        # check for plot flag (for debugging only)
        if self.plot_flag > 1:
            st.plot()
            f = plt.figure(2)
            plt.plot(th, sqH)
            plt.plot(th[iwin], sqH[iwin], 'g')
            plt.plot([t0, t0], [0, max(sqH)], 'r', linewidth=2)
            plt.title(
                'Station %s, RMS Horizontal Traces, WA-peak-to-peak=%4.1f mm' \
                % (st[0].stats.station, wapp))
            plt.xlabel('Time [s]')
            plt.ylabel('Displacement [mm]')
            plt.show()
            raw_input()
            plt.close(f)

        return wapp

    def calc(self):
        for a in self.arrivals:
            if a.phase not in 'sS':
                continue
            pick = a.pick_id.get_referred_object()
            station = pick.waveform_id.station_code
            wf = select_for_phase(self.stream.select(
                station=station), a.phase)
            if not wf:
                if self.verbose:
                    print(
                    'WARNING: no waveform data found for station {0}'.format(
                        station))
                continue
            delta = degrees2kilometers(a.distance)
            onset = pick.time
            a0 = self.peak_to_peak(wf, onset)
            amplitude = ope.Amplitude(generic_amplitude=a0 * 1e-3)
            amplitude.unit = 'm'
            amplitude.category = 'point'
            amplitude.waveform_id = pick.waveform_id
            amplitude.magnitude_hint = self.type
            amplitude.pick_id = pick.resource_id
            amplitude.type = 'AML'
            self.event.amplitudes.append(amplitude)
            self.amplitudes = (station, amplitude)
            # using standard Gutenberg-Richter relation
            # TODO make the ML calculation more flexible by allowing
            # use of custom relation functions
            magnitude = ope.StationMagnitude(
                mag=np.log10(a0) + richter_magnitude_scaling(delta))
            magnitude.origin_id = self.origin_id
            magnitude.waveform_id = pick.waveform_id
            magnitude.amplitude_id = amplitude.resource_id
            magnitude.station_magnitude_type = self.type
            self.event.station_magnitudes.append(magnitude)
            self.magnitudes = (station, magnitude)


class MomentMagnitude(Magnitude):
    '''
    Method to calculate seismic moment Mo and moment magnitude Mw.
    Requires results of class calcsourcespec for calculating plateau w0
    and corner frequency fc of source spectrum, respectively. Uses
    subfunction calcMoMw.py. Returns modified dictionary of picks including
    Dc-value, corner frequency fc, seismic moment Mo and
    corresponding moment magntiude Mw.
    '''

    _props = dict()

    def __init__(self, stream, event, vp, Qp, density, verbosity=False,
                 iplot=False):
        super(MomentMagnitude, self).__init__(stream, event, verbosity, iplot)

        self._vp = vp
        self._Qp = Qp
        self._density = density
        self._type = 'Mw'
        self.calc()

    @property
    def p_velocity(self):
        return self._vp

    @property
    def p_attenuation(self):
        return self._Qp

    @property
    def rock_density(self):
        return self._density

    @property
    def moment_props(self):
        return self._props

    @moment_props.setter
    def moment_props(self, value):
        station, props = value
        self._props[station] = props

    @property
    def seismic_moment(self):
        return self._m0

    @seismic_moment.setter
    def seismic_moment(self, value):
        self._m0 = value

    def calc(self):
        for a in self.arrivals:
            if a.phase not in 'pP':
                continue
            pick = a.pick_id.get_referred_object()
            station = pick.waveform_id.station_code
            wf = select_for_phase(self.stream.select(
                station=station), a.phase)
            if not wf:
                continue
            onset = pick.time
            distance = degrees2kilometers(a.distance)
            azimuth = a.azimuth
            incidence = a.takeoff_angle
            w0, fc = calcsourcespec(wf, onset, self.p_velocity, distance,
                                    azimuth,
                                    incidence, self.p_attenuation,
                                    self.plot_flag, self.verbose)
            if w0 is None or fc is None:
                if self.verbose:
                    print("WARNING: insufficient frequency information")
                continue
            wf = select_for_phase(wf, "P")
            m0, mw = calcMoMw(wf, w0, self.rock_density, self.p_velocity,
                              distance, self.verbose)
            self.moment_props = (station, dict(w0=w0, fc=fc, Mo=m0))
            magnitude = ope.StationMagnitude(mag=mw)
            magnitude.origin_id = self.origin_id
            magnitude.waveform_id = pick.waveform_id
            magnitude.station_magnitude_type = self.type
            self.event.station_magnitudes.append(magnitude)
            self.magnitudes = (station, magnitude)


def calcMoMw(wfstream, w0, rho, vp, delta, verbosity=False):
    '''
    Subfunction of run_calcMoMw to calculate individual
    seismic moments and corresponding moment magnitudes.

    :param: wfstream
    :type:  `~obspy.core.stream.Stream`

    :param: w0, height of plateau of source spectrum
    :type:  float

    :param: rho, rock density [kg/m³]
    :type:  integer

    :param: delta, hypocentral distance [km]
    :type:  integer

    :param: inv, name/path of inventory or dataless-SEED file
    :type:  string
    '''

    tr = wfstream[0]
    delta = delta * 1000  # hypocentral distance in [m]

    if verbosity:
        print(
        "calcMoMw: Calculating seismic moment Mo and moment magnitude Mw for station {0} ...".format(
            tr.stats.station))

    # additional common parameters for calculating Mo
    rP = 2 / np.sqrt(
        15)  # average radiation pattern of P waves (Aki & Richards, 1980)
    freesurf = 2.0  # free surface correction, assuming vertical incidence

    Mo = w0 * 4 * np.pi * rho * np.power(vp, 3) * delta / (rP * freesurf)

    # Mw = np.log10(Mo * 1e07) * 2 / 3 - 10.7 # after Hanks & Kanamori (1979), defined for [dyn*cm]!
    Mw = np.log10(Mo) * 2 / 3 - 6.7  # for metric units

    if verbosity:
        print(
        "calcMoMw: Calculated seismic moment Mo = {0} Nm => Mw = {1:3.1f} ".format(
            Mo, Mw))

    return Mo, Mw


def calcsourcespec(wfstream, onset, vp, delta, azimuth, incidence,
                   qp, iplot=0, verbosity=False):
    '''
    Subfunction to calculate the source spectrum and to derive from that the plateau
    (usually called omega0) and the corner frequency assuming Aki's omega-square
    source model. Has to be derived from instrument corrected displacement traces,
    thus restitution and integration necessary! Integrated traces are rotated
    into ray-coordinate system ZNE => LQT using Obspy's rotate modul!

    :param: wfstream (corrected for instrument)
    :type:  `~obspy.core.stream.Stream`

    :param: onset, P-phase onset time
    :type: float

    :param: vp, Vp-wave velocity
    :type:  float

    :param: delta, hypocentral distance [km]
    :type:  integer

    :param: azimuth
    :type:  integer

    :param: incidence
    :type:  integer

    :param: Qp, quality factor for P-waves
    :type:  integer

    :param: iplot, show results (iplot>1) or not (iplot<1)
    :type:  integer
    '''
    if verbosity:
        print ("Calculating source spectrum ....")

    # get Q value
    Q, A = qp

    dist = delta * 1000  # hypocentral distance in [m]

    fc = None
    w0 = None

    zdat = select_for_phase(wfstream, "P")

    dt = zdat[0].stats.delta

    freq = zdat[0].stats.sampling_rate

    # trim traces to common range (for rotation)
    trstart, trend = common_range(wfstream)
    wfstream.trim(trstart, trend)

    # rotate into LQT (ray-coordindate-) system using Obspy's rotate
    # L: P-wave direction
    # Q: SV-wave direction
    # T: SH-wave direction
    LQT = wfstream.rotate('ZNE->LQT', azimuth, incidence)
    ldat = LQT.select(component="L")
    if len(ldat) == 0:
        # if horizontal channels are 2 and 3
        # no azimuth information is available and thus no
        # rotation is possible!
        if verbosity:
            print("calcsourcespec: Azimuth information is missing, "
                  "no rotation of components possible!")
        ldat = LQT.select(component="Z")

    # integrate to displacement
    # unrotated vertical component (for comparison)
    inttrz = signal.detrend(integrate.cumtrapz(zdat[0].data, None, dt))

    # rotated component Z => L
    Ldat = signal.detrend(integrate.cumtrapz(ldat[0].data, None, dt))

    # get window after P pulse for
    # calculating source spectrum
    rel_onset = onset - trstart
    impickP = int(rel_onset * freq)
    wfzc = Ldat[impickP: len(Ldat) - 1]
    # get time array
    t = np.arange(0, len(inttrz) * dt, dt)
    # calculate spectrum using only first cycles of
    # waveform after P onset!
    zc = crossings_nonzero_all(wfzc)
    if np.size(zc) == 0 or len(zc) <= 3:
        if verbosity:
            print ("calcsourcespec: Something is wrong with the waveform, "
                   "no zero crossings derived!\n")
            print ("No calculation of source spectrum possible!")
        plotflag = 0
    else:
        plotflag = 1
        index = min([3, len(zc) - 1])
        calcwin = (zc[index] - zc[0]) * dt
        iwin = getsignalwin(t, rel_onset, calcwin)
        xdat = Ldat[iwin]

        # fft
        fny = freq / 2
        l = len(xdat) / freq
        # number of fft bins after Bath
        n = freq * l
        # find next power of 2 of data length
        m = pow(2, np.ceil(np.log(len(xdat)) / np.log(2)))
        N = int(np.power(m, 2))
        y = dt * np.fft.fft(xdat, N)
        Y = abs(y[: N / 2])
        L = (N - 1) / freq
        f = np.arange(0, fny, 1 / L)

        # remove zero-frequency and frequencies above
        # corner frequency of seismometer (assumed
        # to be 100 Hz)
        fi = np.where((f >= 1) & (f < 100))
        F = f[fi]
        YY = Y[fi]

        # correction for attenuation
        wa = 2 * np.pi * F  # angular frequency
        D = np.exp((wa * dist) / (2 * vp * Q * F ** A))
        YYcor = YY.real * D

        # get plateau (DC value) and corner frequency
        # initial guess of plateau
        w0in = np.mean(YYcor[0:100])
        # initial guess of corner frequency
        # where spectral level reached 50% of flat level
        iin = np.where(YYcor >= 0.5 * w0in)
        Fcin = F[iin[0][np.size(iin) - 1]]

        # use of implicit scipy otimization function
        fit = synthsourcespec(F, w0in, Fcin)
        [optspecfit, _] = curve_fit(synthsourcespec, F, YYcor, [w0in, Fcin])
        w01 = optspecfit[0]
        fc1 = optspecfit[1]
        if verbosity:
            print ("calcsourcespec: Determined w0-value: %e m/Hz, \n"
                   "Determined corner frequency: %f Hz" % (w01, fc1))

        # use of conventional fitting
        [w02, fc2] = fitSourceModel(F, YYcor, Fcin, iplot, verbosity)

        # get w0 and fc as median of both
        # source spectrum fits
        w0 = np.median([w01, w02])
        fc = np.median([fc1, fc2])
        if verbosity:
            print("calcsourcespec: Using w0-value = %e m/Hz and fc = %f Hz" % (
            w0, fc))

    if iplot > 1:
        f1 = plt.figure()
        tLdat = np.arange(0, len(Ldat) * dt, dt)
        plt.subplot(2, 1, 1)
        # show displacement in mm
        p1, = plt.plot(t, np.multiply(inttrz, 1000), 'k')
        p2, = plt.plot(tLdat, np.multiply(Ldat, 1000))
        plt.legend([p1, p2], ['Displacement', 'Rotated Displacement'])
        if plotflag == 1:
            plt.plot(t[iwin], np.multiply(xdat, 1000), 'g')
            plt.title('Seismogram and P Pulse, Station %s-%s' \
                      % (zdat[0].stats.station, zdat[0].stats.channel))
        else:
            plt.title('Seismogram, Station %s-%s' \
                      % (zdat[0].stats.station, zdat[0].stats.channel))
        plt.xlabel('Time since %s' % zdat[0].stats.starttime)
        plt.ylabel('Displacement [mm]')

        if plotflag == 1:
            plt.subplot(2, 1, 2)
            p1, = plt.loglog(f, Y.real, 'k')
            p2, = plt.loglog(F, YY.real)
            p3, = plt.loglog(F, YYcor, 'r')
            p4, = plt.loglog(F, fit, 'g')
            plt.loglog([fc, fc], [w0 / 100, w0], 'g')
            plt.legend([p1, p2, p3, p4], ['Raw Spectrum', \
                                          'Used Raw Spectrum', \
                                          'Q-Corrected Spectrum', \
                                          'Fit to Spectrum'])
            plt.title('Source Spectrum from P Pulse, w0=%e m/Hz, fc=%6.2f Hz' \
                      % (w0, fc))
            plt.xlabel('Frequency [Hz]')
            plt.ylabel('Amplitude [m/Hz]')
            plt.grid()
        plt.show()
        raw_input()
        plt.close(f1)

    return w0, fc


def synthsourcespec(f, omega0, fcorner):
    '''
    Calculates synthetic source spectrum from given plateau and corner
    frequency assuming Akis omega-square model.

    :param: f, frequencies
    :type:  array

    :param: omega0, DC-value (plateau) of source spectrum
    :type:  float

    :param: fcorner, corner frequency of source spectrum
    :type:  float
    '''

    # ssp = omega0 / (pow(2, (1 + f / fcorner)))
    ssp = omega0 / (1 + pow(2, (f / fcorner)))

    return ssp


def fitSourceModel(f, S, fc0, iplot, verbosity=False):
    '''
    Calculates synthetic source spectrum by varying corner frequency fc.
    Returns best approximated plateau omega0 and corner frequency, i.e. with least
    common standard deviations.

    :param:  f, frequencies
    :type:   array

    :param:  S, observed source spectrum
    :type:   array

    :param:  fc0, initial corner frequency
    :type:   float
    '''

    w0 = []
    stdw0 = []
    fc = []
    stdfc = []
    STD = []

    # get window around initial corner frequency for trials
    fcstopl = fc0 - max(1, len(f) / 10)
    il = np.argmin(abs(f - fcstopl))
    fcstopl = f[il]
    fcstopr = fc0 + min(len(f), len(f) / 10)
    ir = np.argmin(abs(f - fcstopr))
    fcstopr = f[ir]
    iF = np.where((f >= fcstopl) & (f <= fcstopr))

    # vary corner frequency around initial point
    for i in range(il, ir):
        FC = f[i]
        indexdc = np.where((f > 0) & (f <= FC))
        dc = np.mean(S[indexdc])
        stddc = np.std(dc - S[indexdc])
        w0.append(dc)
        stdw0.append(stddc)
        fc.append(FC)
        # slope
        indexfc = np.where((f >= FC) & (f <= fcstopr))
        yi = dc / (1 + (f[indexfc] / FC) ** 2)
        stdFC = np.std(yi - S[indexfc])
        stdfc.append(stdFC)
        STD.append(stddc + stdFC)

    # get best found w0 anf fc from minimum
    if len(STD) > 0:
        fc = fc[np.argmin(STD)]
        w0 = w0[np.argmin(STD)]
    elif len(STD) == 0:
        fc = fc0
        w0 = max(S)
    if verbosity:
        print(
        "fitSourceModel: best fc: {0} Hz, best w0: {1} m/Hz".format(fc, w0))

    if iplot > 1:
        plt.figure(iplot)
        plt.loglog(f, S, 'k')
        plt.loglog([f[0], fc], [w0, w0], 'g')
        plt.loglog([fc, fc], [w0 / 100, w0], 'g')
        plt.title('Calculated Source Spectrum, Omega0=%e m/Hz, fc=%6.2f Hz' \
                  % (w0, fc))
        plt.xlabel('Frequency [Hz]')
        plt.ylabel('Amplitude [m/Hz]')
        plt.grid()
        plt.figure(iplot + 1)
        plt.subplot(311)
        plt.plot(f[il:ir], STD, '*')
        plt.title('Common Standard Deviations')
        plt.xticks([])
        plt.subplot(312)
        plt.plot(f[il:ir], stdw0, '*')
        plt.title('Standard Deviations of w0-Values')
        plt.xticks([])
        plt.subplot(313)
        plt.plot(f[il:ir], stdfc, '*')
        plt.title('Standard Deviations of Corner Frequencies')
        plt.xlabel('Corner Frequencies [Hz]')
        plt.show()
        raw_input()
        plt.close()

    return w0, fc<|MERGE_RESOLUTION|>--- conflicted
+++ resolved
@@ -6,131 +6,13 @@
 :author: Ludger Küperkoch / MAGS2 EP3 working group
 """
 import os
-<<<<<<< HEAD
-=======
-
->>>>>>> 2e840cdf
+
 import matplotlib.pyplot as plt
 import numpy as np
 import obspy.core.event as ope
 from obspy.geodetics import degrees2kilometers
 from scipy import integrate, signal
-<<<<<<< HEAD
-from pylot.core.io.data import Data
-from pylot.core.util.dataprocessing import restitute_data, read_metadata
-from pylot.core.util.utils import common_range, fit_curve
-
-def richter_magnitude_scaling(delta):
-    relation = np.loadtxt(os.path.join(os.path.expanduser('~'),
-                            '.pylot', 'richter_scaling.data'))
-    # prepare spline interpolation to calculate return value
-    func, params = fit_curve(relation[:,0], relation[:, 1])
-    return func(delta, params)
-
-class Magnitude(object):
-    '''
-    Superclass for calculating Wood-Anderson peak-to-peak
-    amplitudes, local magnitudes, source spectra, seismic moments
-    and moment magnitudes.
-    '''
-
-    def __init__(self, wfstream, To, pwin, iplot, NLLocfile=None, \
-                 picks=None, rho=None, vp=None, Qp=None, invdir=None):
-        '''
-        :param: wfstream
-        :type: `~obspy.core.stream.Stream
-
-        :param: To, onset time, P- or S phase
-        :type:  float
-
-        :param: pwin, pick window [To To+pwin] to get maximum
-                peak-to-peak amplitude (WApp) or to calculate
-                source spectrum (DCfc) around P onset
-        :type:  float
-
-        :param: iplot, no. of figure window for plotting interims results
-        :type:  integer
-
-        :param: NLLocfile, name and full path to NLLoc-location file
-                needed when calling class MoMw
-        :type:  string
-
-        :param: picks, dictionary containing picking results
-        :type:  dictionary
-
-        :param: rho [kg/m³], rock density, parameter from autoPyLoT.in
-        :type:  integer
-
-        :param: vp [m/s], P-velocity
-        :param: integer
-
-        :param: invdir, name and path to inventory or dataless-SEED file
-        :type:  string
-        '''
-
-        assert isinstance(wfstream, Stream), "%s is not a stream object" % str(wfstream)
-
-        self.setwfstream(wfstream)
-        self.setTo(To)
-        self.setpwin(pwin)
-        self.setiplot(iplot)
-        self.setNLLocfile(NLLocfile)
-        self.setrho(rho)
-        self.setpicks(picks)
-        self.setvp(vp)
-        self.setQp(Qp)
-        self.setinvdir(invdir)
-        self.calcwapp()
-        self.calcsourcespec()
-        self.run_calcMoMw()
-
-    def getwfstream(self):
-        return self.wfstream
-
-    def setwfstream(self, wfstream):
-        self.wfstream = wfstream
-
-    def getTo(self):
-        return self.To
-
-    def setTo(self, To):
-        self.To = To
-
-    def getpwin(self):
-        return self.pwin
-
-    def setpwin(self, pwin):
-        self.pwin = pwin
-
-    def getiplot(self):
-        return self.iplot
-
-    def setiplot(self, iplot):
-        self.iplot = iplot
-
-    def setNLLocfile(self, NLLocfile):
-        self.NLLocfile = NLLocfile
-
-    def getNLLocfile(self):
-        return self.NLLocfile
-
-    def setrho(self, rho):
-        self.rho = rho
-
-    def getrho(self):
-        return self.rho
-
-    def setvp(self, vp):
-        self.vp = vp
-
-    def getvp(self):
-        return self.vp
-
-    def setQp(self, Qp):
-        self.Qp = Qp
-=======
 from scipy.optimize import curve_fit
->>>>>>> 2e840cdf
 
 from pylot.core.pick.utils import getsignalwin, crossings_nonzero_all, \
     select_for_phase

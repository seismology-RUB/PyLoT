#!/usr/bin/env python
# -*- coding: utf-8 -*-

import pdb
import os
import glob
import matplotlib.pyplot as plt
from obspy.xseed import Parser
from obspy.core import read, Stream, UTCDateTime
from obspy import readEvents, read_inventory
from obspy.core.event import Event, ResourceIdentifier, Pick, WaveformStreamID

from pylot.core.read.io import readPILOTEvent
from pylot.core.util.utils import fnConstructor, getGlobalTimes
from pylot.core.util.errors import FormatError, OverwriteError


class Data(object):
    '''
    Data container with attributes wfdata holding ~obspy.core.stream.

    :type parent: PySide.QtGui.QWidget object, optional
    :param parent: A PySide.QtGui.QWidget object utilized when
    called by a GUI to display a PySide.QtGui.QMessageBox instead of printing
    to standard out.
    :type wfdata: ~obspy.core.stream.Stream object, optional
    :param wfdata: ~obspy.core.stream.Stream object containing all available
    waveform data for the actual event
    :type evtdata: ~obspy.core.event.Event object, optional
    :param evtdata ~obspy.core.event.Event object containing all derived or
    loaded event. Container object holding, e.g. phase arrivals, etc.
    '''

    def __init__(self, parent=None, evtdata=None):
        self._parent = parent
        if self.getParent():
            self.comp = parent.getComponent()
        else:
            self.comp = 'Z'
            self.wfdata = Stream()
        self.newevent = False
        if evtdata is not None and isinstance(evtdata, Event):
            self.evtdata = evtdata
        elif evtdata is not None and not isinstance(evtdata, dict):
            cat = readEvents(evtdata)
            self.evtdata = cat[0]
        elif evtdata is not None:
            cat = readPILOTEvent(**evtdata)
        else:  # create an empty Event object
            self.newevent = True
            self.evtdata = Event()
            self.getEvtData().picks = []
        self.wforiginal = None
        self.cuttimes = None
        self.dirty = False

    def __str__(self):
        return str(self.wfdata)

    def getParent(self):
        return self._parent

    def isNew(self):
        return self.newevent

    def getCutTimes(self):
        if self.cuttimes is None:
            self.updateCutTimes()
        return self.cuttimes

    def updateCutTimes(self):
        self.cuttimes = getGlobalTimes(self.getWFData())

    def getEventFileName(self):
        ID = self.getID()
        # handle forbidden filenames especially on windows systems
        return fnConstructor(str(ID))

    def exportEvent(self, fnout, fnext='.xml'):

        from pylot.core.util.defaults import OUTPUTFORMATS

        try:
            evtformat = OUTPUTFORMATS[fnext]
        except KeyError, e:
            errmsg = '{0}; selected file extension {1} not ' \
                     'supported'.format(e, fnext)
            raise FormatError(errmsg)

        # try exporting event via ObsPy
        try:
            self.getEvtData().write(fnout + fnext, format=evtformat)
        except KeyError, e:
            raise KeyError('''{0} export format
                              not implemented: {1}'''.format(evtformat, e))

    def getComp(self):
        return self.comp

    def getID(self):
        try:
            return self.evtdata.get('resource_id').id
        except:
            return None

    def filterWFData(self, kwargs):
        self.getWFData().filter(**kwargs)
        self.dirty = True

    def setWFData(self, fnames):
        self.wfdata = Stream()
        self.wforiginal = None
        if fnames is not None:
            self.appendWFData(fnames)
        self.wforiginal = self.getWFData().copy()
        self.dirty = False

    def appendWFData(self, fnames):
        assert isinstance(fnames, list), "input parameter 'fnames' is " \
                                         "supposed to be of type 'list' " \
                                         "but is actually {0}".format(type(
            fnames))
        if self.dirty:
            self.resetWFData()

        warnmsg = ''
        for fname in fnames:
            try:
                self.wfdata += read(fname)
            except TypeError:
                try:
                    self.wfdata += read(fname, format='GSE2')
                except Exception, e:
                    warnmsg += '{0}\n{1}\n'.format(fname, e)
        if warnmsg:
            warnmsg = 'WARNING: unable to read\n' + warnmsg
            print warnmsg

    def getWFData(self):
        return self.wfdata

    def getOriginalWFData(self):
        return self.wforiginal

    def resetWFData(self):
        self.wfdata = self.getOriginalWFData().copy()
        self.dirty = False

<<<<<<< HEAD
    def restituteWFData(self, invdlpath, prefilt):
=======
    def resetPicks(self):
        self.getEvtData().picks = []

    def restituteWFData(self, fninventory):
>>>>>>> 3dd65b9c
        st = self.getWFData()
        for tr in st:
            if tr.stats.station[3] == '_': # this is for some ugly station naming
               tr.stats.station = tr.stats.station[0:3]
        dlp = '%s/*.dataless' % invdlpath
        invp = '%s/*.inv' % invdlpath
        respp = '%s/*.resp' % invdlpath
        dlfile = glob.glob(dlp)
        invfile = glob.glob(invp)
        respfile = glob.glob(respp)

        if len(dlfile) >= 1:
            print "Found dataless-SEED file!"
            print "Reading meta data information ..."
            print dlfile[0]
            parser = Parser('%s' % dlfile[0])

            try:
            	print "Correcting for instrument response ..."
            	st.simulate(pre_filt=prefilt, seedresp={'filename': parser, \
                        'date': st[0].stats.starttime, 'units': "VEL"})
            except ValueError, e:
                vmsg = '{0}'.format(e)
                print vmsg

        elif len(invfile) >= 1:
            print "Found inventory-xml file!"
            print "Reading meta data information ..."
            inv = read_inventory(invfile, format="STATIONXML")
            print "Applying instrument correction ..."
            st.attach_response(inv)
            st.remove_response(output='VEL', pre_filt=prefilt)
        elif len(respfile) >= 1:
            print "Found response file!"
            print respfile
            seedresp={'filename': respfile[0], 'date': st[0].stats.starttime, \
                      'units': "VEL"}
            st.simulate(paz_remove=None, pre_filt=prefilt, seedresp=seedresp)
        else:
            print "No dataless-SEED file,inventory-xml file nor RESP-file found!"
            print "Go on processing data without source parameter determination!"

        return st
    def getEvtData(self):
        return self.evtdata

    def applyEVTData(self, data, type='pick', authority_id='rub'):

        def applyPicks(picks):
            firstonset = None
            if self.getEvtData().picks:
                raise OverwriteError('Actual picks would be overwritten!')
            for station, onsets in picks.items():
                print 'Reading picks on station %s' % station
                for label, phase in onsets.items():
                    onset = phase['mpp']
                    epp = phase['epp']
                    lpp = phase['lpp']
                    error = phase['spe']
                    pick = Pick()
                    pick.time = onset
                    pick.time_errors.lower_uncertainty = onset - epp
                    pick.time_errors.upper_uncertainty = lpp - onset
                    pick.time_errors.uncertainty = error
                    pick.phase_hint = label
                    pick.waveform_id = WaveformStreamID(station_code=station)
                    self.getEvtData().picks.append(pick)
                    try:
                        polarity = phase['fm']
                    except KeyError, e:
                        print 'No polarity information found for %s' % phase
                    if firstonset is None or firstonset > onset:
                        firstonset = onset

            if 'smi:local' in self.getID():
                fonset_str = firstonset.strftime('%Y_%m_%d_%H_%M_%S')
                ID = ResourceIdentifier('event/' + fonset_str)
                ID.convertIDToQuakeMLURI(authority_id=authority_id)
                self.getEvtData().resource_id = ID

        def applyArrivals(arrivals):
            pass

        def applyEvent(event):
            pass

        applydata = {'pick': applyPicks,
                     'arrival': applyArrivals,
                     'event': applyEvent}

        applydata[type](data)


class GenericDataStructure(object):
    '''
    GenericDataBase type holds all information about the current data-
    base working on.
    '''

    def __init__(self, **kwargs):

        self.allowedFields = []
        self.expandFields = ['root']
        self.dsFields = {}

        self.modifyFields(**kwargs)

    def modifyFields(self, **kwargs):

        assert isinstance(kwargs, dict), 'dictionary type object expected'

        if not self.extraAllowed():
            kwargs = self.updateNotAllowed(kwargs)

        for key, value in kwargs.iteritems():
            key = str(key).lower()
            if value is not None:
                if type(value) not in (str, int, float):
                    for n, val in enumerate(value):
                        value[n] = str(val)
                else:
                    value = str(value)
            try:
                self.setFieldValue(key, value)
            except KeyError, e:
                errmsg = ''
                errmsg += 'WARNING:\n'
                errmsg += 'unable to set values for datastructure fields\n'
                errmsg += '%s; desired value was: %s\n' % (e, value)
                print errmsg

    def isField(self, key):
        return key in self.getFields().keys()

    def getFieldValue(self, key):
        if self.isField(key):
            return self.getFields()[key]
        else:
            return

    def setFieldValue(self, key, value):
        if not self.extraAllowed() and key not in self.getAllowed():
            raise KeyError
        else:
            if not self.isField(key):
                print 'creating new field "%s"' % key
            self.getFields()[key] = value

    def getFields(self):
        return self.dsFields

    def getExpandFields(self):
        return self.expandFields

    def setExpandFields(self, keys):
        expandFields = []
        for key in keys:
            if self.isField(key):
                expandFields.append(key)
        self.expandFields = expandFields

    def getAllowed(self):
        return self.allowedFields

    def extraAllowed(self):
        return not self.allowedFields

    def updateNotAllowed(self, kwargs):
        for key in kwargs:
            if key not in self.getAllowed():
                kwargs.__delitem__(key)
        return kwargs

    def hasSuffix(self):
        try:
            self.getFieldValue('suffix')
        except KeyError:
            return False
        else:
            if self.getFieldValue('suffix'):
                return True
        return False

    def expandDataPath(self):
        expandList = []
        for item in self.getExpandFields():
            expandList.append(self.getFieldValue(item))
        if self.hasSuffix():
            expandList.append('*%s' % self.getFieldValue('suffix'))
        return os.path.join(*expandList)

    def getCatalogName(self):
        return os.path.join(self.getFieldValue('root'), 'catalog.qml')


class PilotDataStructure(GenericDataStructure):
    '''
    Object containing the data access information for the old PILOT data
    structure.
    '''

    def __init__(self, **fields):
        if not fields:
            fields = {'database': '2006.01',
                      'root': '/data/Egelados/EVENT_DATA/LOCAL'}

        GenericDataStructure.__init__(self, **fields)

        self.setExpandFields(['root', 'database'])


class SeiscompDataStructure(GenericDataStructure):
    '''
    Dictionary containing the data access information for an SDS data archive:

    :param str dataType: Desired data type. Default: ``'waveform'``
    :param sdate, edate: Either date string or an instance of
         :class:`obspy.core.utcdatetime.UTCDateTime. Default: ``None``
    :type sdate, edate: str or UTCDateTime or None
    '''

    def __init__(self, rootpath='/data/SDS', dataformat='MSEED',
                 filesuffix=None, **kwargs):
        super(GenericDataStructure, self).__init__()

        edate = UTCDateTime()
        halfyear = UTCDateTime('1970-07-01')
        sdate = UTCDateTime(edate - halfyear)
        del halfyear

        year = ''
        if not edate.year == sdate.year:
            nyears = edate.year - sdate.year
            for yr in range(nyears):
                year += '{0:04d},'.format(sdate.year + yr)
            year = '{' + year[:-1] + '}'
        else:
            year = '{0:04d}'.format(sdate.year)

        # SDS fields' default values
        # definitions from
        # http://www.seiscomp3.org/wiki/doc/applications/slarchive/SDS

        self.dsFields = {'root': '/data/SDS', 'YEAR': year, 'NET': '??',
                         'STA': '????', 'CHAN': 'HH?', 'TYPE': 'D', 'LOC': '',
                         'DAY': '{0:03d}'.format(sdate.julday)
                         }
        self.modifiyFields(**kwargs)

    def modifiyFields(self, **kwargs):
        if kwargs and isinstance(kwargs, dict):
            for key, value in kwargs.iteritems():
                key = str(key)
                if type(value) not in (str, int, float):
                    for n, val in enumerate(value):
                        value[n] = str(val)
                else:
                    value = str(value)
                try:
                    self.setField(key, value)
                except KeyError, e:
                    errmsg = ''
                    errmsg += 'WARNING:\n'
                    errmsg += 'unable to set values for SDS fields\n'
                    errmsg += '%s; desired value was: %s\n' % (e, value)
                    print errmsg

    def setFieldValue(self, key, value):
        if self.isField(key):
            self.getFields()[key] = value
        else:
            print('Warning: trying to set value of non-existent field '
                  '{field}'.format(field=key))

    def getFields(self):
        return self.__sdsFields

    def getName(self):
        return self.__name

    def expandDataPath(self):
        fullChan = '{0}.{1}'.format(self.getFields()['CHAN'], self.getType())
        dataPath = os.path.join(self.getFields()['SDSdir'],
                                self.getFields()['YEAR'],
                                self.getFields()['NET'],
                                self.getFields()['STA'],
                                fullChan,
                                '*{0}'.format(self.getFields()['DAY']))
        return dataPath<|MERGE_RESOLUTION|>--- conflicted
+++ resolved
@@ -146,14 +146,10 @@
         self.wfdata = self.getOriginalWFData().copy()
         self.dirty = False
 
-<<<<<<< HEAD
-    def restituteWFData(self, invdlpath, prefilt):
-=======
     def resetPicks(self):
         self.getEvtData().picks = []
 
-    def restituteWFData(self, fninventory):
->>>>>>> 3dd65b9c
+    def restituteWFData(self, invdlpath, prefilt):
         st = self.getWFData()
         for tr in st:
             if tr.stats.station[3] == '_': # this is for some ugly station naming

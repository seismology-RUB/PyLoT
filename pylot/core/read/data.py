--- conflicted
+++ resolved
@@ -34,27 +34,15 @@
             self.comp = 'Z'
             self.wfdata = Stream()
         self._new = False
-<<<<<<< HEAD
         if isinstance(evtdata, Event):
-=======
-        if evtdata is not None and isinstance(evtdata, Event):
->>>>>>> 57a94444
             self.evtdata = evtdata
         elif isinstance(evtdata, dict):
             cat = readPILOTEvent(**evtdata)
         elif evtdata:
             cat = readEvents(evtdata)
             self.evtdata = cat[0]
-<<<<<<< HEAD
         else:  # create an empty Event object
             self.setNew()
-=======
-        elif evtdata is not None:
-            cat = readPILOTEvent(**evtdata)
-            self.evtdata = cat[0]
-        else:  # create an empty Event object
-            self._new = True
->>>>>>> 57a94444
             self.evtdata = Event()
             self.getEvtData().picks = []
         self.wforiginal = None
@@ -107,12 +95,9 @@
         :return:
         """
         return self._new
-<<<<<<< HEAD
 
     def setNew(self):
         self._new = True
-=======
->>>>>>> 57a94444
 
     def getCutTimes(self):
         """
